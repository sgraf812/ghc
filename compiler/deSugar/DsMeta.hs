{-# LANGUAGE CPP #-}

-----------------------------------------------------------------------------
--
-- (c) The University of Glasgow 2006
--
-- The purpose of this module is to transform an HsExpr into a CoreExpr which
-- when evaluated, returns a (Meta.Q Meta.Exp) computation analogous to the
-- input HsExpr. We do this in the DsM monad, which supplies access to
-- CoreExpr's of the "smart constructors" of the Meta.Exp datatype.
--
-- It also defines a bunch of knownKeyNames, in the same way as is done
-- in prelude/PrelNames.  It's much more convenient to do it here, because
-- otherwise we have to recompile PrelNames whenever we add a Name, which is
-- a Royal Pain (triggers other recompilation).
-----------------------------------------------------------------------------

module DsMeta( dsBracket ) where

#include "HsVersions.h"

import {-# SOURCE #-}   DsExpr ( dsExpr )

import MatchLit
import DsMonad

import qualified Language.Haskell.TH as TH

import HsSyn
import Class
import PrelNames
-- To avoid clashes with DsMeta.varName we must make a local alias for
-- OccName.varName we do this by removing varName from the import of
-- OccName above, making a qualified instance of OccName and using
-- OccNameAlias.varName where varName ws previously used in this file.
import qualified OccName( isDataOcc, isVarOcc, isTcOcc )

import Module
import Id
import Name hiding( isVarOcc, isTcOcc, varName, tcName )
import THNames
import NameEnv
import TcType
import TyCon
import TysWiredIn
import TysPrim ( liftedTypeKindTyConName, constraintKindTyConName )
import CoreSyn
import MkCore
import CoreUtils
import SrcLoc
import Unique
import BasicTypes
import Outputable
import Bag
import DynFlags
import FastString
import ForeignCall
import Util
import Maybes
import MonadUtils

import Data.ByteString ( unpack )
import Control.Monad
import Data.List

-----------------------------------------------------------------------------
dsBracket :: HsBracket Name -> [PendingTcSplice] -> DsM CoreExpr
-- Returns a CoreExpr of type TH.ExpQ
-- The quoted thing is parameterised over Name, even though it has
-- been type checked.  We don't want all those type decorations!

dsBracket brack splices
  = dsExtendMetaEnv new_bit (do_brack brack)
  where
    new_bit = mkNameEnv [(n, DsSplice (unLoc e)) | PendingTcSplice n e <- splices]

    do_brack (VarBr _ n) = do { MkC e1  <- lookupOcc n ; return e1 }
    do_brack (ExpBr e)   = do { MkC e1  <- repLE e     ; return e1 }
    do_brack (PatBr p)   = do { MkC p1  <- repTopP p   ; return p1 }
    do_brack (TypBr t)   = do { MkC t1  <- repLTy t    ; return t1 }
    do_brack (DecBrG gp) = do { MkC ds1 <- repTopDs gp ; return ds1 }
    do_brack (DecBrL _)  = panic "dsBracket: unexpected DecBrL"
    do_brack (TExpBr e)  = do { MkC e1  <- repLE e     ; return e1 }

{- -------------- Examples --------------------

  [| \x -> x |]
====>
  gensym (unpackString "x"#) `bindQ` \ x1::String ->
  lam (pvar x1) (var x1)


  [| \x -> $(f [| x |]) |]
====>
  gensym (unpackString "x"#) `bindQ` \ x1::String ->
  lam (pvar x1) (f (var x1))
-}


-------------------------------------------------------
--                      Declarations
-------------------------------------------------------

repTopP :: LPat Name -> DsM (Core TH.PatQ)
repTopP pat = do { ss <- mkGenSyms (collectPatBinders pat)
                 ; pat' <- addBinds ss (repLP pat)
                 ; wrapGenSyms ss pat' }

repTopDs :: HsGroup Name -> DsM (Core (TH.Q [TH.Dec]))
repTopDs group@(HsGroup { hs_valds   = valds
                        , hs_splcds  = splcds
                        , hs_tyclds  = tyclds
                        , hs_instds  = instds
                        , hs_derivds = derivds
                        , hs_fixds   = fixds
                        , hs_defds   = defds
                        , hs_fords   = fords
                        , hs_warnds  = warnds
                        , hs_annds   = annds
                        , hs_ruleds  = ruleds
                        , hs_vects   = vects
                        , hs_docs    = docs })
 = do { let { tv_bndrs = hsSigTvBinders valds
            ; bndrs = tv_bndrs ++ hsGroupBinders group } ;
        ss <- mkGenSyms bndrs ;

        -- Bind all the names mainly to avoid repeated use of explicit strings.
        -- Thus we get
        --      do { t :: String <- genSym "T" ;
        --           return (Data t [] ...more t's... }
        -- The other important reason is that the output must mention
        -- only "T", not "Foo:T" where Foo is the current module

        decls <- addBinds ss (
                  do { val_ds   <- rep_val_binds valds
                     ; _        <- mapM no_splice splcds
                     ; tycl_ds  <- mapM repTyClD (tyClGroupConcat tyclds)
                     ; role_ds  <- mapM repRoleD (concatMap group_roles tyclds)
                     ; inst_ds  <- mapM repInstD instds
                     ; deriv_ds <- mapM repStandaloneDerivD derivds
                     ; fix_ds   <- mapM repFixD fixds
                     ; _        <- mapM no_default_decl defds
                     ; for_ds   <- mapM repForD fords
                     ; _        <- mapM no_warn (concatMap (wd_warnings . unLoc)
                                                           warnds)
                     ; ann_ds   <- mapM repAnnD annds
                     ; rule_ds  <- mapM repRuleD (concatMap (rds_rules . unLoc)
                                                            ruleds)
                     ; _        <- mapM no_vect vects
                     ; _        <- mapM no_doc docs

                        -- more needed
                     ;  return (de_loc $ sort_by_loc $
                                val_ds ++ catMaybes tycl_ds ++ role_ds
                                       ++ (concat fix_ds)
                                       ++ inst_ds ++ rule_ds ++ for_ds
                                       ++ ann_ds ++ deriv_ds) }) ;

        decl_ty <- lookupType decQTyConName ;
        let { core_list = coreList' decl_ty decls } ;

        dec_ty <- lookupType decTyConName ;
        q_decs  <- repSequenceQ dec_ty core_list ;

        wrapGenSyms ss q_decs
      }
  where
    no_splice (L loc _)
      = notHandledL loc "Splices within declaration brackets" empty
    no_default_decl (L loc decl)
      = notHandledL loc "Default declarations" (ppr decl)
    no_warn (L loc (Warning thing _))
      = notHandledL loc "WARNING and DEPRECATION pragmas" $
                    text "Pragma for declaration of" <+> ppr thing
    no_vect (L loc decl)
      = notHandledL loc "Vectorisation pragmas" (ppr decl)
    no_doc (L loc _)
      = notHandledL loc "Haddock documentation" empty

hsSigTvBinders :: HsValBinds Name -> [Name]
-- See Note [Scoped type variables in bindings]
hsSigTvBinders binds
  = concatMap get_scoped_tvs sigs
  where
    get_scoped_tvs :: LSig Name -> [Name]
    -- Both implicit and explicit quantified variables
    -- We need the implicit ones for   f :: forall (a::k). blah
    --    here 'k' scopes too
    get_scoped_tvs (L _ (TypeSig _ sig))
       | HsIB { hsib_kvs = implicit_kvs, hsib_tvs = implicit_tvs
              , hsib_body = sig1 } <- sig
       , (explicit_tvs, _) <- splitLHsForAllTy (hswc_body sig1)
       = implicit_kvs ++ implicit_tvs ++ map hsLTyVarName explicit_tvs
    get_scoped_tvs _ = []

    sigs = case binds of
             ValBindsIn  _ sigs -> sigs
             ValBindsOut _ sigs -> sigs


{- Notes

Note [Scoped type variables in bindings]
~~~~~~~~~~~~~~~~~~~~~~~~~~~~~~~~~~~~~~~~
Consider
   f :: forall a. a -> a
   f x = x::a
Here the 'forall a' brings 'a' into scope over the binding group.
To achieve this we

  a) Gensym a binding for 'a' at the same time as we do one for 'f'
     collecting the relevant binders with hsSigTvBinders

  b) When processing the 'forall', don't gensym

The relevant places are signposted with references to this Note

Note [Binders and occurrences]
~~~~~~~~~~~~~~~~~~~~~~~~~~~~~~
When we desugar [d| data T = MkT |]
we want to get
        Data "T" [] [Con "MkT" []] []
and *not*
        Data "Foo:T" [] [Con "Foo:MkT" []] []
That is, the new data decl should fit into whatever new module it is
asked to fit in.   We do *not* clone, though; no need for this:
        Data "T79" ....

But if we see this:
        data T = MkT
        foo = reifyDecl T

then we must desugar to
        foo = Data "Foo:T" [] [Con "Foo:MkT" []] []

So in repTopDs we bring the binders into scope with mkGenSyms and addBinds.
And we use lookupOcc, rather than lookupBinder
in repTyClD and repC.

-}

-- represent associated family instances
--
repTyClD :: LTyClDecl Name -> DsM (Maybe (SrcSpan, Core TH.DecQ))

repTyClD (L loc (FamDecl { tcdFam = fam })) = liftM Just $ repFamilyDecl (L loc fam)

repTyClD (L loc (SynDecl { tcdLName = tc, tcdTyVars = tvs, tcdRhs = rhs }))
  = do { tc1 <- lookupLOcc tc           -- See note [Binders and occurrences]
       ; dec <- addTyClTyVarBinds tvs $ \bndrs ->
                repSynDecl tc1 bndrs rhs
       ; return (Just (loc, dec)) }

repTyClD (L loc (DataDecl { tcdLName = tc, tcdTyVars = tvs, tcdDataDefn = defn }))
  = do { tc1 <- lookupLOcc tc           -- See note [Binders and occurrences]
       ; tc_tvs <- mk_extra_tvs tc tvs defn
       ; dec <- addTyClTyVarBinds tc_tvs $ \bndrs ->
                repDataDefn tc1 bndrs Nothing (hsLTyVarNames tc_tvs) defn
       ; return (Just (loc, dec)) }

repTyClD (L loc (ClassDecl { tcdCtxt = cxt, tcdLName = cls,
                             tcdTyVars = tvs, tcdFDs = fds,
                             tcdSigs = sigs, tcdMeths = meth_binds,
                             tcdATs = ats, tcdATDefs = atds }))
  = do { cls1 <- lookupLOcc cls         -- See note [Binders and occurrences]
       ; dec  <- addTyVarBinds tvs $ \bndrs ->
           do { cxt1   <- repLContext cxt
              ; sigs1  <- rep_sigs sigs
              ; binds1 <- rep_binds meth_binds
              ; fds1   <- repLFunDeps fds
              ; ats1   <- repFamilyDecls ats
              ; atds1  <- repAssocTyFamDefaults atds
              ; decls1 <- coreList decQTyConName (ats1 ++ atds1 ++ sigs1 ++ binds1)
              ; repClass cxt1 cls1 bndrs fds1 decls1
              }
       ; return $ Just (loc, dec)
       }

-------------------------
repRoleD :: LRoleAnnotDecl Name -> DsM (SrcSpan, Core TH.DecQ)
repRoleD (L loc (RoleAnnotDecl tycon roles))
  = do { tycon1 <- lookupLOcc tycon
       ; roles1 <- mapM repRole roles
       ; roles2 <- coreList roleTyConName roles1
       ; dec <- repRoleAnnotD tycon1 roles2
       ; return (loc, dec) }

-------------------------
repDataDefn :: Core TH.Name -> Core [TH.TyVarBndr]
            -> Maybe (Core [TH.TypeQ])
            -> [Name] -> HsDataDefn Name
            -> DsM (Core TH.DecQ)
repDataDefn tc bndrs opt_tys tv_names
          (HsDataDefn { dd_ND = new_or_data, dd_ctxt = cxt
                      , dd_cons = cons, dd_derivs = mb_derivs })
  = do { cxt1     <- repLContext cxt
       ; derivs1  <- repDerivs mb_derivs
       ; case new_or_data of
           NewType  -> do { con1 <- repC tv_names (head cons)
                          ; case con1 of
                             [c] -> repNewtype cxt1 tc bndrs opt_tys c derivs1
                             _cs -> failWithDs (ptext
                                     (sLit "Multiple constructors for newtype:")
                                      <+> pprQuotedList
                                                (con_names $ unLoc $ head cons))
                          }
           DataType -> do { consL <- concatMapM (repC tv_names) cons
                          ; cons1 <- coreList conQTyConName consL
                          ; repData cxt1 tc bndrs opt_tys cons1 derivs1 } }

repSynDecl :: Core TH.Name -> Core [TH.TyVarBndr]
          -> LHsType Name
          -> DsM (Core TH.DecQ)
repSynDecl tc bndrs ty
  = do { ty1 <- repLTy ty
       ; repTySyn tc bndrs ty1 }

repFamilyDecl :: LFamilyDecl Name -> DsM (SrcSpan, Core TH.DecQ)
repFamilyDecl decl@(L loc (FamilyDecl { fdInfo      = info,
                                        fdLName     = tc,
                                        fdTyVars    = tvs,
                                        fdResultSig = L _ resultSig,
                                        fdInjectivityAnn = injectivity }))
  = do { tc1 <- lookupLOcc tc           -- See note [Binders and occurrences]
       ; let mkHsQTvs :: [LHsTyVarBndr Name] -> LHsQTyVars Name
             mkHsQTvs tvs = HsQTvs { hsq_kvs = [], hsq_tvs = tvs }
             resTyVar = case resultSig of
                     TyVarSig bndr -> mkHsQTvs [bndr]
                     _             -> mkHsQTvs []
       ; dec <- addTyClTyVarBinds tvs $ \bndrs ->
                addTyClTyVarBinds resTyVar $ \_ ->
           case info of
             ClosedTypeFamily Nothing ->
                 notHandled "abstract closed type family" (ppr decl)
             ClosedTypeFamily (Just eqns) ->
               do { eqns1  <- mapM repTyFamEqn eqns
                  ; eqns2  <- coreList tySynEqnQTyConName eqns1
                  ; result <- repFamilyResultSig resultSig
                  ; inj    <- repInjectivityAnn injectivity
                  ; repClosedFamilyD tc1 bndrs result inj eqns2 }
             OpenTypeFamily ->
               do { result <- repFamilyResultSig resultSig
                  ; inj    <- repInjectivityAnn injectivity
                  ; repOpenFamilyD tc1 bndrs result inj }
             DataFamily ->
               do { kind <- repFamilyResultSigToMaybeKind resultSig
                  ; repDataFamilyD tc1 bndrs kind }
       ; return (loc, dec)
       }

-- | Represent result signature of a type family
repFamilyResultSig :: FamilyResultSig Name -> DsM (Core TH.FamilyResultSig)
repFamilyResultSig  NoSig          = repNoSig
repFamilyResultSig (KindSig ki)    = do { ki' <- repLKind ki
                                        ; repKindSig ki' }
repFamilyResultSig (TyVarSig bndr) = do { bndr' <- repTyVarBndr bndr
                                        ; repTyVarSig bndr' }

-- | Represent result signature using a Maybe Kind. Used with data families,
-- where the result signature can be either missing or a kind but never a named
-- result variable.
repFamilyResultSigToMaybeKind :: FamilyResultSig Name
                              -> DsM (Core (Maybe TH.Kind))
repFamilyResultSigToMaybeKind NoSig =
    do { coreNothing kindTyConName }
repFamilyResultSigToMaybeKind (KindSig ki) =
    do { ki' <- repLKind ki
       ; coreJust kindTyConName ki' }
repFamilyResultSigToMaybeKind _ = panic "repFamilyResultSigToMaybeKind"

-- | Represent injectivity annotation of a type family
repInjectivityAnn :: Maybe (LInjectivityAnn Name)
                  -> DsM (Core (Maybe TH.InjectivityAnn))
repInjectivityAnn Nothing =
    do { coreNothing injAnnTyConName }
repInjectivityAnn (Just (L _ (InjectivityAnn lhs rhs))) =
    do { lhs'   <- lookupBinder (unLoc lhs)
       ; rhs1   <- mapM (lookupBinder . unLoc) rhs
       ; rhs2   <- coreList nameTyConName rhs1
       ; injAnn <- rep2 injectivityAnnName [unC lhs', unC rhs2]
       ; coreJust injAnnTyConName injAnn }

repFamilyDecls :: [LFamilyDecl Name] -> DsM [Core TH.DecQ]
repFamilyDecls fds = liftM de_loc (mapM repFamilyDecl fds)

repAssocTyFamDefaults :: [LTyFamDefltEqn Name] -> DsM [Core TH.DecQ]
repAssocTyFamDefaults = mapM rep_deflt
  where
     -- very like repTyFamEqn, but different in the details
    rep_deflt :: LTyFamDefltEqn Name -> DsM (Core TH.DecQ)
    rep_deflt (L _ (TyFamEqn { tfe_tycon = tc
                             , tfe_pats  = bndrs
                             , tfe_rhs   = rhs }))
      = addTyClTyVarBinds bndrs $ \ _ ->
        do { tc1  <- lookupLOcc tc
           ; tys1 <- repLTys (hsLTyVarBndrsToTypes bndrs)
           ; tys2 <- coreList typeQTyConName tys1
           ; rhs1 <- repLTy rhs
           ; eqn1 <- repTySynEqn tys2 rhs1
           ; repTySynInst tc1 eqn1 }

-------------------------
mk_extra_tvs :: Located Name -> LHsQTyVars Name
             -> HsDataDefn Name -> DsM (LHsQTyVars Name)
-- If there is a kind signature it must be of form
--    k1 -> .. -> kn -> *
-- Return type variables [tv1:k1, tv2:k2, .., tvn:kn]
mk_extra_tvs tc tvs defn
  | HsDataDefn { dd_kindSig = Just hs_kind } <- defn
  = do { extra_tvs <- go hs_kind
       ; return (tvs { hsq_tvs = hsq_tvs tvs ++ extra_tvs }) }
  | otherwise
  = return tvs
  where
    go :: LHsKind Name -> DsM [LHsTyVarBndr Name]
    go (L loc (HsFunTy kind rest))
      = do { uniq <- newUnique
           ; let { occ = mkTyVarOccFS (fsLit "t")
                 ; nm = mkInternalName uniq occ loc
                 ; hs_tv = L loc (KindedTyVar (noLoc nm) kind) }
           ; hs_tvs <- go rest
           ; return (hs_tv : hs_tvs) }

    go (L _ (HsTyVar (L _ n)))
      | n == liftedTypeKindTyConName
      = return []

    go _ = failWithDs (ptext (sLit "Malformed kind signature for") <+> ppr tc)

-------------------------
-- represent fundeps
--
repLFunDeps :: [Located (FunDep (Located Name))] -> DsM (Core [TH.FunDep])
repLFunDeps fds = repList funDepTyConName repLFunDep fds

repLFunDep :: Located (FunDep (Located Name)) -> DsM (Core TH.FunDep)
repLFunDep (L _ (xs, ys))
   = do xs' <- repList nameTyConName (lookupBinder . unLoc) xs
        ys' <- repList nameTyConName (lookupBinder . unLoc) ys
        repFunDep xs' ys'

-- Represent instance declarations
--
repInstD :: LInstDecl Name -> DsM (SrcSpan, Core TH.DecQ)
repInstD (L loc (TyFamInstD { tfid_inst = fi_decl }))
  = do { dec <- repTyFamInstD fi_decl
       ; return (loc, dec) }
repInstD (L loc (DataFamInstD { dfid_inst = fi_decl }))
  = do { dec <- repDataFamInstD fi_decl
       ; return (loc, dec) }
repInstD (L loc (ClsInstD { cid_inst = cls_decl }))
  = do { dec <- repClsInstD cls_decl
       ; return (loc, dec) }

repClsInstD :: ClsInstDecl Name -> DsM (Core TH.DecQ)
repClsInstD (ClsInstDecl { cid_poly_ty = ty, cid_binds = binds
                         , cid_sigs = prags, cid_tyfam_insts = ats
                         , cid_datafam_insts = adts })
  = addSimpleTyVarBinds tvs $
            -- We must bring the type variables into scope, so their
            -- occurrences don't fail, even though the binders don't
            -- appear in the resulting data structure
            --
            -- But we do NOT bring the binders of 'binds' into scope
            -- because they are properly regarded as occurrences
            -- For example, the method names should be bound to
            -- the selector Ids, not to fresh names (Trac #5410)
            --
<<<<<<< HEAD
            do { cxt1 <- repLContext cxt
               ; inst_ty1 <- repLTy inst_ty
=======
            do { cxt1 <- repContext cxt
               ; cls_tcon <- repTy (HsTyVar cls)
               ; cls_tys <- repLTys tys
               ; inst_ty1 <- repTapps cls_tcon cls_tys
>>>>>>> 5d6cfbcc
               ; binds1 <- rep_binds binds
               ; prags1 <- rep_sigs prags
               ; ats1 <- mapM (repTyFamInstD . unLoc) ats
               ; adts1 <- mapM (repDataFamInstD . unLoc) adts
               ; decls <- coreList decQTyConName (ats1 ++ adts1 ++ binds1 ++ prags1)
               ; repInst cxt1 inst_ty1 decls }
 where
   (tvs, cxt, inst_ty) = splitLHsInstDeclTy ty

repStandaloneDerivD :: LDerivDecl Name -> DsM (SrcSpan, Core TH.DecQ)
repStandaloneDerivD (L loc (DerivDecl { deriv_type = ty }))
<<<<<<< HEAD
  = do { dec <- addSimpleTyVarBinds tvs $
                do { cxt'     <- repLContext cxt
                   ; inst_ty' <- repLTy inst_ty
                   ; repDeriv cxt' inst_ty' }
=======
  = do { dec <- addTyVarBinds tvs $ \_ ->
                do { cxt' <- repContext cxt
                   ; cls_tcon <- repTy (HsTyVar cls)
                   ; cls_tys <- repLTys tys
                   ; inst_ty <- repTapps cls_tcon cls_tys
                   ; repDeriv cxt' inst_ty }
>>>>>>> 5d6cfbcc
       ; return (loc, dec) }
  where
    (tvs, cxt, inst_ty) = splitLHsInstDeclTy ty

repTyFamInstD :: TyFamInstDecl Name -> DsM (Core TH.DecQ)
repTyFamInstD decl@(TyFamInstDecl { tfid_eqn = eqn })
  = do { let tc_name = tyFamInstDeclLName decl
       ; tc <- lookupLOcc tc_name               -- See note [Binders and occurrences]
       ; eqn1 <- repTyFamEqn eqn
       ; repTySynInst tc eqn1 }

repTyFamEqn :: LTyFamInstEqn Name -> DsM (Core TH.TySynEqnQ)
repTyFamEqn (L loc (TyFamEqn { tfe_pats = HsIB { hsib_body = tys
                                               , hsib_kvs = kv_names
                                               , hsib_tvs = tv_names }
                                 , tfe_rhs = rhs }))
  = do { let hs_tvs = HsQTvs { hsq_kvs = kv_names
                             , hsq_tvs = userHsTyVarBndrs loc tv_names }   -- Yuk
       ; addTyClTyVarBinds hs_tvs $ \ _ ->
         do { tys1 <- repLTys tys
            ; tys2 <- coreList typeQTyConName tys1
            ; rhs1 <- repLTy rhs
            ; repTySynEqn tys2 rhs1 } }

repDataFamInstD :: DataFamInstDecl Name -> DsM (Core TH.DecQ)
repDataFamInstD (DataFamInstDecl { dfid_tycon = tc_name
                                 , dfid_pats = HsIB { hsib_body = tys, hsib_kvs = kv_names, hsib_tvs = tv_names }
                                 , dfid_defn = defn })
  = do { tc <- lookupLOcc tc_name               -- See note [Binders and occurrences]
       ; let loc = getLoc tc_name
             hs_tvs = HsQTvs { hsq_kvs = kv_names, hsq_tvs = userHsTyVarBndrs loc tv_names }   -- Yuk
       ; addTyClTyVarBinds hs_tvs $ \ bndrs ->
         do { tys1 <- repList typeQTyConName repLTy tys
            ; repDataDefn tc bndrs (Just tys1) tv_names defn } }

repForD :: Located (ForeignDecl Name) -> DsM (SrcSpan, Core TH.DecQ)
repForD (L loc (ForeignImport { fd_name = name, fd_sig_ty = typ
                              , fd_fi = CImport (L _ cc) (L _ s) mch cis _ }))
 = do MkC name' <- lookupLOcc name
      MkC typ' <- repHsSigType typ
      MkC cc' <- repCCallConv cc
      MkC s' <- repSafety s
      cis' <- conv_cimportspec cis
      MkC str <- coreStringLit (static ++ chStr ++ cis')
      dec <- rep2 forImpDName [cc', s', str, name', typ']
      return (loc, dec)
 where
    conv_cimportspec (CLabel cls) = notHandled "Foreign label" (doubleQuotes (ppr cls))
    conv_cimportspec (CFunction DynamicTarget) = return "dynamic"
    conv_cimportspec (CFunction (StaticTarget _ fs _ True))
                            = return (unpackFS fs)
    conv_cimportspec (CFunction (StaticTarget _ _  _ False))
                            = panic "conv_cimportspec: values not supported yet"
    conv_cimportspec CWrapper = return "wrapper"
    -- these calling conventions do not support headers and the static keyword
    raw_cconv = cc == PrimCallConv || cc == JavaScriptCallConv
    static = case cis of
                 CFunction (StaticTarget _ _ _ _) | not raw_cconv -> "static "
                 _ -> ""
    chStr = case mch of
            Just (Header _ h) | not raw_cconv -> unpackFS h ++ " "
            _ -> ""
repForD decl = notHandled "Foreign declaration" (ppr decl)

repCCallConv :: CCallConv -> DsM (Core TH.Callconv)
repCCallConv CCallConv          = rep2 cCallName []
repCCallConv StdCallConv        = rep2 stdCallName []
repCCallConv CApiConv           = rep2 cApiCallName []
repCCallConv PrimCallConv       = rep2 primCallName []
repCCallConv JavaScriptCallConv = rep2 javaScriptCallName []

repSafety :: Safety -> DsM (Core TH.Safety)
repSafety PlayRisky = rep2 unsafeName []
repSafety PlayInterruptible = rep2 interruptibleName []
repSafety PlaySafe = rep2 safeName []

repFixD :: LFixitySig Name -> DsM [(SrcSpan, Core TH.DecQ)]
repFixD (L loc (FixitySig names (Fixity prec dir)))
  = do { MkC prec' <- coreIntLit prec
       ; let rep_fn = case dir of
                        InfixL -> infixLDName
                        InfixR -> infixRDName
                        InfixN -> infixNDName
       ; let do_one name
              = do { MkC name' <- lookupLOcc name
                   ; dec <- rep2 rep_fn [prec', name']
                   ; return (loc,dec) }
       ; mapM do_one names }

repRuleD :: LRuleDecl Name -> DsM (SrcSpan, Core TH.DecQ)
repRuleD (L loc (HsRule n act bndrs lhs _ rhs _))
  = do { let bndr_names = concatMap ruleBndrNames bndrs
       ; ss <- mkGenSyms bndr_names
       ; rule1 <- addBinds ss $
                  do { bndrs' <- repList ruleBndrQTyConName repRuleBndr bndrs
                     ; n'   <- coreStringLit $ unpackFS $ snd $ unLoc n
                     ; act' <- repPhases act
                     ; lhs' <- repLE lhs
                     ; rhs' <- repLE rhs
                     ; repPragRule n' bndrs' lhs' rhs' act' }
       ; rule2 <- wrapGenSyms ss rule1
       ; return (loc, rule2) }

ruleBndrNames :: LRuleBndr Name -> [Name]
ruleBndrNames (L _ (RuleBndr n))      = [unLoc n]
ruleBndrNames (L _ (RuleBndrSig n sig))
  | HsIB { hsib_kvs = kvs, hsib_tvs = tvs } <- sig
  = unLoc n : kvs ++ tvs

repRuleBndr :: LRuleBndr Name -> DsM (Core TH.RuleBndrQ)
repRuleBndr (L _ (RuleBndr n))
  = do { MkC n' <- lookupLBinder n
       ; rep2 ruleVarName [n'] }
repRuleBndr (L _ (RuleBndrSig n sig))
  = do { MkC n'  <- lookupLBinder n
       ; MkC ty' <- repLTy (hsSigWcType sig)
       ; rep2 typedRuleVarName [n', ty'] }

repAnnD :: LAnnDecl Name -> DsM (SrcSpan, Core TH.DecQ)
repAnnD (L loc (HsAnnotation _ ann_prov (L _ exp)))
  = do { target <- repAnnProv ann_prov
       ; exp'   <- repE exp
       ; dec    <- repPragAnn target exp'
       ; return (loc, dec) }

repAnnProv :: AnnProvenance Name -> DsM (Core TH.AnnTarget)
repAnnProv (ValueAnnProvenance (L _ n))
  = do { MkC n' <- globalVar n  -- ANNs are allowed only at top-level
       ; rep2 valueAnnotationName [ n' ] }
repAnnProv (TypeAnnProvenance (L _ n))
  = do { MkC n' <- globalVar n
       ; rep2 typeAnnotationName [ n' ] }
repAnnProv ModuleAnnProvenance
  = rep2 moduleAnnotationName []

-------------------------------------------------------
--                      Constructors
-------------------------------------------------------

repC :: [Name] -> LConDecl Name -> DsM [Core TH.ConQ]
repC _ (L _ (ConDecl { con_names = con, con_qvars = con_tvs, con_cxt = L _ []
                     , con_details = details, con_res = ResTyH98 }))
  | null (hsQTvBndrs con_tvs)
  = do { con1 <- mapM lookupLOcc con       -- See Note [Binders and occurrences]
       ; mapM (\c -> repConstr c details) con1  }

repC tvs (L _ (ConDecl { con_names = cons
                       , con_qvars = con_tvs, con_cxt = L _ ctxt
                       , con_details = details
                       , con_res = res_ty }))
  = do { (eq_ctxt, con_tv_subst) <- mkGadtCtxt tvs res_ty
       ; let ex_tvs = HsQTvs { hsq_kvs = filterOut (in_subst con_tv_subst) (hsq_kvs con_tvs)
                             , hsq_tvs = filterOut (in_subst con_tv_subst . hsLTyVarName) (hsq_tvs con_tvs) }

       ; binds <- mapM dupBinder con_tv_subst
       ; b <- dsExtendMetaEnv (mkNameEnv binds) $ -- Binds some of the con_tvs
         addTyVarBinds ex_tvs $ \ ex_bndrs ->   -- Binds the remaining con_tvs
    do { cons1     <- mapM lookupLOcc cons -- See Note [Binders and occurrences]
       ; c'        <- mapM (\c -> repConstr c details) cons1
       ; ctxt'     <- repContext (eq_ctxt ++ ctxt)
       ; rep2 forallCName ([unC ex_bndrs, unC ctxt'] ++ (map unC c')) }
    ; return [b]
    }

in_subst :: [(Name,Name)] -> Name -> Bool
in_subst []          _ = False
in_subst ((n',_):ns) n = n==n' || in_subst ns n

mkGadtCtxt :: [Name]            -- Tyvars of the data type
           -> ResType (LHsType Name)
           -> DsM (HsContext Name, [(Name,Name)])
-- Given a data type in GADT syntax, figure out the equality
-- context, so that we can represent it with an explicit
-- equality context, because that is the only way to express
-- the GADT in TH syntax
--
-- Example:
-- data T a b c where { MkT :: forall d e. d -> e -> T d [e] e
--     mkGadtCtxt [a,b,c] [d,e] (T d [e] e)
--   returns
--     (b~[e], c~e), [d->a]
--
-- This function is fiddly, but not really hard
mkGadtCtxt _ ResTyH98
  = return ([], [])
mkGadtCtxt data_tvs (ResTyGADT _ res_ty)
  | Just (_, tys) <- hsTyGetAppHead_maybe res_ty
  , data_tvs `equalLength` tys
  = return (go [] [] (data_tvs `zip` tys))

  | otherwise
  = failWithDs (ptext (sLit "Malformed constructor result type:") <+> ppr res_ty)
  where
    go cxt subst [] = (cxt, subst)
    go cxt subst ((data_tv, ty) : rest)
       | Just con_tv <- is_hs_tyvar ty
       , isTyVarName con_tv
       , not (in_subst subst con_tv)
       = go cxt ((con_tv, data_tv) : subst) rest
       | otherwise
       = go (eq_pred : cxt) subst rest
       where
         loc = getLoc ty
         eq_pred = L loc (HsEqTy (L loc (HsTyVar (L loc data_tv))) ty)

    is_hs_tyvar (L _ (HsTyVar (L _ n))) = Just n  -- Type variables *and* tycons
    is_hs_tyvar (L _ (HsParTy ty))      = is_hs_tyvar ty
    is_hs_tyvar _                       = Nothing


repBangTy :: LBangType Name -> DsM (Core (TH.StrictTypeQ))
repBangTy ty = do
  MkC s <- rep2 str []
  MkC t <- repLTy ty'
  rep2 strictTypeName [s, t]
  where
    (str, ty') = case ty of
         L _ (HsBangTy (HsSrcBang _ SrcUnpack SrcStrict) ty)
           -> (unpackedName,  ty)
         L _ (HsBangTy (HsSrcBang _ _         SrcStrict) ty)
           -> (isStrictName,  ty)
         _ -> (notStrictName, ty)

-------------------------------------------------------
--                      Deriving clause
-------------------------------------------------------

repDerivs :: HsDeriving Name -> DsM (Core [TH.Name])
repDerivs Nothing = coreList nameTyConName []
repDerivs (Just (L _ ctxt))
  = repList nameTyConName (rep_deriv . hsSigType) ctxt
  where
    rep_deriv :: LHsType Name -> DsM (Core TH.Name)
        -- Deriving clauses must have the simple H98 form
    rep_deriv ty
      | Just (L _ cls, []) <- splitLHsClassTy_maybe ty
      = lookupOcc cls
      | otherwise
      = notHandled "Non-H98 deriving clause" (ppr ty)


-------------------------------------------------------
--   Signatures in a class decl, or a group of bindings
-------------------------------------------------------

rep_sigs :: [LSig Name] -> DsM [Core TH.DecQ]
rep_sigs sigs = do locs_cores <- rep_sigs' sigs
                   return $ de_loc $ sort_by_loc locs_cores

rep_sigs' :: [LSig Name] -> DsM [(SrcSpan, Core TH.DecQ)]
        -- We silently ignore ones we don't recognise
rep_sigs' sigs = do { sigs1 <- mapM rep_sig sigs ;
                     return (concat sigs1) }

rep_sig :: LSig Name -> DsM [(SrcSpan, Core TH.DecQ)]
rep_sig (L loc (TypeSig nms ty))      = mapM (rep_wc_ty_sig sigDName loc ty) nms
rep_sig (L _   (PatSynSig {}))        = notHandled "Pattern type signatures" empty
rep_sig (L loc (ClassOpSig is_deflt nms ty))
  | is_deflt                          = mapM (rep_ty_sig defaultSigDName loc ty) nms
  | otherwise                         = mapM (rep_ty_sig sigDName loc ty) nms
rep_sig d@(L _ (IdSig {}))            = pprPanic "rep_sig IdSig" (ppr d)
rep_sig (L _   (FixSig {}))           = return [] -- fixity sigs at top level
rep_sig (L loc (InlineSig nm ispec))  = rep_inline nm ispec loc
rep_sig (L loc (SpecSig nm tys ispec))
   = concatMapM (\t -> rep_specialise nm t ispec loc) tys
rep_sig (L loc (SpecInstSig _ ty))    = rep_specialiseInst ty loc
rep_sig (L _   (MinimalSig {}))       = notHandled "MINIMAL pragmas" empty

rep_ty_sig :: Name -> SrcSpan -> LHsSigType Name -> Located Name
           -> DsM (SrcSpan, Core TH.DecQ)
rep_ty_sig mk_sig loc sig_ty nm
  = do { nm1 <- lookupLOcc nm
       ; ty1 <- repHsSigType sig_ty
       ; sig <- repProto mk_sig nm1 ty1
       ; return (loc, sig) }

rep_wc_ty_sig :: Name -> SrcSpan -> LHsSigWcType Name -> Located Name
              -> DsM (SrcSpan, Core TH.DecQ)
    -- We must special-case the top-level explicit for-all of a TypeSig
    -- See Note [Scoped type variables in bindings]
rep_wc_ty_sig mk_sig loc sig_ty nm
  | HsIB { hsib_tvs  = implicit_tvs, hsib_body = sig1 } <- sig_ty
  , (explicit_tvs, ctxt, ty) <- splitLHsSigmaTy (hswc_body sig1)
  = do { nm1 <- lookupLOcc nm
       ; let rep_in_scope_tv tv = do { name <- lookupBinder (hsLTyVarName tv)
                                     ; repTyVarBndrWithKind tv name }
             all_tvs = map (noLoc . UserTyVar) implicit_tvs ++ explicit_tvs
       ; th_tvs  <- repList tyVarBndrTyConName rep_in_scope_tv all_tvs
       ; th_ctxt <- repLContext ctxt
       ; th_ty   <- repLTy ty
       ; ty1 <- if null all_tvs && null (unLoc ctxt)
                then return th_ty
                else repTForall th_tvs th_ctxt th_ty
       ; sig <- repProto mk_sig nm1 ty1
       ; return (loc, sig) }

rep_inline :: Located Name
           -> InlinePragma      -- Never defaultInlinePragma
           -> SrcSpan
           -> DsM [(SrcSpan, Core TH.DecQ)]
rep_inline nm ispec loc
  = do { nm1    <- lookupLOcc nm
       ; inline <- repInline $ inl_inline ispec
       ; rm     <- repRuleMatch $ inl_rule ispec
       ; phases <- repPhases $ inl_act ispec
       ; pragma <- repPragInl nm1 inline rm phases
       ; return [(loc, pragma)]
       }

rep_specialise :: Located Name -> LHsSigType Name -> InlinePragma -> SrcSpan
               -> DsM [(SrcSpan, Core TH.DecQ)]
rep_specialise nm ty ispec loc
  = do { nm1 <- lookupLOcc nm
       ; ty1 <- repHsSigType ty
       ; phases <- repPhases $ inl_act ispec
       ; let inline = inl_inline ispec
       ; pragma <- if isEmptyInlineSpec inline
                   then -- SPECIALISE
                     repPragSpec nm1 ty1 phases
                   else -- SPECIALISE INLINE
                     do { inline1 <- repInline inline
                        ; repPragSpecInl nm1 ty1 inline1 phases }
       ; return [(loc, pragma)]
       }

rep_specialiseInst :: LHsSigType Name -> SrcSpan -> DsM [(SrcSpan, Core TH.DecQ)]
rep_specialiseInst ty loc
  = do { ty1    <- repHsSigType ty
       ; pragma <- repPragSpecInst ty1
       ; return [(loc, pragma)] }

repInline :: InlineSpec -> DsM (Core TH.Inline)
repInline NoInline  = dataCon noInlineDataConName
repInline Inline    = dataCon inlineDataConName
repInline Inlinable = dataCon inlinableDataConName
repInline spec      = notHandled "repInline" (ppr spec)

repRuleMatch :: RuleMatchInfo -> DsM (Core TH.RuleMatch)
repRuleMatch ConLike = dataCon conLikeDataConName
repRuleMatch FunLike = dataCon funLikeDataConName

repPhases :: Activation -> DsM (Core TH.Phases)
repPhases (ActiveBefore i) = do { MkC arg <- coreIntLit i
                                ; dataCon' beforePhaseDataConName [arg] }
repPhases (ActiveAfter i)  = do { MkC arg <- coreIntLit i
                                ; dataCon' fromPhaseDataConName [arg] }
repPhases _                = dataCon allPhasesDataConName

-------------------------------------------------------
--                      Types
-------------------------------------------------------

addSimpleTyVarBinds :: [Name]                -- the binders to be added
                    -> DsM (Core (TH.Q a))   -- action in the ext env
                    -> DsM (Core (TH.Q a))
addSimpleTyVarBinds names thing_inside
  = do { fresh_names <- mkGenSyms names
       ; term <- addBinds fresh_names thing_inside
       ; wrapGenSyms fresh_names term }

addTyVarBinds :: LHsQTyVars Name                            -- the binders to be added
              -> (Core [TH.TyVarBndr] -> DsM (Core (TH.Q a)))  -- action in the ext env
              -> DsM (Core (TH.Q a))
-- gensym a list of type variables and enter them into the meta environment;
-- the computations passed as the second argument is executed in that extended
-- meta environment and gets the *new* names on Core-level as an argument

addTyVarBinds (HsQTvs { hsq_kvs = kvs, hsq_tvs = tvs }) m
  = do { fresh_kv_names <- mkGenSyms kvs
       ; fresh_tv_names <- mkGenSyms (map hsLTyVarName tvs)
       ; let fresh_names = fresh_kv_names ++ fresh_tv_names
       ; term <- addBinds fresh_names $
                 do { kbs <- repList tyVarBndrTyConName mk_tv_bndr (tvs `zip` fresh_tv_names)
                    ; m kbs }
       ; wrapGenSyms fresh_names term }
  where
    mk_tv_bndr (tv, (_,v)) = repTyVarBndrWithKind tv (coreVar v)

addTyClTyVarBinds :: LHsQTyVars Name
                  -> (Core [TH.TyVarBndr] -> DsM (Core (TH.Q a)))
                  -> DsM (Core (TH.Q a))

-- Used for data/newtype declarations, and family instances,
-- so that the nested type variables work right
--    instance C (T a) where
--      type W (T a) = blah
-- The 'a' in the type instance is the one bound by the instance decl
addTyClTyVarBinds tvs m
  = do { let tv_names = hsLKiTyVarNames tvs
       ; env <- dsGetMetaEnv
       ; freshNames <- mkGenSyms (filterOut (`elemNameEnv` env) tv_names)
            -- Make fresh names for the ones that are not already in scope
            -- This makes things work for family declarations

       ; term <- addBinds freshNames $
                 do { kbs <- repList tyVarBndrTyConName mk_tv_bndr (hsQTvBndrs tvs)
                    ; m kbs }

       ; wrapGenSyms freshNames term }
  where
    mk_tv_bndr tv = do { v <- lookupBinder (hsLTyVarName tv)
                       ; repTyVarBndrWithKind tv v }

-- Produce kinded binder constructors from the Haskell tyvar binders
--
repTyVarBndrWithKind :: LHsTyVarBndr Name
                     -> Core TH.Name -> DsM (Core TH.TyVarBndr)
repTyVarBndrWithKind (L _ (UserTyVar _)) nm
  = repPlainTV nm
repTyVarBndrWithKind (L _ (KindedTyVar _ ki)) nm
  = repLKind ki >>= repKindedTV nm

-- | Represent a type variable binder
repTyVarBndr :: LHsTyVarBndr Name -> DsM (Core TH.TyVarBndr)
repTyVarBndr (L _ (UserTyVar (L _ nm)) )= do { nm' <- lookupBinder nm
                                             ; repPlainTV nm' }
repTyVarBndr (L _ (KindedTyVar (L _ nm) ki)) = do { nm' <- lookupBinder nm
                                                  ; ki' <- repLKind ki
                                                  ; repKindedTV nm' ki' }

-- represent a type context
--
repLContext :: LHsContext Name -> DsM (Core TH.CxtQ)
repLContext (L _ ctxt) = repContext ctxt

repContext :: HsContext Name -> DsM (Core TH.CxtQ)
repContext ctxt = do preds <- repList typeQTyConName repLTy ctxt
                     repCtxt preds

repHsSigType :: LHsSigType Name -> DsM (Core TH.TypeQ)
repHsSigType ty = repLTy (hsSigType ty)

repHsSigWcType :: LHsSigWcType Name -> DsM (Core TH.TypeQ)
repHsSigWcType (HsIB { hsib_kvs  = implicit_kvs
                     , hsib_tvs  = implicit_tvs
                     , hsib_body = sig1 })
  | (explicit_tvs, ctxt, ty) <- splitLHsSigmaTy (hswc_body sig1)
  = addTyVarBinds (HsQTvs { hsq_kvs = implicit_kvs
                          , hsq_tvs = map (noLoc . UserTyVar) implicit_tvs
                                      ++ explicit_tvs })
                  $ \ th_tvs ->
    do { th_ctxt <- repLContext ctxt
       ; th_ty   <- repLTy ty
       ; if null implicit_tvs && null explicit_tvs && null (unLoc ctxt)
         then return th_ty
         else repTForall th_tvs th_ctxt th_ty }

-- yield the representation of a list of types
--
repLTys :: [LHsType Name] -> DsM [Core TH.TypeQ]
repLTys tys = mapM repLTy tys

-- represent a type
--
repLTy :: LHsType Name -> DsM (Core TH.TypeQ)
repLTy (L _ ty) = repTy ty

<<<<<<< HEAD
repForall :: HsType Name -> DsM (Core TH.TypeQ)
-- Arg of repForall is always HsForAllTy or HsQualTy
repForall ty
 | (tvs, ctxt, tau) <- splitLHsSigmaTy (noLoc ty)
 = addTyVarBinds (HsQTvs { hsq_kvs = [], hsq_tvs = tvs}) $ \bndrs ->
   do { ctxt1  <- repLContext ctxt
      ; ty1    <- repLTy tau
      ; repTForall bndrs ctxt1 ty1 }
=======
repTy :: HsType Name -> DsM (Core TH.TypeQ)
repTy (HsForAllTy _ extra tvs ctxt ty)  =
  addTyVarBinds tvs $ \bndrs -> do
    ctxt1  <- repLContext ctxt'
    ty1    <- repLTy ty
    repTForall bndrs ctxt1 ty1
  where
    -- If extra is not Nothing, an extra-constraints wild card was removed
    -- (just) before renaming. It must be put back now, otherwise the
    -- represented type won't include this extra-constraints wild card.
    ctxt'
      | Just loc <- extra
      = let uniq = panic "addExtraCtsWC"
             -- This unique will be discarded by repLContext, but is required
             -- to make a Name
            name = mkInternalName uniq (mkTyVarOcc "_") loc
        in  (++ [L loc (HsWildCardTy (AnonWildCard (L loc name)))]) `fmap` ctxt
      | otherwise
      = ctxt

>>>>>>> 5d6cfbcc

repTy :: HsType Name -> DsM (Core TH.TypeQ)
repTy ty@(HsForAllTy {}) = repForall ty
repTy ty@(HsQualTy {})   = repForall ty

repTy (HsTyVar (L _ n))
  | isTvOcc occ   = do tv1 <- lookupOcc n
                       repTvar tv1
  | isDataOcc occ = do tc1 <- lookupOcc n
                       repPromotedTyCon tc1
  | otherwise     = do tc1 <- lookupOcc n
                       repNamedTyCon tc1
  where
    occ = nameOccName n

repTy (HsAppTy f a)         = do
                                f1 <- repLTy f
                                a1 <- repLTy a
                                repTapp f1 a1
repTy (HsFunTy f a)         = do
                                f1   <- repLTy f
                                a1   <- repLTy a
                                tcon <- repArrowTyCon
                                repTapps tcon [f1, a1]
repTy (HsListTy t)          = do
                                t1   <- repLTy t
                                tcon <- repListTyCon
                                repTapp tcon t1
repTy (HsPArrTy t)     = do
                           t1   <- repLTy t
                           tcon <- repTy (HsTyVar (noLoc (tyConName parrTyCon)))
                           repTapp tcon t1
repTy (HsTupleTy HsUnboxedTuple tys) = do
                                tys1 <- repLTys tys
                                tcon <- repUnboxedTupleTyCon (length tys)
                                repTapps tcon tys1
repTy (HsTupleTy _ tys)     = do tys1 <- repLTys tys
                                 tcon <- repTupleTyCon (length tys)
                                 repTapps tcon tys1
repTy (HsOpTy ty1 (_, n) ty2) = repLTy ((nlHsTyVar (unLoc n) `nlHsAppTy` ty1)
                                   `nlHsAppTy` ty2)
repTy (HsParTy t)           = repLTy t
repTy (HsEqTy t1 t2) = do
                         t1' <- repLTy t1
                         t2' <- repLTy t2
                         eq  <- repTequality
                         repTapps eq [t1', t2']
repTy (HsKindSig t k)       = do
                                t1 <- repLTy t
                                k1 <- repLKind k
                                repTSig t1 k1
repTy (HsSpliceTy splice _)     = repSplice splice
repTy (HsExplicitListTy _ tys)  = do
                                    tys1 <- repLTys tys
                                    repTPromotedList tys1
repTy (HsExplicitTupleTy _ tys) = do
                                    tys1 <- repLTys tys
                                    tcon <- repPromotedTupleTyCon (length tys)
                                    repTapps tcon tys1
repTy (HsTyLit lit) = do
                        lit' <- repTyLit lit
                        repTLit lit'
repTy (HsWildCardTy (AnonWildCard _)) = repTWildCard
repTy (HsWildCardTy (NamedWildCard (L _ n))) = do
                                           nwc <- lookupOcc n
                                           repTNamedWildCard nwc

repTy ty                      = notHandled "Exotic form of type" (ppr ty)

repTyLit :: HsTyLit -> DsM (Core TH.TyLitQ)
repTyLit (HsNumTy _ i) = do iExpr <- mkIntegerExpr i
                            rep2 numTyLitName [iExpr]
repTyLit (HsStrTy _ s) = do { s' <- mkStringExprFS s
                            ; rep2 strTyLitName [s']
                            }

-- represent a kind
--
repLKind :: LHsKind Name -> DsM (Core TH.Kind)
repLKind ki
  = do { let (kis, ki') = splitHsFunType ki
       ; kis_rep <- mapM repLKind kis
       ; ki'_rep <- repNonArrowLKind ki'
       ; kcon <- repKArrow
       ; let f k1 k2 = repKApp kcon k1 >>= flip repKApp k2
       ; foldrM f ki'_rep kis_rep
       }

repNonArrowLKind :: LHsKind Name -> DsM (Core TH.Kind)
repNonArrowLKind (L _ ki) = repNonArrowKind ki

repNonArrowKind :: HsKind Name -> DsM (Core TH.Kind)
repNonArrowKind (HsTyVar (L _ name))
  | name == liftedTypeKindTyConName = repKStar
  | name == constraintKindTyConName = repKConstraint
  | isTvOcc (nameOccName name)      = lookupOcc name >>= repKVar
  | otherwise                       = lookupOcc name >>= repKCon
repNonArrowKind (HsAppTy f a)       = do  { f' <- repLKind f
                                          ; a' <- repLKind a
                                          ; repKApp f' a'
                                          }
repNonArrowKind (HsListTy k)        = do  { k' <- repLKind k
                                          ; kcon <- repKList
                                          ; repKApp kcon k'
                                          }
repNonArrowKind (HsTupleTy _ ks)    = do  { ks' <- mapM repLKind ks
                                          ; kcon <- repKTuple (length ks)
                                          ; repKApps kcon ks'
                                          }
repNonArrowKind k                   = notHandled "Exotic form of kind" (ppr k)

repRole :: Located (Maybe Role) -> DsM (Core TH.Role)
repRole (L _ (Just Nominal))          = rep2 nominalRName []
repRole (L _ (Just Representational)) = rep2 representationalRName []
repRole (L _ (Just Phantom))          = rep2 phantomRName []
repRole (L _ Nothing)                 = rep2 inferRName []

-----------------------------------------------------------------------------
--              Splices
-----------------------------------------------------------------------------

repSplice :: HsSplice Name -> DsM (Core a)
-- See Note [How brackets and nested splices are handled] in TcSplice
-- We return a CoreExpr of any old type; the context should know
repSplice (HsTypedSplice   n _)  = rep_splice n
repSplice (HsUntypedSplice n _)  = rep_splice n
repSplice (HsQuasiQuote n _ _ _) = rep_splice n

rep_splice :: Name -> DsM (Core a)
rep_splice splice_name
 = do { mb_val <- dsLookupMetaEnv splice_name
       ; case mb_val of
           Just (DsSplice e) -> do { e' <- dsExpr e
                                   ; return (MkC e') }
           _ -> pprPanic "HsSplice" (ppr splice_name) }
                        -- Should not happen; statically checked

-----------------------------------------------------------------------------
--              Expressions
-----------------------------------------------------------------------------

repLEs :: [LHsExpr Name] -> DsM (Core [TH.ExpQ])
repLEs es = repList expQTyConName repLE es

-- FIXME: some of these panics should be converted into proper error messages
--        unless we can make sure that constructs, which are plainly not
--        supported in TH already lead to error messages at an earlier stage
repLE :: LHsExpr Name -> DsM (Core TH.ExpQ)
repLE (L loc e) = putSrcSpanDs loc (repE e)

repE :: HsExpr Name -> DsM (Core TH.ExpQ)
repE (HsVar (L _ x))            =
  do { mb_val <- dsLookupMetaEnv x
     ; case mb_val of
        Nothing          -> do { str <- globalVar x
                               ; repVarOrCon x str }
        Just (DsBound y)   -> repVarOrCon x (coreVar y)
        Just (DsSplice e)  -> do { e' <- dsExpr e
                               ; return (MkC e') } }
repE e@(HsIPVar _) = notHandled "Implicit parameters" (ppr e)
repE e@(HsOverLabel _) = notHandled "Overloaded labels" (ppr e)

repE e@(HsRecFld f) = case f of
  Unambiguous _ x -> repE (HsVar (noLoc x))
  Ambiguous{}     -> notHandled "Ambiguous record selectors" (ppr e)

        -- Remember, we're desugaring renamer output here, so
        -- HsOverlit can definitely occur
repE (HsOverLit l) = do { a <- repOverloadedLiteral l; repLit a }
repE (HsLit l)     = do { a <- repLiteral l;           repLit a }
repE (HsLam (MG { mg_alts = L _ [m] })) = repLambda m
repE (HsLamCase _ (MG { mg_alts = L _ ms }))
                   = do { ms' <- mapM repMatchTup ms
                        ; core_ms <- coreList matchQTyConName ms'
                        ; repLamCase core_ms }
repE (HsApp x y)   = do {a <- repLE x; b <- repLE y; repApp a b}

repE (OpApp e1 op _ e2) =
  do { arg1 <- repLE e1;
       arg2 <- repLE e2;
       the_op <- repLE op ;
       repInfixApp arg1 the_op arg2 }
repE (NegApp x _)        = do
                              a         <- repLE x
                              negateVar <- lookupOcc negateName >>= repVar
                              negateVar `repApp` a
repE (HsPar x)            = repLE x
repE (SectionL x y)       = do { a <- repLE x; b <- repLE y; repSectionL a b }
repE (SectionR x y)       = do { a <- repLE x; b <- repLE y; repSectionR a b }
repE (HsCase e (MG { mg_alts = L _ ms }))
                          = do { arg <- repLE e
                               ; ms2 <- mapM repMatchTup ms
                               ; core_ms2 <- coreList matchQTyConName ms2
                               ; repCaseE arg core_ms2 }
repE (HsIf _ x y z)         = do
                              a <- repLE x
                              b <- repLE y
                              c <- repLE z
                              repCond a b c
repE (HsMultiIf _ alts)
  = do { (binds, alts') <- liftM unzip $ mapM repLGRHS alts
       ; expr' <- repMultiIf (nonEmptyCoreList alts')
       ; wrapGenSyms (concat binds) expr' }
repE (HsLet (L _ bs) e)         = do { (ss,ds) <- repBinds bs
                                     ; e2 <- addBinds ss (repLE e)
                                     ; z <- repLetE ds e2
                                     ; wrapGenSyms ss z }

-- FIXME: I haven't got the types here right yet
repE e@(HsDo ctxt (L _ sts) _)
 | case ctxt of { DoExpr -> True; GhciStmtCtxt -> True; _ -> False }
 = do { (ss,zs) <- repLSts sts;
        e'      <- repDoE (nonEmptyCoreList zs);
        wrapGenSyms ss e' }

 | ListComp <- ctxt
 = do { (ss,zs) <- repLSts sts;
        e'      <- repComp (nonEmptyCoreList zs);
        wrapGenSyms ss e' }

  | otherwise
  = notHandled "mdo, monad comprehension and [: :]" (ppr e)

repE (ExplicitList _ _ es) = do { xs <- repLEs es; repListExp xs }
repE e@(ExplicitPArr _ _) = notHandled "Parallel arrays" (ppr e)
repE e@(ExplicitTuple es boxed)
  | not (all tupArgPresent es) = notHandled "Tuple sections" (ppr e)
  | isBoxed boxed  = do { xs <- repLEs [e | L _ (Present e) <- es]; repTup xs }
  | otherwise      = do { xs <- repLEs [e | L _ (Present e) <- es]
                        ; repUnboxedTup xs }

repE (RecordCon { rcon_con_name = c, rcon_flds = flds })
 = do { x <- lookupLOcc c;
        fs <- repFields flds;
        repRecCon x fs }
repE (RecordUpd { rupd_expr = e, rupd_flds = flds })
 = do { x <- repLE e;
        fs <- repUpdFields flds;
        repRecUpd x fs }

repE (ExprWithTySig e ty)
  = do { e1 <- repLE e
       ; t1 <- repHsSigWcType ty
       ; repSigExp e1 t1 }

repE (ArithSeq _ _ aseq) =
  case aseq of
    From e              -> do { ds1 <- repLE e; repFrom ds1 }
    FromThen e1 e2      -> do
                             ds1 <- repLE e1
                             ds2 <- repLE e2
                             repFromThen ds1 ds2
    FromTo   e1 e2      -> do
                             ds1 <- repLE e1
                             ds2 <- repLE e2
                             repFromTo ds1 ds2
    FromThenTo e1 e2 e3 -> do
                             ds1 <- repLE e1
                             ds2 <- repLE e2
                             ds3 <- repLE e3
                             repFromThenTo ds1 ds2 ds3

repE (HsSpliceE splice)    = repSplice splice
repE (HsStatic e)          = repLE e >>= rep2 staticEName . (:[]) . unC
repE (HsUnboundVar name)   = do
                               occ   <- occNameLit name
                               sname <- repNameS occ
                               repUnboundVar sname

repE e@(PArrSeq {})        = notHandled "Parallel arrays" (ppr e)
repE e@(HsCoreAnn {})      = notHandled "Core annotations" (ppr e)
repE e@(HsSCC {})          = notHandled "Cost centres" (ppr e)
repE e@(HsTickPragma {})   = notHandled "Tick Pragma" (ppr e)
repE e@(HsTcBracketOut {}) = notHandled "TH brackets" (ppr e)
repE e                     = notHandled "Expression form" (ppr e)

-----------------------------------------------------------------------------
-- Building representations of auxillary structures like Match, Clause, Stmt,

repMatchTup ::  LMatch Name (LHsExpr Name) -> DsM (Core TH.MatchQ)
repMatchTup (L _ (Match _ [p] _ (GRHSs guards (L _ wheres)))) =
  do { ss1 <- mkGenSyms (collectPatBinders p)
     ; addBinds ss1 $ do {
     ; p1 <- repLP p
     ; (ss2,ds) <- repBinds wheres
     ; addBinds ss2 $ do {
     ; gs    <- repGuards guards
     ; match <- repMatch p1 gs ds
     ; wrapGenSyms (ss1++ss2) match }}}
repMatchTup _ = panic "repMatchTup: case alt with more than one arg"

repClauseTup ::  LMatch Name (LHsExpr Name) -> DsM (Core TH.ClauseQ)
repClauseTup (L _ (Match _ ps _ (GRHSs guards (L _ wheres)))) =
  do { ss1 <- mkGenSyms (collectPatsBinders ps)
     ; addBinds ss1 $ do {
       ps1 <- repLPs ps
     ; (ss2,ds) <- repBinds wheres
     ; addBinds ss2 $ do {
       gs <- repGuards guards
     ; clause <- repClause ps1 gs ds
     ; wrapGenSyms (ss1++ss2) clause }}}

repGuards ::  [LGRHS Name (LHsExpr Name)] ->  DsM (Core TH.BodyQ)
repGuards [L _ (GRHS [] e)]
  = do {a <- repLE e; repNormal a }
repGuards other
  = do { zs <- mapM repLGRHS other
       ; let (xs, ys) = unzip zs
       ; gd <- repGuarded (nonEmptyCoreList ys)
       ; wrapGenSyms (concat xs) gd }

repLGRHS :: LGRHS Name (LHsExpr Name) -> DsM ([GenSymBind], (Core (TH.Q (TH.Guard, TH.Exp))))
repLGRHS (L _ (GRHS [L _ (BodyStmt e1 _ _ _)] e2))
  = do { guarded <- repLNormalGE e1 e2
       ; return ([], guarded) }
repLGRHS (L _ (GRHS ss rhs))
  = do { (gs, ss') <- repLSts ss
       ; rhs' <- addBinds gs $ repLE rhs
       ; guarded <- repPatGE (nonEmptyCoreList ss') rhs'
       ; return (gs, guarded) }

repFields :: HsRecordBinds Name -> DsM (Core [TH.Q TH.FieldExp])
repFields (HsRecFields { rec_flds = flds })
  = repList fieldExpQTyConName rep_fld flds
  where
    rep_fld :: LHsRecField Name (LHsExpr Name) -> DsM (Core (TH.Q TH.FieldExp))
    rep_fld (L _ fld) = do { fn <- lookupLOcc (hsRecFieldSel fld)
                           ; e  <- repLE (hsRecFieldArg fld)
                           ; repFieldExp fn e }

repUpdFields :: [LHsRecUpdField Name] -> DsM (Core [TH.Q TH.FieldExp])
repUpdFields = repList fieldExpQTyConName rep_fld
  where
    rep_fld :: LHsRecUpdField Name -> DsM (Core (TH.Q TH.FieldExp))
    rep_fld (L l fld) = case unLoc (hsRecFieldLbl fld) of
      Unambiguous _ sel_name -> do { fn <- lookupLOcc (L l sel_name)
                                   ; e  <- repLE (hsRecFieldArg fld)
                                   ; repFieldExp fn e }
      _                      -> notHandled "Ambiguous record updates" (ppr fld)



-----------------------------------------------------------------------------
-- Representing Stmt's is tricky, especially if bound variables
-- shadow each other. Consider:  [| do { x <- f 1; x <- f x; g x } |]
-- First gensym new names for every variable in any of the patterns.
-- both static (x'1 and x'2), and dynamic ((gensym "x") and (gensym "y"))
-- if variables didn't shaddow, the static gensym wouldn't be necessary
-- and we could reuse the original names (x and x).
--
-- do { x'1 <- gensym "x"
--    ; x'2 <- gensym "x"
--    ; doE [ BindSt (pvar x'1) [| f 1 |]
--          , BindSt (pvar x'2) [| f x |]
--          , NoBindSt [| g x |]
--          ]
--    }

-- The strategy is to translate a whole list of do-bindings by building a
-- bigger environment, and a bigger set of meta bindings
-- (like:  x'1 <- gensym "x" ) and then combining these with the translations
-- of the expressions within the Do

-----------------------------------------------------------------------------
-- The helper function repSts computes the translation of each sub expression
-- and a bunch of prefix bindings denoting the dynamic renaming.

repLSts :: [LStmt Name (LHsExpr Name)] -> DsM ([GenSymBind], [Core TH.StmtQ])
repLSts stmts = repSts (map unLoc stmts)

repSts :: [Stmt Name (LHsExpr Name)] -> DsM ([GenSymBind], [Core TH.StmtQ])
repSts (BindStmt p e _ _ : ss) =
   do { e2 <- repLE e
      ; ss1 <- mkGenSyms (collectPatBinders p)
      ; addBinds ss1 $ do {
      ; p1 <- repLP p;
      ; (ss2,zs) <- repSts ss
      ; z <- repBindSt p1 e2
      ; return (ss1++ss2, z : zs) }}
repSts (LetStmt (L _ bs) : ss) =
   do { (ss1,ds) <- repBinds bs
      ; z <- repLetSt ds
      ; (ss2,zs) <- addBinds ss1 (repSts ss)
      ; return (ss1++ss2, z : zs) }
repSts (BodyStmt e _ _ _ : ss) =
   do { e2 <- repLE e
      ; z <- repNoBindSt e2
      ; (ss2,zs) <- repSts ss
      ; return (ss2, z : zs) }
repSts (ParStmt stmt_blocks _ _ : ss) =
   do { (ss_s, stmt_blocks1) <- mapAndUnzipM rep_stmt_block stmt_blocks
      ; let stmt_blocks2 = nonEmptyCoreList stmt_blocks1
            ss1 = concat ss_s
      ; z <- repParSt stmt_blocks2
      ; (ss2, zs) <- addBinds ss1 (repSts ss)
      ; return (ss1++ss2, z : zs) }
   where
     rep_stmt_block :: ParStmtBlock Name Name -> DsM ([GenSymBind], Core [TH.StmtQ])
     rep_stmt_block (ParStmtBlock stmts _ _) =
       do { (ss1, zs) <- repSts (map unLoc stmts)
          ; zs1 <- coreList stmtQTyConName zs
          ; return (ss1, zs1) }
repSts [LastStmt e _ _]
  = do { e2 <- repLE e
       ; z <- repNoBindSt e2
       ; return ([], [z]) }
repSts []    = return ([],[])
repSts other = notHandled "Exotic statement" (ppr other)


-----------------------------------------------------------
--                      Bindings
-----------------------------------------------------------

repBinds :: HsLocalBinds Name -> DsM ([GenSymBind], Core [TH.DecQ])
repBinds EmptyLocalBinds
  = do  { core_list <- coreList decQTyConName []
        ; return ([], core_list) }

repBinds b@(HsIPBinds _) = notHandled "Implicit parameters" (ppr b)

repBinds (HsValBinds decs)
 = do   { let { bndrs = hsSigTvBinders decs ++ collectHsValBinders decs }
                -- No need to worrry about detailed scopes within
                -- the binding group, because we are talking Names
                -- here, so we can safely treat it as a mutually
                -- recursive group
                -- For hsSigTvBinders see Note [Scoped type variables in bindings]
        ; ss        <- mkGenSyms bndrs
        ; prs       <- addBinds ss (rep_val_binds decs)
        ; core_list <- coreList decQTyConName
                                (de_loc (sort_by_loc prs))
        ; return (ss, core_list) }

rep_val_binds :: HsValBinds Name -> DsM [(SrcSpan, Core TH.DecQ)]
-- Assumes: all the binders of the binding are alrady in the meta-env
rep_val_binds (ValBindsOut binds sigs)
 = do { core1 <- rep_binds' (unionManyBags (map snd binds))
      ; core2 <- rep_sigs' sigs
      ; return (core1 ++ core2) }
rep_val_binds (ValBindsIn _ _)
 = panic "rep_val_binds: ValBindsIn"

rep_binds :: LHsBinds Name -> DsM [Core TH.DecQ]
rep_binds binds = do { binds_w_locs <- rep_binds' binds
                     ; return (de_loc (sort_by_loc binds_w_locs)) }

rep_binds' :: LHsBinds Name -> DsM [(SrcSpan, Core TH.DecQ)]
rep_binds' = mapM rep_bind . bagToList

rep_bind :: LHsBind Name -> DsM (SrcSpan, Core TH.DecQ)
-- Assumes: all the binders of the binding are alrady in the meta-env

-- Note GHC treats declarations of a variable (not a pattern)
-- e.g.  x = g 5 as a Fun MonoBinds. This is indicated by a single match
-- with an empty list of patterns
rep_bind (L loc (FunBind
                 { fun_id = fn,
                   fun_matches = MG { mg_alts
                           = L _ [L _ (Match _ [] _
                                             (GRHSs guards (L _ wheres)))] } }))
 = do { (ss,wherecore) <- repBinds wheres
        ; guardcore <- addBinds ss (repGuards guards)
        ; fn'  <- lookupLBinder fn
        ; p    <- repPvar fn'
        ; ans  <- repVal p guardcore wherecore
        ; ans' <- wrapGenSyms ss ans
        ; return (loc, ans') }

rep_bind (L loc (FunBind { fun_id = fn
                         , fun_matches = MG { mg_alts = L _ ms } }))
 =   do { ms1 <- mapM repClauseTup ms
        ; fn' <- lookupLBinder fn
        ; ans <- repFun fn' (nonEmptyCoreList ms1)
        ; return (loc, ans) }

rep_bind (L loc (PatBind { pat_lhs = pat
                         , pat_rhs = GRHSs guards (L _ wheres) }))
 =   do { patcore <- repLP pat
        ; (ss,wherecore) <- repBinds wheres
        ; guardcore <- addBinds ss (repGuards guards)
        ; ans  <- repVal patcore guardcore wherecore
        ; ans' <- wrapGenSyms ss ans
        ; return (loc, ans') }

rep_bind (L _ (VarBind { var_id = v, var_rhs = e}))
 =   do { v' <- lookupBinder v
        ; e2 <- repLE e
        ; x <- repNormal e2
        ; patcore <- repPvar v'
        ; empty_decls <- coreList decQTyConName []
        ; ans <- repVal patcore x empty_decls
        ; return (srcLocSpan (getSrcLoc v), ans) }

rep_bind (L _ (AbsBinds {}))  = panic "rep_bind: AbsBinds"
rep_bind (L _ dec@(PatSynBind {})) = notHandled "pattern synonyms" (ppr dec)
-----------------------------------------------------------------------------
-- Since everything in a Bind is mutually recursive we need rename all
-- all the variables simultaneously. For example:
-- [| AndMonoBinds (f x = x + g 2) (g x = f 1 + 2) |] would translate to
-- do { f'1 <- gensym "f"
--    ; g'2 <- gensym "g"
--    ; [ do { x'3 <- gensym "x"; fun f'1 [pvar x'3] [| x + g2 |]},
--        do { x'4 <- gensym "x"; fun g'2 [pvar x'4] [| f 1 + 2 |]}
--      ]}
-- This requires collecting the bindings (f'1 <- gensym "f"), and the
-- environment ( f |-> f'1 ) from each binding, and then unioning them
-- together. As we do this we collect GenSymBinds's which represent the renamed
-- variables bound by the Bindings. In order not to lose track of these
-- representations we build a shadow datatype MB with the same structure as
-- MonoBinds, but which has slots for the representations


-----------------------------------------------------------------------------
-- GHC allows a more general form of lambda abstraction than specified
-- by Haskell 98. In particular it allows guarded lambda's like :
-- (\  x | even x -> 0 | odd x -> 1) at the moment we can't represent this in
-- Haskell Template's Meta.Exp type so we punt if it isn't a simple thing like
-- (\ p1 .. pn -> exp) by causing an error.

repLambda :: LMatch Name (LHsExpr Name) -> DsM (Core TH.ExpQ)
repLambda (L _ (Match _ ps _ (GRHSs [L _ (GRHS [] e)] (L _ EmptyLocalBinds))))
 = do { let bndrs = collectPatsBinders ps ;
      ; ss  <- mkGenSyms bndrs
      ; lam <- addBinds ss (
                do { xs <- repLPs ps; body <- repLE e; repLam xs body })
      ; wrapGenSyms ss lam }

repLambda (L _ m) = notHandled "Guarded labmdas" (pprMatch (LambdaExpr :: HsMatchContext Name) m)


-----------------------------------------------------------------------------
--                      Patterns
-- repP deals with patterns.  It assumes that we have already
-- walked over the pattern(s) once to collect the binders, and
-- have extended the environment.  So every pattern-bound
-- variable should already appear in the environment.

-- Process a list of patterns
repLPs :: [LPat Name] -> DsM (Core [TH.PatQ])
repLPs ps = repList patQTyConName repLP ps

repLP :: LPat Name -> DsM (Core TH.PatQ)
repLP (L _ p) = repP p

repP :: Pat Name -> DsM (Core TH.PatQ)
repP (WildPat _)       = repPwild
repP (LitPat l)        = do { l2 <- repLiteral l; repPlit l2 }
repP (VarPat (L _ x))  = do { x' <- lookupBinder x; repPvar x' }
repP (LazyPat p)       = do { p1 <- repLP p; repPtilde p1 }
repP (BangPat p)       = do { p1 <- repLP p; repPbang p1 }
repP (AsPat x p)       = do { x' <- lookupLBinder x; p1 <- repLP p; repPaspat x' p1 }
repP (ParPat p)        = repLP p
repP (ListPat ps _ Nothing)    = do { qs <- repLPs ps; repPlist qs }
repP (ListPat ps ty1 (Just (_,e))) = do { p <- repP (ListPat ps ty1 Nothing); e' <- repE e; repPview e' p}
repP (TuplePat ps boxed _)
  | isBoxed boxed       = do { qs <- repLPs ps; repPtup qs }
  | otherwise           = do { qs <- repLPs ps; repPunboxedTup qs }
repP (ConPatIn dc details)
 = do { con_str <- lookupLOcc dc
      ; case details of
         PrefixCon ps -> do { qs <- repLPs ps; repPcon con_str qs }
         RecCon rec   -> do { fps <- repList fieldPatQTyConName rep_fld (rec_flds rec)
                            ; repPrec con_str fps }
         InfixCon p1 p2 -> do { p1' <- repLP p1;
                                p2' <- repLP p2;
                                repPinfix p1' con_str p2' }
   }
 where
   rep_fld :: LHsRecField Name (LPat Name) -> DsM (Core (TH.Name,TH.PatQ))
   rep_fld (L _ fld) = do { MkC v <- lookupLOcc (hsRecFieldSel fld)
                          ; MkC p <- repLP (hsRecFieldArg fld)
                          ; rep2 fieldPatName [v,p] }

repP (NPat (L _ l) Nothing _)  = do { a <- repOverloadedLiteral l; repPlit a }
repP (ViewPat e p _) = do { e' <- repLE e; p' <- repLP p; repPview e' p' }
repP p@(NPat _ (Just _) _) = notHandled "Negative overloaded patterns" (ppr p)
repP p@(SigPatIn {})  = notHandled "Type signatures in patterns" (ppr p)
        -- The problem is to do with scoped type variables.
        -- To implement them, we have to implement the scoping rules
        -- here in DsMeta, and I don't want to do that today!
        --       do { p' <- repLP p; t' <- repLTy t; repPsig p' t' }
        --      repPsig :: Core TH.PatQ -> Core TH.TypeQ -> DsM (Core TH.PatQ)
        --      repPsig (MkC p) (MkC t) = rep2 sigPName [p, t]

repP (SplicePat splice) = repSplice splice

repP other = notHandled "Exotic pattern" (ppr other)

----------------------------------------------------------
-- Declaration ordering helpers

sort_by_loc :: [(SrcSpan, a)] -> [(SrcSpan, a)]
sort_by_loc xs = sortBy comp xs
    where comp x y = compare (fst x) (fst y)

de_loc :: [(a, b)] -> [b]
de_loc = map snd

----------------------------------------------------------
--      The meta-environment

-- A name/identifier association for fresh names of locally bound entities
type GenSymBind = (Name, Id)    -- Gensym the string and bind it to the Id
                                -- I.e.         (x, x_id) means
                                --      let x_id = gensym "x" in ...

-- Generate a fresh name for a locally bound entity

mkGenSyms :: [Name] -> DsM [GenSymBind]
-- We can use the existing name.  For example:
--      [| \x_77 -> x_77 + x_77 |]
-- desugars to
--      do { x_77 <- genSym "x"; .... }
-- We use the same x_77 in the desugared program, but with the type Bndr
-- instead of Int
--
-- We do make it an Internal name, though (hence localiseName)
--
-- Nevertheless, it's monadic because we have to generate nameTy
mkGenSyms ns = do { var_ty <- lookupType nameTyConName
                  ; return [(nm, mkLocalId (localiseName nm) var_ty) | nm <- ns] }


addBinds :: [GenSymBind] -> DsM a -> DsM a
-- Add a list of fresh names for locally bound entities to the
-- meta environment (which is part of the state carried around
-- by the desugarer monad)
addBinds bs m = dsExtendMetaEnv (mkNameEnv [(n,DsBound id) | (n,id) <- bs]) m

dupBinder :: (Name, Name) -> DsM (Name, DsMetaVal)
dupBinder (new, old)
  = do { mb_val <- dsLookupMetaEnv old
       ; case mb_val of
           Just val -> return (new, val)
           Nothing  -> pprPanic "dupBinder" (ppr old) }

-- Look up a locally bound name
--
lookupLBinder :: Located Name -> DsM (Core TH.Name)
lookupLBinder (L _ n) = lookupBinder n

lookupBinder :: Name -> DsM (Core TH.Name)
lookupBinder = lookupOcc
  -- Binders are brought into scope before the pattern or what-not is
  -- desugared.  Moreover, in instance declaration the binder of a method
  -- will be the selector Id and hence a global; so we need the
  -- globalVar case of lookupOcc

-- Look up a name that is either locally bound or a global name
--
--  * If it is a global name, generate the "original name" representation (ie,
--   the <module>:<name> form) for the associated entity
--
lookupLOcc :: Located Name -> DsM (Core TH.Name)
-- Lookup an occurrence; it can't be a splice.
-- Use the in-scope bindings if they exist
lookupLOcc (L _ n) = lookupOcc n

lookupOcc :: Name -> DsM (Core TH.Name)
lookupOcc n
  = do {  mb_val <- dsLookupMetaEnv n ;
          case mb_val of
                Nothing           -> globalVar n
                Just (DsBound x)  -> return (coreVar x)
                Just (DsSplice _) -> pprPanic "repE:lookupOcc" (ppr n)
    }

globalVar :: Name -> DsM (Core TH.Name)
-- Not bound by the meta-env
-- Could be top-level; or could be local
--      f x = $(g [| x |])
-- Here the x will be local
globalVar name
  | isExternalName name
  = do  { MkC mod <- coreStringLit name_mod
        ; MkC pkg <- coreStringLit name_pkg
        ; MkC occ <- nameLit name
        ; rep2 mk_varg [pkg,mod,occ] }
  | otherwise
  = do  { MkC occ <- nameLit name
        ; MkC uni <- coreIntLit (getKey (getUnique name))
        ; rep2 mkNameLName [occ,uni] }
  where
      mod = ASSERT( isExternalName name) nameModule name
      name_mod = moduleNameString (moduleName mod)
      name_pkg = unitIdString (moduleUnitId mod)
      name_occ = nameOccName name
      mk_varg | OccName.isDataOcc name_occ = mkNameG_dName
              | OccName.isVarOcc  name_occ = mkNameG_vName
              | OccName.isTcOcc   name_occ = mkNameG_tcName
              | otherwise                  = pprPanic "DsMeta.globalVar" (ppr name)

lookupType :: Name      -- Name of type constructor (e.g. TH.ExpQ)
           -> DsM Type  -- The type
lookupType tc_name = do { tc <- dsLookupTyCon tc_name ;
                          return (mkTyConApp tc []) }

wrapGenSyms :: [GenSymBind]
            -> Core (TH.Q a) -> DsM (Core (TH.Q a))
-- wrapGenSyms [(nm1,id1), (nm2,id2)] y
--      --> bindQ (gensym nm1) (\ id1 ->
--          bindQ (gensym nm2 (\ id2 ->
--          y))

wrapGenSyms binds body@(MkC b)
  = do  { var_ty <- lookupType nameTyConName
        ; go var_ty binds }
  where
    [elt_ty] = tcTyConAppArgs (exprType b)
        -- b :: Q a, so we can get the type 'a' by looking at the
        -- argument type. NB: this relies on Q being a data/newtype,
        -- not a type synonym

    go _ [] = return body
    go var_ty ((name,id) : binds)
      = do { MkC body'  <- go var_ty binds
           ; lit_str    <- nameLit name
           ; gensym_app <- repGensym lit_str
           ; repBindQ var_ty elt_ty
                      gensym_app (MkC (Lam id body')) }

nameLit :: Name -> DsM (Core String)
nameLit n = coreStringLit (occNameString (nameOccName n))

occNameLit :: OccName -> DsM (Core String)
occNameLit name = coreStringLit (occNameString name)


-- %*********************************************************************
-- %*                                                                   *
--              Constructing code
-- %*                                                                   *
-- %*********************************************************************

-----------------------------------------------------------------------------
-- PHANTOM TYPES for consistency. In order to make sure we do this correct
-- we invent a new datatype which uses phantom types.

newtype Core a = MkC CoreExpr
unC :: Core a -> CoreExpr
unC (MkC x) = x

rep2 :: Name -> [ CoreExpr ] -> DsM (Core a)
rep2 n xs = do { id <- dsLookupGlobalId n
               ; return (MkC (foldl App (Var id) xs)) }

dataCon' :: Name -> [CoreExpr] -> DsM (Core a)
dataCon' n args = do { id <- dsLookupDataCon n
                     ; return $ MkC $ mkCoreConApps id args }

dataCon :: Name -> DsM (Core a)
dataCon n = dataCon' n []

-- Then we make "repConstructors" which use the phantom types for each of the
-- smart constructors of the Meta.Meta datatypes.


-- %*********************************************************************
-- %*                                                                   *
--              The 'smart constructors'
-- %*                                                                   *
-- %*********************************************************************

--------------- Patterns -----------------
repPlit   :: Core TH.Lit -> DsM (Core TH.PatQ)
repPlit (MkC l) = rep2 litPName [l]

repPvar :: Core TH.Name -> DsM (Core TH.PatQ)
repPvar (MkC s) = rep2 varPName [s]

repPtup :: Core [TH.PatQ] -> DsM (Core TH.PatQ)
repPtup (MkC ps) = rep2 tupPName [ps]

repPunboxedTup :: Core [TH.PatQ] -> DsM (Core TH.PatQ)
repPunboxedTup (MkC ps) = rep2 unboxedTupPName [ps]

repPcon   :: Core TH.Name -> Core [TH.PatQ] -> DsM (Core TH.PatQ)
repPcon (MkC s) (MkC ps) = rep2 conPName [s, ps]

repPrec   :: Core TH.Name -> Core [(TH.Name,TH.PatQ)] -> DsM (Core TH.PatQ)
repPrec (MkC c) (MkC rps) = rep2 recPName [c,rps]

repPinfix :: Core TH.PatQ -> Core TH.Name -> Core TH.PatQ -> DsM (Core TH.PatQ)
repPinfix (MkC p1) (MkC n) (MkC p2) = rep2 infixPName [p1, n, p2]

repPtilde :: Core TH.PatQ -> DsM (Core TH.PatQ)
repPtilde (MkC p) = rep2 tildePName [p]

repPbang :: Core TH.PatQ -> DsM (Core TH.PatQ)
repPbang (MkC p) = rep2 bangPName [p]

repPaspat :: Core TH.Name -> Core TH.PatQ -> DsM (Core TH.PatQ)
repPaspat (MkC s) (MkC p) = rep2 asPName [s, p]

repPwild  :: DsM (Core TH.PatQ)
repPwild = rep2 wildPName []

repPlist :: Core [TH.PatQ] -> DsM (Core TH.PatQ)
repPlist (MkC ps) = rep2 listPName [ps]

repPview :: Core TH.ExpQ -> Core TH.PatQ -> DsM (Core TH.PatQ)
repPview (MkC e) (MkC p) = rep2 viewPName [e,p]

--------------- Expressions -----------------
repVarOrCon :: Name -> Core TH.Name -> DsM (Core TH.ExpQ)
repVarOrCon vc str | isDataOcc (nameOccName vc) = repCon str
                   | otherwise                  = repVar str

repVar :: Core TH.Name -> DsM (Core TH.ExpQ)
repVar (MkC s) = rep2 varEName [s]

repCon :: Core TH.Name -> DsM (Core TH.ExpQ)
repCon (MkC s) = rep2 conEName [s]

repLit :: Core TH.Lit -> DsM (Core TH.ExpQ)
repLit (MkC c) = rep2 litEName [c]

repApp :: Core TH.ExpQ -> Core TH.ExpQ -> DsM (Core TH.ExpQ)
repApp (MkC x) (MkC y) = rep2 appEName [x,y]

repLam :: Core [TH.PatQ] -> Core TH.ExpQ -> DsM (Core TH.ExpQ)
repLam (MkC ps) (MkC e) = rep2 lamEName [ps, e]

repLamCase :: Core [TH.MatchQ] -> DsM (Core TH.ExpQ)
repLamCase (MkC ms) = rep2 lamCaseEName [ms]

repTup :: Core [TH.ExpQ] -> DsM (Core TH.ExpQ)
repTup (MkC es) = rep2 tupEName [es]

repUnboxedTup :: Core [TH.ExpQ] -> DsM (Core TH.ExpQ)
repUnboxedTup (MkC es) = rep2 unboxedTupEName [es]

repCond :: Core TH.ExpQ -> Core TH.ExpQ -> Core TH.ExpQ -> DsM (Core TH.ExpQ)
repCond (MkC x) (MkC y) (MkC z) = rep2 condEName [x,y,z]

repMultiIf :: Core [TH.Q (TH.Guard, TH.Exp)] -> DsM (Core TH.ExpQ)
repMultiIf (MkC alts) = rep2 multiIfEName [alts]

repLetE :: Core [TH.DecQ] -> Core TH.ExpQ -> DsM (Core TH.ExpQ)
repLetE (MkC ds) (MkC e) = rep2 letEName [ds, e]

repCaseE :: Core TH.ExpQ -> Core [TH.MatchQ] -> DsM( Core TH.ExpQ)
repCaseE (MkC e) (MkC ms) = rep2 caseEName [e, ms]

repDoE :: Core [TH.StmtQ] -> DsM (Core TH.ExpQ)
repDoE (MkC ss) = rep2 doEName [ss]

repComp :: Core [TH.StmtQ] -> DsM (Core TH.ExpQ)
repComp (MkC ss) = rep2 compEName [ss]

repListExp :: Core [TH.ExpQ] -> DsM (Core TH.ExpQ)
repListExp (MkC es) = rep2 listEName [es]

repSigExp :: Core TH.ExpQ -> Core TH.TypeQ -> DsM (Core TH.ExpQ)
repSigExp (MkC e) (MkC t) = rep2 sigEName [e,t]

repRecCon :: Core TH.Name -> Core [TH.Q TH.FieldExp]-> DsM (Core TH.ExpQ)
repRecCon (MkC c) (MkC fs) = rep2 recConEName [c,fs]

repRecUpd :: Core TH.ExpQ -> Core [TH.Q TH.FieldExp] -> DsM (Core TH.ExpQ)
repRecUpd (MkC e) (MkC fs) = rep2 recUpdEName [e,fs]

repFieldExp :: Core TH.Name -> Core TH.ExpQ -> DsM (Core (TH.Q TH.FieldExp))
repFieldExp (MkC n) (MkC x) = rep2 fieldExpName [n,x]

repInfixApp :: Core TH.ExpQ -> Core TH.ExpQ -> Core TH.ExpQ -> DsM (Core TH.ExpQ)
repInfixApp (MkC x) (MkC y) (MkC z) = rep2 infixAppName [x,y,z]

repSectionL :: Core TH.ExpQ -> Core TH.ExpQ -> DsM (Core TH.ExpQ)
repSectionL (MkC x) (MkC y) = rep2 sectionLName [x,y]

repSectionR :: Core TH.ExpQ -> Core TH.ExpQ -> DsM (Core TH.ExpQ)
repSectionR (MkC x) (MkC y) = rep2 sectionRName [x,y]

------------ Right hand sides (guarded expressions) ----
repGuarded :: Core [TH.Q (TH.Guard, TH.Exp)] -> DsM (Core TH.BodyQ)
repGuarded (MkC pairs) = rep2 guardedBName [pairs]

repNormal :: Core TH.ExpQ -> DsM (Core TH.BodyQ)
repNormal (MkC e) = rep2 normalBName [e]

------------ Guards ----
repLNormalGE :: LHsExpr Name -> LHsExpr Name -> DsM (Core (TH.Q (TH.Guard, TH.Exp)))
repLNormalGE g e = do g' <- repLE g
                      e' <- repLE e
                      repNormalGE g' e'

repNormalGE :: Core TH.ExpQ -> Core TH.ExpQ -> DsM (Core (TH.Q (TH.Guard, TH.Exp)))
repNormalGE (MkC g) (MkC e) = rep2 normalGEName [g, e]

repPatGE :: Core [TH.StmtQ] -> Core TH.ExpQ -> DsM (Core (TH.Q (TH.Guard, TH.Exp)))
repPatGE (MkC ss) (MkC e) = rep2 patGEName [ss, e]

------------- Stmts -------------------
repBindSt :: Core TH.PatQ -> Core TH.ExpQ -> DsM (Core TH.StmtQ)
repBindSt (MkC p) (MkC e) = rep2 bindSName [p,e]

repLetSt :: Core [TH.DecQ] -> DsM (Core TH.StmtQ)
repLetSt (MkC ds) = rep2 letSName [ds]

repNoBindSt :: Core TH.ExpQ -> DsM (Core TH.StmtQ)
repNoBindSt (MkC e) = rep2 noBindSName [e]

repParSt :: Core [[TH.StmtQ]] -> DsM (Core TH.StmtQ)
repParSt (MkC sss) = rep2 parSName [sss]

-------------- Range (Arithmetic sequences) -----------
repFrom :: Core TH.ExpQ -> DsM (Core TH.ExpQ)
repFrom (MkC x) = rep2 fromEName [x]

repFromThen :: Core TH.ExpQ -> Core TH.ExpQ -> DsM (Core TH.ExpQ)
repFromThen (MkC x) (MkC y) = rep2 fromThenEName [x,y]

repFromTo :: Core TH.ExpQ -> Core TH.ExpQ -> DsM (Core TH.ExpQ)
repFromTo (MkC x) (MkC y) = rep2 fromToEName [x,y]

repFromThenTo :: Core TH.ExpQ -> Core TH.ExpQ -> Core TH.ExpQ -> DsM (Core TH.ExpQ)
repFromThenTo (MkC x) (MkC y) (MkC z) = rep2 fromThenToEName [x,y,z]

------------ Match and Clause Tuples -----------
repMatch :: Core TH.PatQ -> Core TH.BodyQ -> Core [TH.DecQ] -> DsM (Core TH.MatchQ)
repMatch (MkC p) (MkC bod) (MkC ds) = rep2 matchName [p, bod, ds]

repClause :: Core [TH.PatQ] -> Core TH.BodyQ -> Core [TH.DecQ] -> DsM (Core TH.ClauseQ)
repClause (MkC ps) (MkC bod) (MkC ds) = rep2 clauseName [ps, bod, ds]

-------------- Dec -----------------------------
repVal :: Core TH.PatQ -> Core TH.BodyQ -> Core [TH.DecQ] -> DsM (Core TH.DecQ)
repVal (MkC p) (MkC b) (MkC ds) = rep2 valDName [p, b, ds]

repFun :: Core TH.Name -> Core [TH.ClauseQ] -> DsM (Core TH.DecQ)
repFun (MkC nm) (MkC b) = rep2 funDName [nm, b]

repData :: Core TH.CxtQ -> Core TH.Name -> Core [TH.TyVarBndr]
        -> Maybe (Core [TH.TypeQ])
        -> Core [TH.ConQ] -> Core [TH.Name] -> DsM (Core TH.DecQ)
repData (MkC cxt) (MkC nm) (MkC tvs) Nothing (MkC cons) (MkC derivs)
  = rep2 dataDName [cxt, nm, tvs, cons, derivs]
repData (MkC cxt) (MkC nm) (MkC _) (Just (MkC tys)) (MkC cons) (MkC derivs)
  = rep2 dataInstDName [cxt, nm, tys, cons, derivs]

repNewtype :: Core TH.CxtQ -> Core TH.Name -> Core [TH.TyVarBndr]
           -> Maybe (Core [TH.TypeQ])
           -> Core TH.ConQ -> Core [TH.Name] -> DsM (Core TH.DecQ)
repNewtype (MkC cxt) (MkC nm) (MkC tvs) Nothing (MkC con) (MkC derivs)
  = rep2 newtypeDName [cxt, nm, tvs, con, derivs]
repNewtype (MkC cxt) (MkC nm) (MkC _) (Just (MkC tys)) (MkC con) (MkC derivs)
  = rep2 newtypeInstDName [cxt, nm, tys, con, derivs]

repTySyn :: Core TH.Name -> Core [TH.TyVarBndr]
         -> Core TH.TypeQ -> DsM (Core TH.DecQ)
repTySyn (MkC nm) (MkC tvs) (MkC rhs)
  = rep2 tySynDName [nm, tvs, rhs]

repInst :: Core TH.CxtQ -> Core TH.TypeQ -> Core [TH.DecQ] -> DsM (Core TH.DecQ)
repInst (MkC cxt) (MkC ty) (MkC ds) = rep2 instanceDName [cxt, ty, ds]

repClass :: Core TH.CxtQ -> Core TH.Name -> Core [TH.TyVarBndr]
         -> Core [TH.FunDep] -> Core [TH.DecQ]
         -> DsM (Core TH.DecQ)
repClass (MkC cxt) (MkC cls) (MkC tvs) (MkC fds) (MkC ds)
  = rep2 classDName [cxt, cls, tvs, fds, ds]

repDeriv :: Core TH.CxtQ -> Core TH.TypeQ -> DsM (Core TH.DecQ)
repDeriv (MkC cxt) (MkC ty) = rep2 standaloneDerivDName [cxt, ty]

repPragInl :: Core TH.Name -> Core TH.Inline -> Core TH.RuleMatch
           -> Core TH.Phases -> DsM (Core TH.DecQ)
repPragInl (MkC nm) (MkC inline) (MkC rm) (MkC phases)
  = rep2 pragInlDName [nm, inline, rm, phases]

repPragSpec :: Core TH.Name -> Core TH.TypeQ -> Core TH.Phases
            -> DsM (Core TH.DecQ)
repPragSpec (MkC nm) (MkC ty) (MkC phases)
  = rep2 pragSpecDName [nm, ty, phases]

repPragSpecInl :: Core TH.Name -> Core TH.TypeQ -> Core TH.Inline
               -> Core TH.Phases -> DsM (Core TH.DecQ)
repPragSpecInl (MkC nm) (MkC ty) (MkC inline) (MkC phases)
  = rep2 pragSpecInlDName [nm, ty, inline, phases]

repPragSpecInst :: Core TH.TypeQ -> DsM (Core TH.DecQ)
repPragSpecInst (MkC ty) = rep2 pragSpecInstDName [ty]

repPragRule :: Core String -> Core [TH.RuleBndrQ] -> Core TH.ExpQ
            -> Core TH.ExpQ -> Core TH.Phases -> DsM (Core TH.DecQ)
repPragRule (MkC nm) (MkC bndrs) (MkC lhs) (MkC rhs) (MkC phases)
  = rep2 pragRuleDName [nm, bndrs, lhs, rhs, phases]

repPragAnn :: Core TH.AnnTarget -> Core TH.ExpQ -> DsM (Core TH.DecQ)
repPragAnn (MkC targ) (MkC e) = rep2 pragAnnDName [targ, e]

repTySynInst :: Core TH.Name -> Core TH.TySynEqnQ -> DsM (Core TH.DecQ)
repTySynInst (MkC nm) (MkC eqn)
    = rep2 tySynInstDName [nm, eqn]

repDataFamilyD :: Core TH.Name -> Core [TH.TyVarBndr]
               -> Core (Maybe TH.Kind) -> DsM (Core TH.DecQ)
repDataFamilyD (MkC nm) (MkC tvs) (MkC kind)
    = rep2 dataFamilyDName [nm, tvs, kind]

repOpenFamilyD :: Core TH.Name
               -> Core [TH.TyVarBndr]
               -> Core TH.FamilyResultSig
               -> Core (Maybe TH.InjectivityAnn)
               -> DsM (Core TH.DecQ)
repOpenFamilyD (MkC nm) (MkC tvs) (MkC result) (MkC inj)
    = rep2 openTypeFamilyDName [nm, tvs, result, inj]

repClosedFamilyD :: Core TH.Name
                 -> Core [TH.TyVarBndr]
                 -> Core TH.FamilyResultSig
                 -> Core (Maybe TH.InjectivityAnn)
                 -> Core [TH.TySynEqnQ]
                 -> DsM (Core TH.DecQ)
repClosedFamilyD (MkC nm) (MkC tvs) (MkC res) (MkC inj) (MkC eqns)
    = rep2 closedTypeFamilyDName [nm, tvs, res, inj, eqns]

repTySynEqn :: Core [TH.TypeQ] -> Core TH.TypeQ -> DsM (Core TH.TySynEqnQ)
repTySynEqn (MkC lhs) (MkC rhs)
  = rep2 tySynEqnName [lhs, rhs]

repRoleAnnotD :: Core TH.Name -> Core [TH.Role] -> DsM (Core TH.DecQ)
repRoleAnnotD (MkC n) (MkC roles) = rep2 roleAnnotDName [n, roles]

repFunDep :: Core [TH.Name] -> Core [TH.Name] -> DsM (Core TH.FunDep)
repFunDep (MkC xs) (MkC ys) = rep2 funDepName [xs, ys]

repProto :: Name -> Core TH.Name -> Core TH.TypeQ -> DsM (Core TH.DecQ)
repProto mk_sig (MkC s) (MkC ty) = rep2 mk_sig [s, ty]

repCtxt :: Core [TH.PredQ] -> DsM (Core TH.CxtQ)
repCtxt (MkC tys) = rep2 cxtName [tys]

repConstr :: Core TH.Name -> HsConDeclDetails Name
          -> DsM (Core TH.ConQ)
repConstr con (PrefixCon ps)
    = do arg_tys  <- repList strictTypeQTyConName repBangTy ps
         rep2 normalCName [unC con, unC arg_tys]

repConstr con (RecCon (L _ ips))
    = do { args <- concatMapM rep_ip ips
         ; arg_vtys <- coreList varStrictTypeQTyConName args
         ; rep2 recCName [unC con, unC arg_vtys] }
    where
      rep_ip (L _ ip) = mapM (rep_one_ip (cd_fld_type ip)) (cd_fld_names ip)

      rep_one_ip :: LBangType Name -> LFieldOcc Name -> DsM (Core a)
      rep_one_ip t n = do { MkC v  <- lookupOcc (selectorFieldOcc $ unLoc n)
                          ; MkC ty <- repBangTy  t
                          ; rep2 varStrictTypeName [v,ty] }

repConstr con (InfixCon st1 st2)
    = do arg1 <- repBangTy st1
         arg2 <- repBangTy st2
         rep2 infixCName [unC arg1, unC con, unC arg2]

------------ Types -------------------

repTForall :: Core [TH.TyVarBndr] -> Core TH.CxtQ -> Core TH.TypeQ
           -> DsM (Core TH.TypeQ)
repTForall (MkC tvars) (MkC ctxt) (MkC ty)
    = rep2 forallTName [tvars, ctxt, ty]

repTvar :: Core TH.Name -> DsM (Core TH.TypeQ)
repTvar (MkC s) = rep2 varTName [s]

repTapp :: Core TH.TypeQ -> Core TH.TypeQ -> DsM (Core TH.TypeQ)
repTapp (MkC t1) (MkC t2) = rep2 appTName [t1, t2]

repTapps :: Core TH.TypeQ -> [Core TH.TypeQ] -> DsM (Core TH.TypeQ)
repTapps f []     = return f
repTapps f (t:ts) = do { f1 <- repTapp f t; repTapps f1 ts }

repTSig :: Core TH.TypeQ -> Core TH.Kind -> DsM (Core TH.TypeQ)
repTSig (MkC ty) (MkC ki) = rep2 sigTName [ty, ki]

repTequality :: DsM (Core TH.TypeQ)
repTequality = rep2 equalityTName []

repTPromotedList :: [Core TH.TypeQ] -> DsM (Core TH.TypeQ)
repTPromotedList []     = repPromotedNilTyCon
repTPromotedList (t:ts) = do  { tcon <- repPromotedConsTyCon
                              ; f <- repTapp tcon t
                              ; t' <- repTPromotedList ts
                              ; repTapp f t'
                              }

repTLit :: Core TH.TyLitQ -> DsM (Core TH.TypeQ)
repTLit (MkC lit) = rep2 litTName [lit]

repTWildCard :: DsM (Core TH.TypeQ)
repTWildCard = rep2 wildCardTName []

repTNamedWildCard :: Core TH.Name -> DsM (Core TH.TypeQ)
repTNamedWildCard (MkC s) = rep2 namedWildCardTName [s]


--------- Type constructors --------------

repNamedTyCon :: Core TH.Name -> DsM (Core TH.TypeQ)
repNamedTyCon (MkC s) = rep2 conTName [s]

repTupleTyCon :: Int -> DsM (Core TH.TypeQ)
-- Note: not Core Int; it's easier to be direct here
repTupleTyCon i = do dflags <- getDynFlags
                     rep2 tupleTName [mkIntExprInt dflags i]

repUnboxedTupleTyCon :: Int -> DsM (Core TH.TypeQ)
-- Note: not Core Int; it's easier to be direct here
repUnboxedTupleTyCon i = do dflags <- getDynFlags
                            rep2 unboxedTupleTName [mkIntExprInt dflags i]

repArrowTyCon :: DsM (Core TH.TypeQ)
repArrowTyCon = rep2 arrowTName []

repListTyCon :: DsM (Core TH.TypeQ)
repListTyCon = rep2 listTName []

repPromotedTyCon :: Core TH.Name -> DsM (Core TH.TypeQ)
repPromotedTyCon (MkC s) = rep2 promotedTName [s]

repPromotedTupleTyCon :: Int -> DsM (Core TH.TypeQ)
repPromotedTupleTyCon i = do dflags <- getDynFlags
                             rep2 promotedTupleTName [mkIntExprInt dflags i]

repPromotedNilTyCon :: DsM (Core TH.TypeQ)
repPromotedNilTyCon = rep2 promotedNilTName []

repPromotedConsTyCon :: DsM (Core TH.TypeQ)
repPromotedConsTyCon = rep2 promotedConsTName []

------------ Kinds -------------------

repPlainTV :: Core TH.Name -> DsM (Core TH.TyVarBndr)
repPlainTV (MkC nm) = rep2 plainTVName [nm]

repKindedTV :: Core TH.Name -> Core TH.Kind -> DsM (Core TH.TyVarBndr)
repKindedTV (MkC nm) (MkC ki) = rep2 kindedTVName [nm, ki]

repKVar :: Core TH.Name -> DsM (Core TH.Kind)
repKVar (MkC s) = rep2 varKName [s]

repKCon :: Core TH.Name -> DsM (Core TH.Kind)
repKCon (MkC s) = rep2 conKName [s]

repKTuple :: Int -> DsM (Core TH.Kind)
repKTuple i = do dflags <- getDynFlags
                 rep2 tupleKName [mkIntExprInt dflags i]

repKArrow :: DsM (Core TH.Kind)
repKArrow = rep2 arrowKName []

repKList :: DsM (Core TH.Kind)
repKList = rep2 listKName []

repKApp :: Core TH.Kind -> Core TH.Kind -> DsM (Core TH.Kind)
repKApp (MkC k1) (MkC k2) = rep2 appKName [k1, k2]

repKApps :: Core TH.Kind -> [Core TH.Kind] -> DsM (Core TH.Kind)
repKApps f []     = return f
repKApps f (k:ks) = do { f' <- repKApp f k; repKApps f' ks }

repKStar :: DsM (Core TH.Kind)
repKStar = rep2 starKName []

repKConstraint :: DsM (Core TH.Kind)
repKConstraint = rep2 constraintKName []

----------------------------------------------------------
--       Type family result signature

repNoSig :: DsM (Core TH.FamilyResultSig)
repNoSig = rep2 noSigName []

repKindSig :: Core TH.Kind -> DsM (Core TH.FamilyResultSig)
repKindSig (MkC ki) = rep2 kindSigName [ki]

repTyVarSig :: Core TH.TyVarBndr -> DsM (Core TH.FamilyResultSig)
repTyVarSig (MkC bndr) = rep2 tyVarSigName [bndr]

----------------------------------------------------------
--              Literals

repLiteral :: HsLit -> DsM (Core TH.Lit)
repLiteral (HsStringPrim _ bs)
  = do dflags   <- getDynFlags
       word8_ty <- lookupType word8TyConName
       let w8s = unpack bs
           w8s_expr = map (\w8 -> mkCoreConApps word8DataCon
                                  [mkWordLit dflags (toInteger w8)]) w8s
       rep2 stringPrimLName [mkListExpr word8_ty w8s_expr]
repLiteral lit
  = do lit' <- case lit of
                   HsIntPrim _ i    -> mk_integer i
                   HsWordPrim _ w   -> mk_integer w
                   HsInt _ i        -> mk_integer i
                   HsFloatPrim r    -> mk_rational r
                   HsDoublePrim r   -> mk_rational r
                   HsCharPrim _ c   -> mk_char c
                   _ -> return lit
       lit_expr <- dsLit lit'
       case mb_lit_name of
          Just lit_name -> rep2 lit_name [lit_expr]
          Nothing -> notHandled "Exotic literal" (ppr lit)
  where
    mb_lit_name = case lit of
                 HsInteger _ _ _  -> Just integerLName
                 HsInt     _ _    -> Just integerLName
                 HsIntPrim _ _    -> Just intPrimLName
                 HsWordPrim _ _   -> Just wordPrimLName
                 HsFloatPrim _    -> Just floatPrimLName
                 HsDoublePrim _   -> Just doublePrimLName
                 HsChar _ _       -> Just charLName
                 HsCharPrim _ _   -> Just charPrimLName
                 HsString _ _     -> Just stringLName
                 HsRat _ _        -> Just rationalLName
                 _                -> Nothing

mk_integer :: Integer -> DsM HsLit
mk_integer  i = do integer_ty <- lookupType integerTyConName
                   return $ HsInteger "" i integer_ty
mk_rational :: FractionalLit -> DsM HsLit
mk_rational r = do rat_ty <- lookupType rationalTyConName
                   return $ HsRat r rat_ty
mk_string :: FastString -> DsM HsLit
mk_string s = return $ HsString "" s

mk_char :: Char -> DsM HsLit
mk_char c = return $ HsChar "" c

repOverloadedLiteral :: HsOverLit Name -> DsM (Core TH.Lit)
repOverloadedLiteral (OverLit { ol_val = val})
  = do { lit <- mk_lit val; repLiteral lit }
        -- The type Rational will be in the environment, because
        -- the smart constructor 'TH.Syntax.rationalL' uses it in its type,
        -- and rationalL is sucked in when any TH stuff is used

mk_lit :: OverLitVal -> DsM HsLit
mk_lit (HsIntegral _ i)   = mk_integer  i
mk_lit (HsFractional f)   = mk_rational f
mk_lit (HsIsString _ s)   = mk_string   s

repNameS :: Core String -> DsM (Core TH.Name)
repNameS (MkC name) = rep2 mkNameSName [name]

--------------- Miscellaneous -------------------

repGensym :: Core String -> DsM (Core (TH.Q TH.Name))
repGensym (MkC lit_str) = rep2 newNameName [lit_str]

repBindQ :: Type -> Type        -- a and b
         -> Core (TH.Q a) -> Core (a -> TH.Q b) -> DsM (Core (TH.Q b))
repBindQ ty_a ty_b (MkC x) (MkC y)
  = rep2 bindQName [Type ty_a, Type ty_b, x, y]

repSequenceQ :: Type -> Core [TH.Q a] -> DsM (Core (TH.Q [a]))
repSequenceQ ty_a (MkC list)
  = rep2 sequenceQName [Type ty_a, list]

repUnboundVar :: Core TH.Name -> DsM (Core TH.ExpQ)
repUnboundVar (MkC name) = rep2 unboundVarEName [name]

------------ Lists -------------------
-- turn a list of patterns into a single pattern matching a list

repList :: Name -> (a  -> DsM (Core b))
                -> [a] -> DsM (Core [b])
repList tc_name f args
  = do { args1 <- mapM f args
       ; coreList tc_name args1 }

coreList :: Name        -- Of the TyCon of the element type
         -> [Core a] -> DsM (Core [a])
coreList tc_name es
  = do { elt_ty <- lookupType tc_name; return (coreList' elt_ty es) }

coreList' :: Type       -- The element type
          -> [Core a] -> Core [a]
coreList' elt_ty es = MkC (mkListExpr elt_ty (map unC es ))

nonEmptyCoreList :: [Core a] -> Core [a]
  -- The list must be non-empty so we can get the element type
  -- Otherwise use coreList
nonEmptyCoreList []           = panic "coreList: empty argument"
nonEmptyCoreList xs@(MkC x:_) = MkC (mkListExpr (exprType x) (map unC xs))

coreStringLit :: String -> DsM (Core String)
coreStringLit s = do { z <- mkStringExpr s; return(MkC z) }

------------------- Maybe ------------------

-- | Construct Core expression for Nothing of a given type name
coreNothing :: Name        -- ^ Name of the TyCon of the element type
            -> DsM (Core (Maybe a))
coreNothing tc_name =
    do { elt_ty <- lookupType tc_name; return (coreNothing' elt_ty) }

-- | Construct Core expression for Nothing of a given type
coreNothing' :: Type       -- ^ The element type
             -> Core (Maybe a)
coreNothing' elt_ty = MkC (mkNothingExpr elt_ty)

-- | Store given Core expression in a Just of a given type name
coreJust :: Name        -- ^ Name of the TyCon of the element type
         -> Core a -> DsM (Core (Maybe a))
coreJust tc_name es
  = do { elt_ty <- lookupType tc_name; return (coreJust' elt_ty es) }

-- | Store given Core expression in a Just of a given type
coreJust' :: Type       -- ^ The element type
          -> Core a -> Core (Maybe a)
coreJust' elt_ty es = MkC (mkJustExpr elt_ty (unC es))

------------ Literals & Variables -------------------

coreIntLit :: Int -> DsM (Core Int)
coreIntLit i = do dflags <- getDynFlags
                  return (MkC (mkIntExprInt dflags i))

coreVar :: Id -> Core TH.Name   -- The Id has type Name
coreVar id = MkC (Var id)

----------------- Failure -----------------------
notHandledL :: SrcSpan -> String -> SDoc -> DsM a
notHandledL loc what doc
  | isGoodSrcSpan loc
  = putSrcSpanDs loc $ notHandled what doc
  | otherwise
  = notHandled what doc

notHandled :: String -> SDoc -> DsM a
notHandled what doc = failWithDs msg
  where
    msg = hang (text what <+> ptext (sLit "not (yet) handled by Template Haskell"))
             2 doc<|MERGE_RESOLUTION|>--- conflicted
+++ resolved
@@ -466,15 +466,8 @@
             -- For example, the method names should be bound to
             -- the selector Ids, not to fresh names (Trac #5410)
             --
-<<<<<<< HEAD
             do { cxt1 <- repLContext cxt
                ; inst_ty1 <- repLTy inst_ty
-=======
-            do { cxt1 <- repContext cxt
-               ; cls_tcon <- repTy (HsTyVar cls)
-               ; cls_tys <- repLTys tys
-               ; inst_ty1 <- repTapps cls_tcon cls_tys
->>>>>>> 5d6cfbcc
                ; binds1 <- rep_binds binds
                ; prags1 <- rep_sigs prags
                ; ats1 <- mapM (repTyFamInstD . unLoc) ats
@@ -486,19 +479,10 @@
 
 repStandaloneDerivD :: LDerivDecl Name -> DsM (SrcSpan, Core TH.DecQ)
 repStandaloneDerivD (L loc (DerivDecl { deriv_type = ty }))
-<<<<<<< HEAD
   = do { dec <- addSimpleTyVarBinds tvs $
                 do { cxt'     <- repLContext cxt
                    ; inst_ty' <- repLTy inst_ty
                    ; repDeriv cxt' inst_ty' }
-=======
-  = do { dec <- addTyVarBinds tvs $ \_ ->
-                do { cxt' <- repContext cxt
-                   ; cls_tcon <- repTy (HsTyVar cls)
-                   ; cls_tys <- repLTys tys
-                   ; inst_ty <- repTapps cls_tcon cls_tys
-                   ; repDeriv cxt' inst_ty }
->>>>>>> 5d6cfbcc
        ; return (loc, dec) }
   where
     (tvs, cxt, inst_ty) = splitLHsInstDeclTy ty
@@ -956,7 +940,6 @@
 repLTy :: LHsType Name -> DsM (Core TH.TypeQ)
 repLTy (L _ ty) = repTy ty
 
-<<<<<<< HEAD
 repForall :: HsType Name -> DsM (Core TH.TypeQ)
 -- Arg of repForall is always HsForAllTy or HsQualTy
 repForall ty
@@ -965,28 +948,6 @@
    do { ctxt1  <- repLContext ctxt
       ; ty1    <- repLTy tau
       ; repTForall bndrs ctxt1 ty1 }
-=======
-repTy :: HsType Name -> DsM (Core TH.TypeQ)
-repTy (HsForAllTy _ extra tvs ctxt ty)  =
-  addTyVarBinds tvs $ \bndrs -> do
-    ctxt1  <- repLContext ctxt'
-    ty1    <- repLTy ty
-    repTForall bndrs ctxt1 ty1
-  where
-    -- If extra is not Nothing, an extra-constraints wild card was removed
-    -- (just) before renaming. It must be put back now, otherwise the
-    -- represented type won't include this extra-constraints wild card.
-    ctxt'
-      | Just loc <- extra
-      = let uniq = panic "addExtraCtsWC"
-             -- This unique will be discarded by repLContext, but is required
-             -- to make a Name
-            name = mkInternalName uniq (mkTyVarOcc "_") loc
-        in  (++ [L loc (HsWildCardTy (AnonWildCard (L loc name)))]) `fmap` ctxt
-      | otherwise
-      = ctxt
-
->>>>>>> 5d6cfbcc
 
 repTy :: HsType Name -> DsM (Core TH.TypeQ)
 repTy ty@(HsForAllTy {}) = repForall ty

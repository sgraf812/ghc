{-
(c) The GRASP/AQUA Project, Glasgow University, 1992-1998

\section[PrelNames]{Definitions of prelude modules and names}


Nota Bene: all Names defined in here should come from the base package

 - ModuleNames for prelude modules,
        e.g.    pREL_BASE_Name :: ModuleName

 - Modules for prelude modules
        e.g.    pREL_Base :: Module

 - Uniques for Ids, DataCons, TyCons and Classes that the compiler
   "knows about" in some way
        e.g.    intTyConKey :: Unique
                minusClassOpKey :: Unique

 - Names for Ids, DataCons, TyCons and Classes that the compiler
   "knows about" in some way
        e.g.    intTyConName :: Name
                minusName    :: Name
   One of these Names contains
        (a) the module and occurrence name of the thing
        (b) its Unique
   The may way the compiler "knows about" one of these things is
   where the type checker or desugarer needs to look it up. For
   example, when desugaring list comprehensions the desugarer
   needs to conjure up 'foldr'.  It does this by looking up
   foldrName in the environment.

 - RdrNames for Ids, DataCons etc that the compiler may emit into
   generated code (e.g. for deriving).  It's not necessary to know
   the uniques for these guys, only their names


Note [Known-key names]
~~~~~~~~~~~~~~~~~~~~~~
It is *very* important that the compiler gives wired-in things and
things with "known-key" names the correct Uniques wherever they
occur. We have to be careful about this in exactly two places:

  1. When we parse some source code, renaming the AST better yield an
     AST whose Names have the correct uniques

  2. When we read an interface file, the read-in gubbins better have
     the right uniques

This is accomplished through a combination of mechanisms:

  1. When parsing source code, the RdrName-decorated AST has some
     RdrNames which are Exact. These are wired-in RdrNames where the
     we could directly tell from the parsed syntax what Name to
     use. For example, when we parse a [] in a type we can just insert
     an Exact RdrName Name with the listTyConKey.

     Currently, I believe this is just an optimisation: it would be
     equally valid to just output Orig RdrNames that correctly record
     the module etc we expect the final Name to come from. However,
     were we to eliminate isBuiltInOcc_maybe it would become essential
     (see point 3).

  2. The knownKeyNames (which consist of the basicKnownKeyNames from
     the module, and those names reachable via the wired-in stuff from
     TysWiredIn) are used to initialise the "OrigNameCache" in
     IfaceEnv.  This initialization ensures that when the type checker
     or renamer (both of which use IfaceEnv) look up an original name
     (i.e. a pair of a Module and an OccName) for a known-key name
     they get the correct Unique.

     This is the most important mechanism for ensuring that known-key
     stuff gets the right Unique, and is why it is so important to
     place your known-key names in the appropriate lists.

  3. For "infinite families" of known-key names (i.e. tuples), we have
     to be extra careful. Because there are an infinite number of
     these things, we cannot add them to the list of known-key names
     used to initialise the OrigNameCache. Instead, we have to
     rely on never having to look them up in that cache.

     This is accomplished through a variety of mechanisms:

       a) The parser recognises them specially and generates an
          Exact Name (hence not looked up in the orig-name cache)

       b) The known infinite families of names are specially
          serialised by BinIface.putName, with that special treatment
          detected when we read back to ensure that we get back to the
          correct uniques.

       Most of the infinite families cannot occur in source code,
       so mechanisms (a,b) sufficies to ensure that they always have
       the right Unique. In particular, implicit param TyCon names,
       constraint tuples and Any TyCons cannot be mentioned by the
       user.

       c) IfaceEnv.lookupOrigNameCache uses isBuiltInOcc_maybe to map
          built-in syntax directly onto the corresponding name, rather
          than trying to find it in the original-name cache.

          See also Note [Built-in syntax and the OrigNameCache]
-}

{-# LANGUAGE CPP #-}

module PrelNames (
        Unique, Uniquable(..), hasKey,  -- Re-exported for convenience

        -----------------------------------------------------------
        module PrelNames,       -- A huge bunch of (a) Names,  e.g. intTyConName
                                --                 (b) Uniques e.g. intTyConKey
                                --                 (c) Groups of classes and types
                                --                 (d) miscellaneous things
                                -- So many that we export them all
    ) where

#include "HsVersions.h"

import Module
import OccName
import RdrName
import Unique
import Name
import SrcLoc
import FastString
import Config ( cIntegerLibraryType, IntegerLibrary(..) )
import Panic ( panic )

{-
************************************************************************
*                                                                      *
     allNameStrings
*                                                                      *
************************************************************************
-}

allNameStrings :: [String]
-- Infinite list of a,b,c...z, aa, ab, ac, ... etc
allNameStrings = [ c:cs | cs <- "" : allNameStrings, c <- ['a'..'z'] ]

{-
************************************************************************
*                                                                      *
\subsection{Local Names}
*                                                                      *
************************************************************************

This *local* name is used by the interactive stuff
-}

itName :: Unique -> SrcSpan -> Name
itName uniq loc = mkInternalName uniq (mkOccNameFS varName (fsLit "it")) loc

-- mkUnboundName makes a place-holder Name; it shouldn't be looked at except possibly
-- during compiler debugging.
mkUnboundName :: OccName -> Name
mkUnboundName occ = mkInternalName unboundKey occ noSrcSpan

isUnboundName :: Name -> Bool
isUnboundName name = name `hasKey` unboundKey

{-
************************************************************************
*                                                                      *
\subsection{Known key Names}
*                                                                      *
************************************************************************

This section tells what the compiler knows about the association of
names with uniques.  These ones are the *non* wired-in ones.  The
wired in ones are defined in TysWiredIn etc.
-}

basicKnownKeyNames :: [Name]
basicKnownKeyNames
 = genericTyConNames
 ++ [   --  Classes.  *Must* include:
        --      classes that are grabbed by key (e.g., eqClassKey)
        --      classes in "Class.standardClassKeys" (quite a few)
        eqClassName,                    -- mentioned, derivable
        ordClassName,                   -- derivable
        boundedClassName,               -- derivable
        numClassName,                   -- mentioned, numeric
        enumClassName,                  -- derivable
        monadClassName,
        functorClassName,
        realClassName,                  -- numeric
        integralClassName,              -- numeric
        fractionalClassName,            -- numeric
        floatingClassName,              -- numeric
        realFracClassName,              -- numeric
        realFloatClassName,             -- numeric
        dataClassName,
        isStringClassName,
        applicativeClassName,
        alternativeClassName,
        foldableClassName,
        traversableClassName,
        semigroupClassName, sappendName,
        monoidClassName, memptyName, mappendName, mconcatName,

        -- The IO type
        -- See Note [TyConRepNames for non-wired-in TyCons]
        ioTyConName, ioDataConName,
        runMainIOName,

        -- Type representation types
        trModuleTyConName, trModuleDataConName,
        trNameTyConName, trNameSDataConName, trNameDDataConName,
        trTyConTyConName, trTyConDataConName,

        -- Typeable
        typeableClassName,
        typeRepTyConName,
        typeRepIdName,
        mkPolyTyConAppName,
        mkAppTyName,
        typeSymbolTypeRepName, typeNatTypeRepName,
        trGhcPrimModuleName,

        -- Dynamic
        toDynName,

        -- Numeric stuff
        negateName, minusName, geName, eqName,

        -- Conversion functions
        rationalTyConName,
        ratioTyConName, ratioDataConName,
        fromRationalName, fromIntegerName,
        toIntegerName, toRationalName,
        fromIntegralName, realToFracName,

        -- Int# stuff
        divIntName, modIntName,

        -- String stuff
        fromStringName,

        -- Enum stuff
        enumFromName, enumFromThenName,
        enumFromThenToName, enumFromToName,

        -- Applicative stuff
        pureAName, apAName, thenAName,

        -- Monad stuff
        thenIOName, bindIOName, returnIOName, failIOName, bindMName, thenMName,
        returnMName, fmapName, joinMName,

        -- MonadFail
        monadFailClassName, failMName, failMName_preMFP,

        -- MonadFix
        monadFixClassName, mfixName,

        -- Arrow stuff
        arrAName, composeAName, firstAName,
        appAName, choiceAName, loopAName,

        -- Ix stuff
        ixClassName,

        -- Show stuff
        showClassName,

        -- Read stuff
        readClassName,

        -- Stable pointers
        newStablePtrName,

        -- GHC Extensions
        groupWithName,

        -- Strings and lists
        unpackCStringName,
        unpackCStringFoldrName, unpackCStringUtf8Name,

        -- Overloaded lists
        isListClassName,
        fromListName,
        fromListNName,
        toListName,

        -- List operations
        concatName, filterName, mapName,
        zipName, foldrName, buildName, augmentName, appendName,

        -- FFI primitive types that are not wired-in.
        stablePtrTyConName, ptrTyConName, funPtrTyConName,
        int8TyConName, int16TyConName, int32TyConName, int64TyConName,
        word16TyConName, word32TyConName, word64TyConName,

        -- Others
        otherwiseIdName, inlineIdName,
        eqStringName, assertName, breakpointName, breakpointCondName,
        breakpointAutoName,  opaqueTyConName,
        assertErrorName,
        printName, fstName, sndName,

        -- Integer
        integerTyConName, mkIntegerName,
        integerToWord64Name, integerToInt64Name,
        word64ToIntegerName, int64ToIntegerName,
        plusIntegerName, timesIntegerName, smallIntegerName,
        wordToIntegerName,
        integerToWordName, integerToIntName, minusIntegerName,
        negateIntegerName, eqIntegerPrimName, neqIntegerPrimName,
        absIntegerName, signumIntegerName,
        leIntegerPrimName, gtIntegerPrimName, ltIntegerPrimName, geIntegerPrimName,
        compareIntegerName, quotRemIntegerName, divModIntegerName,
        quotIntegerName, remIntegerName, divIntegerName, modIntegerName,
        floatFromIntegerName, doubleFromIntegerName,
        encodeFloatIntegerName, encodeDoubleIntegerName,
        decodeDoubleIntegerName,
        gcdIntegerName, lcmIntegerName,
        andIntegerName, orIntegerName, xorIntegerName, complementIntegerName,
        shiftLIntegerName, shiftRIntegerName, bitIntegerName,

        -- Float/Double
        rationalToFloatName,
        rationalToDoubleName,

        -- Other classes
        randomClassName, randomGenClassName, monadPlusClassName,

        -- Type-level naturals
        knownNatClassName, knownSymbolClassName,

        -- Overloaded labels
        isLabelClassName,

<<<<<<< HEAD
        -- Overloaded record fields
        hasFieldClassName,

        -- Source locations
        callStackDataConName, callStackTyConName,
=======
        -- Implicit Parameters
        ipClassName,

        -- Call Stacks
        callStackTyConName,
>>>>>>> 46b78e60
        emptyCallStackName, pushCallStackName,

        -- Source Locations
        srcLocDataConName,

        -- Annotation type checking
        toAnnotationWrapperName

        -- The Ordering type
        , orderingTyConName
        , ltDataConName, eqDataConName, gtDataConName

        -- The SPEC type for SpecConstr
        , specTyConName

        -- The Either type
        , eitherTyConName, leftDataConName, rightDataConName

        -- Plugins
        , pluginTyConName
        , frontendPluginTyConName

        -- Generics
        , genClassName, gen1ClassName
        , datatypeClassName, constructorClassName, selectorClassName

        -- Monad comprehensions
        , guardMName
        , liftMName
        , mzipName

        -- GHCi Sandbox
        , ghciIoClassName, ghciStepIoMName

        -- StaticPtr
        , staticPtrTyConName
        , staticPtrDataConName, staticPtrInfoDataConName
        , fromStaticPtrName

        -- Fingerprint
        , fingerprintDataConName

        -- Custom type errors
        , errorMessageTypeErrorFamName
        , typeErrorTextDataConName
        , typeErrorAppendDataConName
        , typeErrorVAppendDataConName
        , typeErrorShowTypeDataConName

        -- homogeneous equality
        , eqTyConName

    ] ++ case cIntegerLibraryType of
           IntegerGMP    -> [integerSDataConName]
           IntegerSimple -> []

genericTyConNames :: [Name]
genericTyConNames = [
    v1TyConName, u1TyConName, par1TyConName, rec1TyConName,
    k1TyConName, m1TyConName, sumTyConName, prodTyConName,
    compTyConName, rTyConName, dTyConName,
    cTyConName, sTyConName, rec0TyConName,
    d1TyConName, c1TyConName, s1TyConName, noSelTyConName,
    repTyConName, rep1TyConName, uRecTyConName,
    uAddrTyConName, uCharTyConName, uDoubleTyConName,
    uFloatTyConName, uIntTyConName, uWordTyConName,
    prefixIDataConName, infixIDataConName, leftAssociativeDataConName,
    rightAssociativeDataConName, notAssociativeDataConName,
    sourceUnpackDataConName, sourceNoUnpackDataConName,
    noSourceUnpackednessDataConName, sourceLazyDataConName,
    sourceStrictDataConName, noSourceStrictnessDataConName,
    decidedLazyDataConName, decidedStrictDataConName, decidedUnpackDataConName,
    metaDataDataConName, metaConsDataConName, metaSelDataConName
  ]

{-
************************************************************************
*                                                                      *
\subsection{Module names}
*                                                                      *
************************************************************************


--MetaHaskell Extension Add a new module here
-}

pRELUDE :: Module
pRELUDE         = mkBaseModule_ pRELUDE_NAME

gHC_PRIM, gHC_TYPES, gHC_GENERICS, gHC_MAGIC,
    gHC_CLASSES, gHC_BASE, gHC_ENUM, gHC_GHCI, gHC_CSTRING,
    gHC_SHOW, gHC_READ, gHC_NUM, gHC_INTEGER_TYPE, gHC_LIST,
    gHC_TUPLE, dATA_TUPLE, dATA_EITHER, dATA_STRING,
    dATA_FOLDABLE, dATA_TRAVERSABLE, dATA_MONOID, dATA_SEMIGROUP,
    gHC_CONC, gHC_IO, gHC_IO_Exception,
    gHC_ST, gHC_ARR, gHC_STABLE, gHC_PTR, gHC_ERR, gHC_REAL,
    gHC_FLOAT, gHC_TOP_HANDLER, sYSTEM_IO, dYNAMIC,
    tYPEABLE, tYPEABLE_INTERNAL, gENERICS,
    rEAD_PREC, lEX, gHC_INT, gHC_WORD, mONAD, mONAD_FIX, mONAD_ZIP, mONAD_FAIL,
    aRROW, cONTROL_APPLICATIVE, gHC_DESUGAR, rANDOM, gHC_EXTS,
    cONTROL_EXCEPTION_BASE, gHC_TYPELITS, dATA_TYPE_EQUALITY,
    dATA_COERCE :: Module

gHC_PRIM        = mkPrimModule (fsLit "GHC.Prim")   -- Primitive types and values
gHC_TYPES       = mkPrimModule (fsLit "GHC.Types")
gHC_MAGIC       = mkPrimModule (fsLit "GHC.Magic")
gHC_CSTRING     = mkPrimModule (fsLit "GHC.CString")
gHC_CLASSES     = mkPrimModule (fsLit "GHC.Classes")

gHC_BASE        = mkBaseModule (fsLit "GHC.Base")
gHC_ENUM        = mkBaseModule (fsLit "GHC.Enum")
gHC_GHCI        = mkBaseModule (fsLit "GHC.GHCi")
gHC_SHOW        = mkBaseModule (fsLit "GHC.Show")
gHC_READ        = mkBaseModule (fsLit "GHC.Read")
gHC_NUM         = mkBaseModule (fsLit "GHC.Num")
gHC_INTEGER_TYPE= mkIntegerModule (fsLit "GHC.Integer.Type")
gHC_LIST        = mkBaseModule (fsLit "GHC.List")
gHC_TUPLE       = mkPrimModule (fsLit "GHC.Tuple")
dATA_TUPLE      = mkBaseModule (fsLit "Data.Tuple")
dATA_EITHER     = mkBaseModule (fsLit "Data.Either")
dATA_STRING     = mkBaseModule (fsLit "Data.String")
dATA_FOLDABLE   = mkBaseModule (fsLit "Data.Foldable")
dATA_TRAVERSABLE= mkBaseModule (fsLit "Data.Traversable")
dATA_SEMIGROUP  = mkBaseModule (fsLit "Data.Semigroup")
dATA_MONOID     = mkBaseModule (fsLit "Data.Monoid")
gHC_CONC        = mkBaseModule (fsLit "GHC.Conc")
gHC_IO          = mkBaseModule (fsLit "GHC.IO")
gHC_IO_Exception = mkBaseModule (fsLit "GHC.IO.Exception")
gHC_ST          = mkBaseModule (fsLit "GHC.ST")
gHC_ARR         = mkBaseModule (fsLit "GHC.Arr")
gHC_STABLE      = mkBaseModule (fsLit "GHC.Stable")
gHC_PTR         = mkBaseModule (fsLit "GHC.Ptr")
gHC_ERR         = mkBaseModule (fsLit "GHC.Err")
gHC_REAL        = mkBaseModule (fsLit "GHC.Real")
gHC_FLOAT       = mkBaseModule (fsLit "GHC.Float")
gHC_TOP_HANDLER = mkBaseModule (fsLit "GHC.TopHandler")
sYSTEM_IO       = mkBaseModule (fsLit "System.IO")
dYNAMIC         = mkBaseModule (fsLit "Data.Dynamic")
tYPEABLE        = mkBaseModule (fsLit "Data.Typeable")
tYPEABLE_INTERNAL = mkBaseModule (fsLit "Data.Typeable.Internal")
gENERICS        = mkBaseModule (fsLit "Data.Data")
rEAD_PREC       = mkBaseModule (fsLit "Text.ParserCombinators.ReadPrec")
lEX             = mkBaseModule (fsLit "Text.Read.Lex")
gHC_INT         = mkBaseModule (fsLit "GHC.Int")
gHC_WORD        = mkBaseModule (fsLit "GHC.Word")
mONAD           = mkBaseModule (fsLit "Control.Monad")
mONAD_FIX       = mkBaseModule (fsLit "Control.Monad.Fix")
mONAD_ZIP       = mkBaseModule (fsLit "Control.Monad.Zip")
mONAD_FAIL      = mkBaseModule (fsLit "Control.Monad.Fail")
aRROW           = mkBaseModule (fsLit "Control.Arrow")
cONTROL_APPLICATIVE = mkBaseModule (fsLit "Control.Applicative")
gHC_DESUGAR = mkBaseModule (fsLit "GHC.Desugar")
rANDOM          = mkBaseModule (fsLit "System.Random")
gHC_EXTS        = mkBaseModule (fsLit "GHC.Exts")
cONTROL_EXCEPTION_BASE = mkBaseModule (fsLit "Control.Exception.Base")
gHC_GENERICS    = mkBaseModule (fsLit "GHC.Generics")
gHC_TYPELITS    = mkBaseModule (fsLit "GHC.TypeLits")
dATA_TYPE_EQUALITY = mkBaseModule (fsLit "Data.Type.Equality")
dATA_COERCE     = mkBaseModule (fsLit "Data.Coerce")

gHC_PARR' :: Module
gHC_PARR' = mkBaseModule (fsLit "GHC.PArr")

gHC_SRCLOC :: Module
gHC_SRCLOC = mkBaseModule (fsLit "GHC.SrcLoc")

gHC_STACK, gHC_STACK_TYPES :: Module
gHC_STACK = mkBaseModule (fsLit "GHC.Stack")
gHC_STACK_TYPES = mkBaseModule (fsLit "GHC.Stack.Types")

gHC_STATICPTR :: Module
gHC_STATICPTR = mkBaseModule (fsLit "GHC.StaticPtr")

gHC_FINGERPRINT_TYPE :: Module
gHC_FINGERPRINT_TYPE = mkBaseModule (fsLit "GHC.Fingerprint.Type")

gHC_OVER_LABELS :: Module
gHC_OVER_LABELS = mkBaseModule (fsLit "GHC.OverloadedLabels")

gHC_RECORDS :: Module
gHC_RECORDS = mkBaseModule (fsLit "GHC.Records")

mAIN, rOOT_MAIN :: Module
mAIN            = mkMainModule_ mAIN_NAME
rOOT_MAIN       = mkMainModule (fsLit ":Main") -- Root module for initialisation

mkInteractiveModule :: Int -> Module
-- (mkInteractiveMoudule 9) makes module 'interactive:M9'
mkInteractiveModule n = mkModule interactiveUnitId (mkModuleName ("Ghci" ++ show n))

pRELUDE_NAME, mAIN_NAME :: ModuleName
pRELUDE_NAME   = mkModuleNameFS (fsLit "Prelude")
mAIN_NAME      = mkModuleNameFS (fsLit "Main")

dATA_ARRAY_PARALLEL_NAME, dATA_ARRAY_PARALLEL_PRIM_NAME :: ModuleName
dATA_ARRAY_PARALLEL_NAME      = mkModuleNameFS (fsLit "Data.Array.Parallel")
dATA_ARRAY_PARALLEL_PRIM_NAME = mkModuleNameFS (fsLit "Data.Array.Parallel.Prim")

mkPrimModule :: FastString -> Module
mkPrimModule m = mkModule primUnitId (mkModuleNameFS m)

mkIntegerModule :: FastString -> Module
mkIntegerModule m = mkModule integerUnitId (mkModuleNameFS m)

mkBaseModule :: FastString -> Module
mkBaseModule m = mkModule baseUnitId (mkModuleNameFS m)

mkBaseModule_ :: ModuleName -> Module
mkBaseModule_ m = mkModule baseUnitId m

mkThisGhcModule :: FastString -> Module
mkThisGhcModule m = mkModule thisGhcUnitId (mkModuleNameFS m)

mkThisGhcModule_ :: ModuleName -> Module
mkThisGhcModule_ m = mkModule thisGhcUnitId m

mkMainModule :: FastString -> Module
mkMainModule m = mkModule mainUnitId (mkModuleNameFS m)

mkMainModule_ :: ModuleName -> Module
mkMainModule_ m = mkModule mainUnitId m

{-
************************************************************************
*                                                                      *
                        RdrNames
*                                                                      *
************************************************************************
-}

main_RDR_Unqual    :: RdrName
main_RDR_Unqual = mkUnqual varName (fsLit "main")
        -- We definitely don't want an Orig RdrName, because
        -- main might, in principle, be imported into module Main

forall_tv_RDR, dot_tv_RDR :: RdrName
forall_tv_RDR = mkUnqual tvName (fsLit "forall")
dot_tv_RDR    = mkUnqual tvName (fsLit ".")

eq_RDR, ge_RDR, ne_RDR, le_RDR, lt_RDR, gt_RDR, compare_RDR,
    ltTag_RDR, eqTag_RDR, gtTag_RDR :: RdrName
eq_RDR                  = nameRdrName eqName
ge_RDR                  = nameRdrName geName
ne_RDR                  = varQual_RDR  gHC_CLASSES (fsLit "/=")
le_RDR                  = varQual_RDR  gHC_CLASSES (fsLit "<=")
lt_RDR                  = varQual_RDR  gHC_CLASSES (fsLit "<")
gt_RDR                  = varQual_RDR  gHC_CLASSES (fsLit ">")
compare_RDR             = varQual_RDR  gHC_CLASSES (fsLit "compare")
ltTag_RDR               = dataQual_RDR gHC_TYPES (fsLit "LT")
eqTag_RDR               = dataQual_RDR gHC_TYPES (fsLit "EQ")
gtTag_RDR               = dataQual_RDR gHC_TYPES (fsLit "GT")

eqClass_RDR, numClass_RDR, ordClass_RDR, enumClass_RDR, monadClass_RDR
    :: RdrName
eqClass_RDR             = nameRdrName eqClassName
numClass_RDR            = nameRdrName numClassName
ordClass_RDR            = nameRdrName ordClassName
enumClass_RDR           = nameRdrName enumClassName
monadClass_RDR          = nameRdrName monadClassName

map_RDR, append_RDR :: RdrName
map_RDR                 = varQual_RDR gHC_BASE (fsLit "map")
append_RDR              = varQual_RDR gHC_BASE (fsLit "++")

foldr_RDR, build_RDR, returnM_RDR, bindM_RDR, failM_RDR_preMFP, failM_RDR:: RdrName
foldr_RDR               = nameRdrName foldrName
build_RDR               = nameRdrName buildName
returnM_RDR             = nameRdrName returnMName
bindM_RDR               = nameRdrName bindMName
failM_RDR_preMFP        = nameRdrName failMName_preMFP
failM_RDR               = nameRdrName failMName

left_RDR, right_RDR :: RdrName
left_RDR                = nameRdrName leftDataConName
right_RDR               = nameRdrName rightDataConName

fromEnum_RDR, toEnum_RDR :: RdrName
fromEnum_RDR            = varQual_RDR gHC_ENUM (fsLit "fromEnum")
toEnum_RDR              = varQual_RDR gHC_ENUM (fsLit "toEnum")

enumFrom_RDR, enumFromTo_RDR, enumFromThen_RDR, enumFromThenTo_RDR :: RdrName
enumFrom_RDR            = nameRdrName enumFromName
enumFromTo_RDR          = nameRdrName enumFromToName
enumFromThen_RDR        = nameRdrName enumFromThenName
enumFromThenTo_RDR      = nameRdrName enumFromThenToName

ratioDataCon_RDR, plusInteger_RDR, timesInteger_RDR :: RdrName
ratioDataCon_RDR        = nameRdrName ratioDataConName
plusInteger_RDR         = nameRdrName plusIntegerName
timesInteger_RDR        = nameRdrName timesIntegerName

ioDataCon_RDR :: RdrName
ioDataCon_RDR           = nameRdrName ioDataConName

eqString_RDR, unpackCString_RDR, unpackCStringFoldr_RDR,
    unpackCStringUtf8_RDR :: RdrName
eqString_RDR            = nameRdrName eqStringName
unpackCString_RDR       = nameRdrName unpackCStringName
unpackCStringFoldr_RDR  = nameRdrName unpackCStringFoldrName
unpackCStringUtf8_RDR   = nameRdrName unpackCStringUtf8Name

newStablePtr_RDR :: RdrName
newStablePtr_RDR        = nameRdrName newStablePtrName

bindIO_RDR, returnIO_RDR :: RdrName
bindIO_RDR              = nameRdrName bindIOName
returnIO_RDR            = nameRdrName returnIOName

fromInteger_RDR, fromRational_RDR, minus_RDR, times_RDR, plus_RDR :: RdrName
fromInteger_RDR         = nameRdrName fromIntegerName
fromRational_RDR        = nameRdrName fromRationalName
minus_RDR               = nameRdrName minusName
times_RDR               = varQual_RDR  gHC_NUM (fsLit "*")
plus_RDR                = varQual_RDR gHC_NUM (fsLit "+")

toInteger_RDR, toRational_RDR, fromIntegral_RDR :: RdrName
toInteger_RDR           = nameRdrName toIntegerName
toRational_RDR          = nameRdrName toRationalName
fromIntegral_RDR        = nameRdrName fromIntegralName

stringTy_RDR, fromString_RDR :: RdrName
stringTy_RDR            = tcQual_RDR gHC_BASE (fsLit "String")
fromString_RDR          = nameRdrName fromStringName

fromList_RDR, fromListN_RDR, toList_RDR :: RdrName
fromList_RDR = nameRdrName fromListName
fromListN_RDR = nameRdrName fromListNName
toList_RDR = nameRdrName toListName

compose_RDR :: RdrName
compose_RDR             = varQual_RDR gHC_BASE (fsLit ".")

not_RDR, getTag_RDR, succ_RDR, pred_RDR, minBound_RDR, maxBound_RDR,
    and_RDR, range_RDR, inRange_RDR, index_RDR,
    unsafeIndex_RDR, unsafeRangeSize_RDR :: RdrName
and_RDR                 = varQual_RDR gHC_CLASSES (fsLit "&&")
not_RDR                 = varQual_RDR gHC_CLASSES (fsLit "not")
getTag_RDR              = varQual_RDR gHC_BASE (fsLit "getTag")
succ_RDR                = varQual_RDR gHC_ENUM (fsLit "succ")
pred_RDR                = varQual_RDR gHC_ENUM (fsLit "pred")
minBound_RDR            = varQual_RDR gHC_ENUM (fsLit "minBound")
maxBound_RDR            = varQual_RDR gHC_ENUM (fsLit "maxBound")
range_RDR               = varQual_RDR gHC_ARR (fsLit "range")
inRange_RDR             = varQual_RDR gHC_ARR (fsLit "inRange")
index_RDR               = varQual_RDR gHC_ARR (fsLit "index")
unsafeIndex_RDR         = varQual_RDR gHC_ARR (fsLit "unsafeIndex")
unsafeRangeSize_RDR     = varQual_RDR gHC_ARR (fsLit "unsafeRangeSize")

readList_RDR, readListDefault_RDR, readListPrec_RDR, readListPrecDefault_RDR,
    readPrec_RDR, parens_RDR, choose_RDR, lexP_RDR, expectP_RDR :: RdrName
readList_RDR            = varQual_RDR gHC_READ (fsLit "readList")
readListDefault_RDR     = varQual_RDR gHC_READ (fsLit "readListDefault")
readListPrec_RDR        = varQual_RDR gHC_READ (fsLit "readListPrec")
readListPrecDefault_RDR = varQual_RDR gHC_READ (fsLit "readListPrecDefault")
readPrec_RDR            = varQual_RDR gHC_READ (fsLit "readPrec")
parens_RDR              = varQual_RDR gHC_READ (fsLit "parens")
choose_RDR              = varQual_RDR gHC_READ (fsLit "choose")
lexP_RDR                = varQual_RDR gHC_READ (fsLit "lexP")
expectP_RDR             = varQual_RDR gHC_READ (fsLit "expectP")

punc_RDR, ident_RDR, symbol_RDR :: RdrName
punc_RDR                = dataQual_RDR lEX (fsLit "Punc")
ident_RDR               = dataQual_RDR lEX (fsLit "Ident")
symbol_RDR              = dataQual_RDR lEX (fsLit "Symbol")

step_RDR, alt_RDR, reset_RDR, prec_RDR, pfail_RDR :: RdrName
step_RDR                = varQual_RDR  rEAD_PREC (fsLit "step")
alt_RDR                 = varQual_RDR  rEAD_PREC (fsLit "+++")
reset_RDR               = varQual_RDR  rEAD_PREC (fsLit "reset")
prec_RDR                = varQual_RDR  rEAD_PREC (fsLit "prec")
pfail_RDR               = varQual_RDR  rEAD_PREC (fsLit "pfail")

showList_RDR, showList___RDR, showsPrec_RDR, shows_RDR, showString_RDR,
    showSpace_RDR, showParen_RDR :: RdrName
showList_RDR            = varQual_RDR gHC_SHOW (fsLit "showList")
showList___RDR          = varQual_RDR gHC_SHOW (fsLit "showList__")
showsPrec_RDR           = varQual_RDR gHC_SHOW (fsLit "showsPrec")
shows_RDR               = varQual_RDR gHC_SHOW (fsLit "shows")
showString_RDR          = varQual_RDR gHC_SHOW (fsLit "showString")
showSpace_RDR           = varQual_RDR gHC_SHOW (fsLit "showSpace")
showParen_RDR           = varQual_RDR gHC_SHOW (fsLit "showParen")

undefined_RDR :: RdrName
undefined_RDR = varQual_RDR gHC_ERR (fsLit "undefined")

error_RDR :: RdrName
error_RDR = varQual_RDR gHC_ERR (fsLit "error")

-- Generics (constructors and functions)
u1DataCon_RDR, par1DataCon_RDR, rec1DataCon_RDR,
  k1DataCon_RDR, m1DataCon_RDR, l1DataCon_RDR, r1DataCon_RDR,
  prodDataCon_RDR, comp1DataCon_RDR,
  unPar1_RDR, unRec1_RDR, unK1_RDR, unComp1_RDR,
  from_RDR, from1_RDR, to_RDR, to1_RDR,
  datatypeName_RDR, moduleName_RDR, packageName_RDR, isNewtypeName_RDR,
  conName_RDR, conFixity_RDR, conIsRecord_RDR, selName_RDR,
  prefixDataCon_RDR, infixDataCon_RDR, leftAssocDataCon_RDR,
  rightAssocDataCon_RDR, notAssocDataCon_RDR,
  uAddrDataCon_RDR, uCharDataCon_RDR, uDoubleDataCon_RDR,
  uFloatDataCon_RDR, uIntDataCon_RDR, uWordDataCon_RDR,
  uAddrHash_RDR, uCharHash_RDR, uDoubleHash_RDR,
  uFloatHash_RDR, uIntHash_RDR, uWordHash_RDR :: RdrName

u1DataCon_RDR    = dataQual_RDR gHC_GENERICS (fsLit "U1")
par1DataCon_RDR  = dataQual_RDR gHC_GENERICS (fsLit "Par1")
rec1DataCon_RDR  = dataQual_RDR gHC_GENERICS (fsLit "Rec1")
k1DataCon_RDR    = dataQual_RDR gHC_GENERICS (fsLit "K1")
m1DataCon_RDR    = dataQual_RDR gHC_GENERICS (fsLit "M1")

l1DataCon_RDR     = dataQual_RDR gHC_GENERICS (fsLit "L1")
r1DataCon_RDR     = dataQual_RDR gHC_GENERICS (fsLit "R1")

prodDataCon_RDR   = dataQual_RDR gHC_GENERICS (fsLit ":*:")
comp1DataCon_RDR  = dataQual_RDR gHC_GENERICS (fsLit "Comp1")

unPar1_RDR  = varQual_RDR gHC_GENERICS (fsLit "unPar1")
unRec1_RDR  = varQual_RDR gHC_GENERICS (fsLit "unRec1")
unK1_RDR    = varQual_RDR gHC_GENERICS (fsLit "unK1")
unComp1_RDR = varQual_RDR gHC_GENERICS (fsLit "unComp1")

from_RDR  = varQual_RDR gHC_GENERICS (fsLit "from")
from1_RDR = varQual_RDR gHC_GENERICS (fsLit "from1")
to_RDR    = varQual_RDR gHC_GENERICS (fsLit "to")
to1_RDR   = varQual_RDR gHC_GENERICS (fsLit "to1")

datatypeName_RDR  = varQual_RDR gHC_GENERICS (fsLit "datatypeName")
moduleName_RDR    = varQual_RDR gHC_GENERICS (fsLit "moduleName")
packageName_RDR   = varQual_RDR gHC_GENERICS (fsLit "packageName")
isNewtypeName_RDR = varQual_RDR gHC_GENERICS (fsLit "isNewtype")
selName_RDR       = varQual_RDR gHC_GENERICS (fsLit "selName")
conName_RDR       = varQual_RDR gHC_GENERICS (fsLit "conName")
conFixity_RDR     = varQual_RDR gHC_GENERICS (fsLit "conFixity")
conIsRecord_RDR   = varQual_RDR gHC_GENERICS (fsLit "conIsRecord")

prefixDataCon_RDR     = dataQual_RDR gHC_GENERICS (fsLit "Prefix")
infixDataCon_RDR      = dataQual_RDR gHC_GENERICS (fsLit "Infix")
leftAssocDataCon_RDR  = dataQual_RDR gHC_GENERICS (fsLit "LeftAssociative")
rightAssocDataCon_RDR = dataQual_RDR gHC_GENERICS (fsLit "RightAssociative")
notAssocDataCon_RDR   = dataQual_RDR gHC_GENERICS (fsLit "NotAssociative")

uAddrDataCon_RDR   = dataQual_RDR gHC_GENERICS (fsLit "UAddr")
uCharDataCon_RDR   = dataQual_RDR gHC_GENERICS (fsLit "UChar")
uDoubleDataCon_RDR = dataQual_RDR gHC_GENERICS (fsLit "UDouble")
uFloatDataCon_RDR  = dataQual_RDR gHC_GENERICS (fsLit "UFloat")
uIntDataCon_RDR    = dataQual_RDR gHC_GENERICS (fsLit "UInt")
uWordDataCon_RDR   = dataQual_RDR gHC_GENERICS (fsLit "UWord")

uAddrHash_RDR   = varQual_RDR gHC_GENERICS (fsLit "uAddr#")
uCharHash_RDR   = varQual_RDR gHC_GENERICS (fsLit "uChar#")
uDoubleHash_RDR = varQual_RDR gHC_GENERICS (fsLit "uDouble#")
uFloatHash_RDR  = varQual_RDR gHC_GENERICS (fsLit "uFloat#")
uIntHash_RDR    = varQual_RDR gHC_GENERICS (fsLit "uInt#")
uWordHash_RDR   = varQual_RDR gHC_GENERICS (fsLit "uWord#")

fmap_RDR, pure_RDR, ap_RDR, foldable_foldr_RDR, foldMap_RDR,
    traverse_RDR, mempty_RDR, mappend_RDR :: RdrName
fmap_RDR                = varQual_RDR gHC_BASE (fsLit "fmap")
pure_RDR                = nameRdrName pureAName
ap_RDR                  = nameRdrName apAName
foldable_foldr_RDR      = varQual_RDR dATA_FOLDABLE       (fsLit "foldr")
foldMap_RDR             = varQual_RDR dATA_FOLDABLE       (fsLit "foldMap")
traverse_RDR            = varQual_RDR dATA_TRAVERSABLE    (fsLit "traverse")
mempty_RDR              = varQual_RDR gHC_BASE            (fsLit "mempty")
mappend_RDR             = varQual_RDR gHC_BASE            (fsLit "mappend")

eqTyCon_RDR :: RdrName
eqTyCon_RDR = tcQual_RDR dATA_TYPE_EQUALITY (fsLit "~")

----------------------
varQual_RDR, tcQual_RDR, clsQual_RDR, dataQual_RDR
    :: Module -> FastString -> RdrName
varQual_RDR  mod str = mkOrig mod (mkOccNameFS varName str)
tcQual_RDR   mod str = mkOrig mod (mkOccNameFS tcName str)
clsQual_RDR  mod str = mkOrig mod (mkOccNameFS clsName str)
dataQual_RDR mod str = mkOrig mod (mkOccNameFS dataName str)

{-
************************************************************************
*                                                                      *
\subsection{Known-key names}
*                                                                      *
************************************************************************

Many of these Names are not really "built in", but some parts of the
compiler (notably the deriving mechanism) need to mention their names,
and it's convenient to write them all down in one place.

--MetaHaskell Extension  add the constrs and the lower case case
-- guys as well (perhaps) e.g. see  trueDataConName     below
-}

wildCardName :: Name
wildCardName = mkSystemVarName wildCardKey (fsLit "wild")

runMainIOName :: Name
runMainIOName = varQual gHC_TOP_HANDLER (fsLit "runMainIO") runMainKey

orderingTyConName, ltDataConName, eqDataConName, gtDataConName :: Name
orderingTyConName = tcQual  gHC_TYPES (fsLit "Ordering") orderingTyConKey
ltDataConName     = dcQual gHC_TYPES (fsLit "LT") ltDataConKey
eqDataConName     = dcQual gHC_TYPES (fsLit "EQ") eqDataConKey
gtDataConName     = dcQual gHC_TYPES (fsLit "GT") gtDataConKey

specTyConName :: Name
specTyConName     = tcQual gHC_TYPES (fsLit "SPEC") specTyConKey

eitherTyConName, leftDataConName, rightDataConName :: Name
eitherTyConName   = tcQual  dATA_EITHER (fsLit "Either") eitherTyConKey
leftDataConName   = dcQual dATA_EITHER (fsLit "Left")   leftDataConKey
rightDataConName  = dcQual dATA_EITHER (fsLit "Right")  rightDataConKey

-- Generics (types)
v1TyConName, u1TyConName, par1TyConName, rec1TyConName,
  k1TyConName, m1TyConName, sumTyConName, prodTyConName,
  compTyConName, rTyConName, dTyConName,
  cTyConName, sTyConName, rec0TyConName,
  d1TyConName, c1TyConName, s1TyConName, noSelTyConName,
  repTyConName, rep1TyConName, uRecTyConName,
  uAddrTyConName, uCharTyConName, uDoubleTyConName,
  uFloatTyConName, uIntTyConName, uWordTyConName,
  prefixIDataConName, infixIDataConName, leftAssociativeDataConName,
  rightAssociativeDataConName, notAssociativeDataConName,
  sourceUnpackDataConName, sourceNoUnpackDataConName,
  noSourceUnpackednessDataConName, sourceLazyDataConName,
  sourceStrictDataConName, noSourceStrictnessDataConName,
  decidedLazyDataConName, decidedStrictDataConName, decidedUnpackDataConName,
  metaDataDataConName, metaConsDataConName, metaSelDataConName :: Name

v1TyConName  = tcQual gHC_GENERICS (fsLit "V1") v1TyConKey
u1TyConName  = tcQual gHC_GENERICS (fsLit "U1") u1TyConKey
par1TyConName  = tcQual gHC_GENERICS (fsLit "Par1") par1TyConKey
rec1TyConName  = tcQual gHC_GENERICS (fsLit "Rec1") rec1TyConKey
k1TyConName  = tcQual gHC_GENERICS (fsLit "K1") k1TyConKey
m1TyConName  = tcQual gHC_GENERICS (fsLit "M1") m1TyConKey

sumTyConName    = tcQual gHC_GENERICS (fsLit ":+:") sumTyConKey
prodTyConName   = tcQual gHC_GENERICS (fsLit ":*:") prodTyConKey
compTyConName   = tcQual gHC_GENERICS (fsLit ":.:") compTyConKey

rTyConName  = tcQual gHC_GENERICS (fsLit "R") rTyConKey
dTyConName  = tcQual gHC_GENERICS (fsLit "D") dTyConKey
cTyConName  = tcQual gHC_GENERICS (fsLit "C") cTyConKey
sTyConName  = tcQual gHC_GENERICS (fsLit "S") sTyConKey

rec0TyConName  = tcQual gHC_GENERICS (fsLit "Rec0") rec0TyConKey
d1TyConName  = tcQual gHC_GENERICS (fsLit "D1") d1TyConKey
c1TyConName  = tcQual gHC_GENERICS (fsLit "C1") c1TyConKey
s1TyConName  = tcQual gHC_GENERICS (fsLit "S1") s1TyConKey
noSelTyConName = tcQual gHC_GENERICS (fsLit "NoSelector") noSelTyConKey

repTyConName  = tcQual gHC_GENERICS (fsLit "Rep")  repTyConKey
rep1TyConName = tcQual gHC_GENERICS (fsLit "Rep1") rep1TyConKey

uRecTyConName      = tcQual gHC_GENERICS (fsLit "URec") uRecTyConKey
uAddrTyConName     = tcQual gHC_GENERICS (fsLit "UAddr") uAddrTyConKey
uCharTyConName     = tcQual gHC_GENERICS (fsLit "UChar") uCharTyConKey
uDoubleTyConName   = tcQual gHC_GENERICS (fsLit "UDouble") uDoubleTyConKey
uFloatTyConName    = tcQual gHC_GENERICS (fsLit "UFloat") uFloatTyConKey
uIntTyConName      = tcQual gHC_GENERICS (fsLit "UInt") uIntTyConKey
uWordTyConName     = tcQual gHC_GENERICS (fsLit "UWord") uWordTyConKey

prefixIDataConName = dcQual gHC_GENERICS (fsLit "PrefixI")  prefixIDataConKey
infixIDataConName  = dcQual gHC_GENERICS (fsLit "InfixI")   infixIDataConKey
leftAssociativeDataConName  = dcQual gHC_GENERICS (fsLit "LeftAssociative")   leftAssociativeDataConKey
rightAssociativeDataConName = dcQual gHC_GENERICS (fsLit "RightAssociative")  rightAssociativeDataConKey
notAssociativeDataConName   = dcQual gHC_GENERICS (fsLit "NotAssociative")    notAssociativeDataConKey

sourceUnpackDataConName         = dcQual gHC_GENERICS (fsLit "SourceUnpack")         sourceUnpackDataConKey
sourceNoUnpackDataConName       = dcQual gHC_GENERICS (fsLit "SourceNoUnpack")       sourceNoUnpackDataConKey
noSourceUnpackednessDataConName = dcQual gHC_GENERICS (fsLit "NoSourceUnpackedness") noSourceUnpackednessDataConKey
sourceLazyDataConName           = dcQual gHC_GENERICS (fsLit "SourceLazy")           sourceLazyDataConKey
sourceStrictDataConName         = dcQual gHC_GENERICS (fsLit "SourceStrict")         sourceStrictDataConKey
noSourceStrictnessDataConName   = dcQual gHC_GENERICS (fsLit "NoSourceStrictness")   noSourceStrictnessDataConKey
decidedLazyDataConName          = dcQual gHC_GENERICS (fsLit "DecidedLazy")          decidedLazyDataConKey
decidedStrictDataConName        = dcQual gHC_GENERICS (fsLit "DecidedStrict")        decidedStrictDataConKey
decidedUnpackDataConName        = dcQual gHC_GENERICS (fsLit "DecidedUnpack")        decidedUnpackDataConKey

metaDataDataConName  = dcQual gHC_GENERICS (fsLit "MetaData")  metaDataDataConKey
metaConsDataConName  = dcQual gHC_GENERICS (fsLit "MetaCons")  metaConsDataConKey
metaSelDataConName   = dcQual gHC_GENERICS (fsLit "MetaSel")   metaSelDataConKey

-- Primitive Int
divIntName, modIntName :: Name
divIntName = varQual gHC_CLASSES (fsLit "divInt#") divIntIdKey
modIntName = varQual gHC_CLASSES (fsLit "modInt#") modIntIdKey

-- Base strings Strings
unpackCStringName, unpackCStringFoldrName,
    unpackCStringUtf8Name, eqStringName :: Name
unpackCStringName       = varQual gHC_CSTRING (fsLit "unpackCString#") unpackCStringIdKey
unpackCStringFoldrName  = varQual gHC_CSTRING (fsLit "unpackFoldrCString#") unpackCStringFoldrIdKey
unpackCStringUtf8Name   = varQual gHC_CSTRING (fsLit "unpackCStringUtf8#") unpackCStringUtf8IdKey
eqStringName            = varQual gHC_BASE (fsLit "eqString")  eqStringIdKey

-- The 'inline' function
inlineIdName :: Name
inlineIdName            = varQual gHC_MAGIC (fsLit "inline") inlineIdKey

-- Base classes (Eq, Ord, Functor)
fmapName, eqClassName, eqName, ordClassName, geName, functorClassName :: Name
eqClassName       = clsQual gHC_CLASSES (fsLit "Eq")      eqClassKey
eqName            = varQual gHC_CLASSES (fsLit "==")      eqClassOpKey
ordClassName      = clsQual gHC_CLASSES (fsLit "Ord")     ordClassKey
geName            = varQual gHC_CLASSES (fsLit ">=")      geClassOpKey
functorClassName  = clsQual gHC_BASE    (fsLit "Functor") functorClassKey
fmapName          = varQual gHC_BASE    (fsLit "fmap")    fmapClassOpKey

-- Class Monad
monadClassName, thenMName, bindMName, returnMName, failMName_preMFP :: Name
monadClassName     = clsQual gHC_BASE (fsLit "Monad")  monadClassKey
thenMName          = varQual gHC_BASE (fsLit ">>")     thenMClassOpKey
bindMName          = varQual gHC_BASE (fsLit ">>=")    bindMClassOpKey
returnMName        = varQual gHC_BASE (fsLit "return") returnMClassOpKey
failMName_preMFP   = varQual gHC_BASE (fsLit "fail")   failMClassOpKey_preMFP

-- Class MonadFail
monadFailClassName, failMName :: Name
monadFailClassName = clsQual mONAD_FAIL (fsLit "MonadFail") monadFailClassKey
failMName          = varQual mONAD_FAIL (fsLit "fail")      failMClassOpKey

-- Class Applicative
applicativeClassName, pureAName, apAName, thenAName :: Name
applicativeClassName = clsQual gHC_BASE (fsLit "Applicative") applicativeClassKey
apAName              = varQual gHC_BASE (fsLit "<*>")         apAClassOpKey
pureAName            = varQual gHC_BASE (fsLit "pure")        pureAClassOpKey
thenAName            = varQual gHC_BASE (fsLit "*>")          thenAClassOpKey

-- Classes (Foldable, Traversable)
foldableClassName, traversableClassName :: Name
foldableClassName     = clsQual  dATA_FOLDABLE       (fsLit "Foldable")    foldableClassKey
traversableClassName  = clsQual  dATA_TRAVERSABLE    (fsLit "Traversable") traversableClassKey

-- Classes (Semigroup, Monoid)
semigroupClassName, sappendName :: Name
semigroupClassName = clsQual dATA_SEMIGROUP (fsLit "Semigroup") semigroupClassKey
sappendName        = varQual dATA_SEMIGROUP (fsLit "<>")        sappendClassOpKey
monoidClassName, memptyName, mappendName, mconcatName :: Name
monoidClassName    = clsQual gHC_BASE       (fsLit "Monoid")    monoidClassKey
memptyName         = varQual gHC_BASE       (fsLit "mempty")    memptyClassOpKey
mappendName        = varQual gHC_BASE       (fsLit "mappend")   mappendClassOpKey
mconcatName        = varQual gHC_BASE       (fsLit "mconcat")   mconcatClassOpKey



-- AMP additions

joinMName, alternativeClassName :: Name
joinMName            = varQual gHC_BASE (fsLit "join")        joinMIdKey
alternativeClassName = clsQual mONAD (fsLit "Alternative") alternativeClassKey

--
joinMIdKey, apAClassOpKey, pureAClassOpKey, thenAClassOpKey,
    alternativeClassKey :: Unique
joinMIdKey          = mkPreludeMiscIdUnique 750
apAClassOpKey       = mkPreludeMiscIdUnique 751 -- <*>
pureAClassOpKey     = mkPreludeMiscIdUnique 752
thenAClassOpKey     = mkPreludeMiscIdUnique 753
alternativeClassKey = mkPreludeMiscIdUnique 754


-- Functions for GHC extensions
groupWithName :: Name
groupWithName = varQual gHC_EXTS (fsLit "groupWith") groupWithIdKey

-- Random PrelBase functions
fromStringName, otherwiseIdName, foldrName, buildName, augmentName,
    mapName, appendName, assertName,
    breakpointName, breakpointCondName, breakpointAutoName,
    opaqueTyConName :: Name
fromStringName = varQual dATA_STRING (fsLit "fromString") fromStringClassOpKey
otherwiseIdName   = varQual gHC_BASE (fsLit "otherwise")  otherwiseIdKey
foldrName         = varQual gHC_BASE (fsLit "foldr")      foldrIdKey
buildName         = varQual gHC_BASE (fsLit "build")      buildIdKey
augmentName       = varQual gHC_BASE (fsLit "augment")    augmentIdKey
mapName           = varQual gHC_BASE (fsLit "map")        mapIdKey
appendName        = varQual gHC_BASE (fsLit "++")         appendIdKey
assertName        = varQual gHC_BASE (fsLit "assert")     assertIdKey
breakpointName    = varQual gHC_BASE (fsLit "breakpoint") breakpointIdKey
breakpointCondName= varQual gHC_BASE (fsLit "breakpointCond") breakpointCondIdKey
breakpointAutoName= varQual gHC_BASE (fsLit "breakpointAuto") breakpointAutoIdKey
opaqueTyConName   = tcQual  gHC_BASE (fsLit "Opaque")     opaqueTyConKey

breakpointJumpName :: Name
breakpointJumpName
    = mkInternalName
        breakpointJumpIdKey
        (mkOccNameFS varName (fsLit "breakpointJump"))
        noSrcSpan
breakpointCondJumpName :: Name
breakpointCondJumpName
    = mkInternalName
        breakpointCondJumpIdKey
        (mkOccNameFS varName (fsLit "breakpointCondJump"))
        noSrcSpan
breakpointAutoJumpName :: Name
breakpointAutoJumpName
    = mkInternalName
        breakpointAutoJumpIdKey
        (mkOccNameFS varName (fsLit "breakpointAutoJump"))
        noSrcSpan

-- PrelTup
fstName, sndName :: Name
fstName           = varQual dATA_TUPLE (fsLit "fst") fstIdKey
sndName           = varQual dATA_TUPLE (fsLit "snd") sndIdKey

-- Module GHC.Num
numClassName, fromIntegerName, minusName, negateName :: Name
numClassName      = clsQual gHC_NUM (fsLit "Num")         numClassKey
fromIntegerName   = varQual gHC_NUM (fsLit "fromInteger") fromIntegerClassOpKey
minusName         = varQual gHC_NUM (fsLit "-")           minusClassOpKey
negateName        = varQual gHC_NUM (fsLit "negate")      negateClassOpKey

integerTyConName, mkIntegerName, integerSDataConName,
    integerToWord64Name, integerToInt64Name,
    word64ToIntegerName, int64ToIntegerName,
    plusIntegerName, timesIntegerName, smallIntegerName,
    wordToIntegerName,
    integerToWordName, integerToIntName, minusIntegerName,
    negateIntegerName, eqIntegerPrimName, neqIntegerPrimName,
    absIntegerName, signumIntegerName,
    leIntegerPrimName, gtIntegerPrimName, ltIntegerPrimName, geIntegerPrimName,
    compareIntegerName, quotRemIntegerName, divModIntegerName,
    quotIntegerName, remIntegerName, divIntegerName, modIntegerName,
    floatFromIntegerName, doubleFromIntegerName,
    encodeFloatIntegerName, encodeDoubleIntegerName,
    decodeDoubleIntegerName,
    gcdIntegerName, lcmIntegerName,
    andIntegerName, orIntegerName, xorIntegerName, complementIntegerName,
    shiftLIntegerName, shiftRIntegerName, bitIntegerName :: Name
integerTyConName      = tcQual  gHC_INTEGER_TYPE (fsLit "Integer")           integerTyConKey
integerSDataConName   = dcQual gHC_INTEGER_TYPE (fsLit n)                   integerSDataConKey
  where n = case cIntegerLibraryType of
            IntegerGMP    -> "S#"
            IntegerSimple -> panic "integerSDataConName evaluated for integer-simple"
mkIntegerName         = varQual gHC_INTEGER_TYPE (fsLit "mkInteger")         mkIntegerIdKey
integerToWord64Name   = varQual gHC_INTEGER_TYPE (fsLit "integerToWord64")   integerToWord64IdKey
integerToInt64Name    = varQual gHC_INTEGER_TYPE (fsLit "integerToInt64")    integerToInt64IdKey
word64ToIntegerName   = varQual gHC_INTEGER_TYPE (fsLit "word64ToInteger")   word64ToIntegerIdKey
int64ToIntegerName    = varQual gHC_INTEGER_TYPE (fsLit "int64ToInteger")    int64ToIntegerIdKey
plusIntegerName       = varQual gHC_INTEGER_TYPE (fsLit "plusInteger")       plusIntegerIdKey
timesIntegerName      = varQual gHC_INTEGER_TYPE (fsLit "timesInteger")      timesIntegerIdKey
smallIntegerName      = varQual gHC_INTEGER_TYPE (fsLit "smallInteger")      smallIntegerIdKey
wordToIntegerName     = varQual gHC_INTEGER_TYPE (fsLit "wordToInteger")     wordToIntegerIdKey
integerToWordName     = varQual gHC_INTEGER_TYPE (fsLit "integerToWord")     integerToWordIdKey
integerToIntName      = varQual gHC_INTEGER_TYPE (fsLit "integerToInt")      integerToIntIdKey
minusIntegerName      = varQual gHC_INTEGER_TYPE (fsLit "minusInteger")      minusIntegerIdKey
negateIntegerName     = varQual gHC_INTEGER_TYPE (fsLit "negateInteger")     negateIntegerIdKey
eqIntegerPrimName     = varQual gHC_INTEGER_TYPE (fsLit "eqInteger#")        eqIntegerPrimIdKey
neqIntegerPrimName    = varQual gHC_INTEGER_TYPE (fsLit "neqInteger#")       neqIntegerPrimIdKey
absIntegerName        = varQual gHC_INTEGER_TYPE (fsLit "absInteger")        absIntegerIdKey
signumIntegerName     = varQual gHC_INTEGER_TYPE (fsLit "signumInteger")     signumIntegerIdKey
leIntegerPrimName     = varQual gHC_INTEGER_TYPE (fsLit "leInteger#")        leIntegerPrimIdKey
gtIntegerPrimName     = varQual gHC_INTEGER_TYPE (fsLit "gtInteger#")        gtIntegerPrimIdKey
ltIntegerPrimName     = varQual gHC_INTEGER_TYPE (fsLit "ltInteger#")        ltIntegerPrimIdKey
geIntegerPrimName     = varQual gHC_INTEGER_TYPE (fsLit "geInteger#")        geIntegerPrimIdKey
compareIntegerName    = varQual gHC_INTEGER_TYPE (fsLit "compareInteger")    compareIntegerIdKey
quotRemIntegerName    = varQual gHC_INTEGER_TYPE (fsLit "quotRemInteger")    quotRemIntegerIdKey
divModIntegerName     = varQual gHC_INTEGER_TYPE (fsLit "divModInteger")     divModIntegerIdKey
quotIntegerName       = varQual gHC_INTEGER_TYPE (fsLit "quotInteger")       quotIntegerIdKey
remIntegerName        = varQual gHC_INTEGER_TYPE (fsLit "remInteger")        remIntegerIdKey
divIntegerName        = varQual gHC_INTEGER_TYPE (fsLit "divInteger")        divIntegerIdKey
modIntegerName        = varQual gHC_INTEGER_TYPE (fsLit "modInteger")        modIntegerIdKey
floatFromIntegerName  = varQual gHC_INTEGER_TYPE (fsLit "floatFromInteger")      floatFromIntegerIdKey
doubleFromIntegerName = varQual gHC_INTEGER_TYPE (fsLit "doubleFromInteger")     doubleFromIntegerIdKey
encodeFloatIntegerName  = varQual gHC_INTEGER_TYPE (fsLit "encodeFloatInteger")  encodeFloatIntegerIdKey
encodeDoubleIntegerName = varQual gHC_INTEGER_TYPE (fsLit "encodeDoubleInteger") encodeDoubleIntegerIdKey
decodeDoubleIntegerName = varQual gHC_INTEGER_TYPE (fsLit "decodeDoubleInteger") decodeDoubleIntegerIdKey
gcdIntegerName        = varQual gHC_INTEGER_TYPE (fsLit "gcdInteger")        gcdIntegerIdKey
lcmIntegerName        = varQual gHC_INTEGER_TYPE (fsLit "lcmInteger")        lcmIntegerIdKey
andIntegerName        = varQual gHC_INTEGER_TYPE (fsLit "andInteger")        andIntegerIdKey
orIntegerName         = varQual gHC_INTEGER_TYPE (fsLit "orInteger")         orIntegerIdKey
xorIntegerName        = varQual gHC_INTEGER_TYPE (fsLit "xorInteger")        xorIntegerIdKey
complementIntegerName = varQual gHC_INTEGER_TYPE (fsLit "complementInteger") complementIntegerIdKey
shiftLIntegerName     = varQual gHC_INTEGER_TYPE (fsLit "shiftLInteger")     shiftLIntegerIdKey
shiftRIntegerName     = varQual gHC_INTEGER_TYPE (fsLit "shiftRInteger")     shiftRIntegerIdKey
bitIntegerName        = varQual gHC_INTEGER_TYPE (fsLit "bitInteger")        bitIntegerIdKey

-- GHC.Real types and classes
rationalTyConName, ratioTyConName, ratioDataConName, realClassName,
    integralClassName, realFracClassName, fractionalClassName,
    fromRationalName, toIntegerName, toRationalName, fromIntegralName,
    realToFracName :: Name
rationalTyConName   = tcQual  gHC_REAL (fsLit "Rational")     rationalTyConKey
ratioTyConName      = tcQual  gHC_REAL (fsLit "Ratio")        ratioTyConKey
ratioDataConName    = dcQual  gHC_REAL (fsLit ":%")           ratioDataConKey
realClassName       = clsQual gHC_REAL (fsLit "Real")         realClassKey
integralClassName   = clsQual gHC_REAL (fsLit "Integral")     integralClassKey
realFracClassName   = clsQual gHC_REAL (fsLit "RealFrac")     realFracClassKey
fractionalClassName = clsQual gHC_REAL (fsLit "Fractional")   fractionalClassKey
fromRationalName    = varQual gHC_REAL (fsLit "fromRational") fromRationalClassOpKey
toIntegerName       = varQual gHC_REAL (fsLit "toInteger")    toIntegerClassOpKey
toRationalName      = varQual gHC_REAL (fsLit "toRational")   toRationalClassOpKey
fromIntegralName    = varQual  gHC_REAL (fsLit "fromIntegral")fromIntegralIdKey
realToFracName      = varQual  gHC_REAL (fsLit "realToFrac")  realToFracIdKey

-- PrelFloat classes
floatingClassName, realFloatClassName :: Name
floatingClassName  = clsQual gHC_FLOAT (fsLit "Floating")  floatingClassKey
realFloatClassName = clsQual gHC_FLOAT (fsLit "RealFloat") realFloatClassKey

-- other GHC.Float functions
rationalToFloatName, rationalToDoubleName :: Name
rationalToFloatName  = varQual gHC_FLOAT (fsLit "rationalToFloat") rationalToFloatIdKey
rationalToDoubleName = varQual gHC_FLOAT (fsLit "rationalToDouble") rationalToDoubleIdKey

-- Class Ix
ixClassName :: Name
ixClassName = clsQual gHC_ARR (fsLit "Ix") ixClassKey

-- Typeable representation types
trModuleTyConName
  , trModuleDataConName
  , trNameTyConName
  , trNameSDataConName
  , trNameDDataConName
  , trTyConTyConName
  , trTyConDataConName
  :: Name
trModuleTyConName     = tcQual gHC_TYPES          (fsLit "Module")         trModuleTyConKey
trModuleDataConName   = dcQual gHC_TYPES          (fsLit "Module")         trModuleDataConKey
trNameTyConName       = tcQual gHC_TYPES          (fsLit "TrName")         trNameTyConKey
trNameSDataConName    = dcQual gHC_TYPES          (fsLit "TrNameS")        trNameSDataConKey
trNameDDataConName    = dcQual gHC_TYPES          (fsLit "TrNameD")        trNameDDataConKey
trTyConTyConName      = tcQual gHC_TYPES          (fsLit "TyCon")          trTyConTyConKey
trTyConDataConName    = dcQual gHC_TYPES          (fsLit "TyCon")          trTyConDataConKey

-- Class Typeable, and functions for constructing `Typeable` dictionaries
typeableClassName
  , typeRepTyConName
  , mkPolyTyConAppName
  , mkAppTyName
  , typeRepIdName
  , typeNatTypeRepName
  , typeSymbolTypeRepName
  , trGhcPrimModuleName
  :: Name
typeableClassName     = clsQual tYPEABLE_INTERNAL (fsLit "Typeable")       typeableClassKey
typeRepTyConName      = tcQual  tYPEABLE_INTERNAL (fsLit "TypeRep")        typeRepTyConKey
typeRepIdName         = varQual tYPEABLE_INTERNAL (fsLit "typeRep#")       typeRepIdKey
mkPolyTyConAppName    = varQual tYPEABLE_INTERNAL (fsLit "mkPolyTyConApp") mkPolyTyConAppKey
mkAppTyName           = varQual tYPEABLE_INTERNAL (fsLit "mkAppTy")        mkAppTyKey
typeNatTypeRepName    = varQual tYPEABLE_INTERNAL (fsLit "typeNatTypeRep") typeNatTypeRepKey
typeSymbolTypeRepName = varQual tYPEABLE_INTERNAL (fsLit "typeSymbolTypeRep") typeSymbolTypeRepKey
-- this is the Typeable 'Module' for GHC.Prim (which has no code, so we place in GHC.Types)
-- See Note [Grand plan for Typeable] in TcTypeable.
trGhcPrimModuleName   = varQual gHC_TYPES         (fsLit "tr$ModuleGHCPrim")  trGhcPrimModuleKey

-- Custom type errors
errorMessageTypeErrorFamName
  , typeErrorTextDataConName
  , typeErrorAppendDataConName
  , typeErrorVAppendDataConName
  , typeErrorShowTypeDataConName
  :: Name

errorMessageTypeErrorFamName =
  tcQual gHC_TYPELITS (fsLit "TypeError") errorMessageTypeErrorFamKey

typeErrorTextDataConName =
  dcQual gHC_TYPELITS (fsLit "Text") typeErrorTextDataConKey

typeErrorAppendDataConName =
  dcQual gHC_TYPELITS (fsLit ":<>:") typeErrorAppendDataConKey

typeErrorVAppendDataConName =
  dcQual gHC_TYPELITS (fsLit ":$$:") typeErrorVAppendDataConKey

typeErrorShowTypeDataConName =
  dcQual gHC_TYPELITS (fsLit "ShowType") typeErrorShowTypeDataConKey



-- Dynamic
toDynName :: Name
toDynName = varQual dYNAMIC (fsLit "toDyn") toDynIdKey

-- Class Data
dataClassName :: Name
dataClassName = clsQual gENERICS (fsLit "Data") dataClassKey

-- Error module
assertErrorName    :: Name
assertErrorName   = varQual gHC_IO_Exception (fsLit "assertError") assertErrorIdKey

-- Enum module (Enum, Bounded)
enumClassName, enumFromName, enumFromToName, enumFromThenName,
    enumFromThenToName, boundedClassName :: Name
enumClassName      = clsQual gHC_ENUM (fsLit "Enum")           enumClassKey
enumFromName       = varQual gHC_ENUM (fsLit "enumFrom")       enumFromClassOpKey
enumFromToName     = varQual gHC_ENUM (fsLit "enumFromTo")     enumFromToClassOpKey
enumFromThenName   = varQual gHC_ENUM (fsLit "enumFromThen")   enumFromThenClassOpKey
enumFromThenToName = varQual gHC_ENUM (fsLit "enumFromThenTo") enumFromThenToClassOpKey
boundedClassName   = clsQual gHC_ENUM (fsLit "Bounded")        boundedClassKey

-- List functions
concatName, filterName, zipName :: Name
concatName        = varQual gHC_LIST (fsLit "concat") concatIdKey
filterName        = varQual gHC_LIST (fsLit "filter") filterIdKey
zipName           = varQual gHC_LIST (fsLit "zip")    zipIdKey

-- Overloaded lists
isListClassName, fromListName, fromListNName, toListName :: Name
isListClassName = clsQual gHC_EXTS (fsLit "IsList")    isListClassKey
fromListName    = varQual gHC_EXTS (fsLit "fromList")  fromListClassOpKey
fromListNName   = varQual gHC_EXTS (fsLit "fromListN") fromListNClassOpKey
toListName      = varQual gHC_EXTS (fsLit "toList")    toListClassOpKey

-- Class Show
showClassName :: Name
showClassName   = clsQual gHC_SHOW (fsLit "Show")      showClassKey

-- Class Read
readClassName :: Name
readClassName   = clsQual gHC_READ (fsLit "Read")      readClassKey

-- Classes Generic and Generic1, Datatype, Constructor and Selector
genClassName, gen1ClassName, datatypeClassName, constructorClassName,
  selectorClassName :: Name
genClassName  = clsQual gHC_GENERICS (fsLit "Generic")  genClassKey
gen1ClassName = clsQual gHC_GENERICS (fsLit "Generic1") gen1ClassKey

datatypeClassName    = clsQual gHC_GENERICS (fsLit "Datatype")    datatypeClassKey
constructorClassName = clsQual gHC_GENERICS (fsLit "Constructor") constructorClassKey
selectorClassName    = clsQual gHC_GENERICS (fsLit "Selector")    selectorClassKey

genericClassNames :: [Name]
genericClassNames = [genClassName, gen1ClassName]

-- GHCi things
ghciIoClassName, ghciStepIoMName :: Name
ghciIoClassName = clsQual gHC_GHCI (fsLit "GHCiSandboxIO") ghciIoClassKey
ghciStepIoMName = varQual gHC_GHCI (fsLit "ghciStepIO") ghciStepIoMClassOpKey

-- IO things
ioTyConName, ioDataConName,
  thenIOName, bindIOName, returnIOName, failIOName :: Name
ioTyConName       = tcQual  gHC_TYPES (fsLit "IO")       ioTyConKey
ioDataConName     = dcQual  gHC_TYPES (fsLit "IO")       ioDataConKey
thenIOName        = varQual gHC_BASE  (fsLit "thenIO")   thenIOIdKey
bindIOName        = varQual gHC_BASE  (fsLit "bindIO")   bindIOIdKey
returnIOName      = varQual gHC_BASE  (fsLit "returnIO") returnIOIdKey
failIOName        = varQual gHC_IO    (fsLit "failIO")   failIOIdKey

-- IO things
printName :: Name
printName         = varQual sYSTEM_IO (fsLit "print") printIdKey

-- Int, Word, and Addr things
int8TyConName, int16TyConName, int32TyConName, int64TyConName :: Name
int8TyConName     = tcQual gHC_INT  (fsLit "Int8")  int8TyConKey
int16TyConName    = tcQual gHC_INT  (fsLit "Int16") int16TyConKey
int32TyConName    = tcQual gHC_INT  (fsLit "Int32") int32TyConKey
int64TyConName    = tcQual gHC_INT  (fsLit "Int64") int64TyConKey

-- Word module
word16TyConName, word32TyConName, word64TyConName :: Name
word16TyConName   = tcQual  gHC_WORD (fsLit "Word16") word16TyConKey
word32TyConName   = tcQual  gHC_WORD (fsLit "Word32") word32TyConKey
word64TyConName   = tcQual  gHC_WORD (fsLit "Word64") word64TyConKey

-- PrelPtr module
ptrTyConName, funPtrTyConName :: Name
ptrTyConName      = tcQual   gHC_PTR (fsLit "Ptr")    ptrTyConKey
funPtrTyConName   = tcQual   gHC_PTR (fsLit "FunPtr") funPtrTyConKey

-- Foreign objects and weak pointers
stablePtrTyConName, newStablePtrName :: Name
stablePtrTyConName    = tcQual   gHC_STABLE (fsLit "StablePtr")    stablePtrTyConKey
newStablePtrName      = varQual  gHC_STABLE (fsLit "newStablePtr") newStablePtrIdKey

-- Recursive-do notation
monadFixClassName, mfixName :: Name
monadFixClassName  = clsQual mONAD_FIX (fsLit "MonadFix") monadFixClassKey
mfixName           = varQual mONAD_FIX (fsLit "mfix")     mfixIdKey

-- Arrow notation
arrAName, composeAName, firstAName, appAName, choiceAName, loopAName :: Name
arrAName           = varQual aRROW (fsLit "arr")       arrAIdKey
composeAName       = varQual gHC_DESUGAR (fsLit ">>>") composeAIdKey
firstAName         = varQual aRROW (fsLit "first")     firstAIdKey
appAName           = varQual aRROW (fsLit "app")       appAIdKey
choiceAName        = varQual aRROW (fsLit "|||")       choiceAIdKey
loopAName          = varQual aRROW (fsLit "loop")      loopAIdKey

-- Monad comprehensions
guardMName, liftMName, mzipName :: Name
guardMName         = varQual mONAD (fsLit "guard")    guardMIdKey
liftMName          = varQual mONAD (fsLit "liftM")    liftMIdKey
mzipName           = varQual mONAD_ZIP (fsLit "mzip") mzipIdKey


-- Annotation type checking
toAnnotationWrapperName :: Name
toAnnotationWrapperName = varQual gHC_DESUGAR (fsLit "toAnnotationWrapper") toAnnotationWrapperIdKey

-- Other classes, needed for type defaulting
monadPlusClassName, randomClassName, randomGenClassName,
    isStringClassName :: Name
monadPlusClassName  = clsQual mONAD (fsLit "MonadPlus")      monadPlusClassKey
randomClassName     = clsQual rANDOM (fsLit "Random")        randomClassKey
randomGenClassName  = clsQual rANDOM (fsLit "RandomGen")     randomGenClassKey
isStringClassName   = clsQual dATA_STRING (fsLit "IsString") isStringClassKey

-- Type-level naturals
knownNatClassName :: Name
knownNatClassName     = clsQual gHC_TYPELITS (fsLit "KnownNat") knownNatClassNameKey
knownSymbolClassName :: Name
knownSymbolClassName  = clsQual gHC_TYPELITS (fsLit "KnownSymbol") knownSymbolClassNameKey

-- Overloaded labels
isLabelClassName :: Name
isLabelClassName
 = clsQual gHC_OVER_LABELS (fsLit "IsLabel") isLabelClassNameKey

<<<<<<< HEAD
-- Overloaded record fields
hasFieldClassName :: Name
hasFieldClassName
 = clsQual gHC_RECORDS (fsLit "HasField") hasFieldClassNameKey
=======
-- Implicit Parameters
ipClassName :: Name
ipClassName
  = clsQual gHC_CLASSES (fsLit "IP") ipClassKey
>>>>>>> 46b78e60

-- Source Locations
callStackTyConName, emptyCallStackName, pushCallStackName,
  srcLocDataConName :: Name
callStackTyConName
  = tcQual gHC_STACK_TYPES  (fsLit "CallStack") callStackTyConKey
emptyCallStackName
  = varQual gHC_STACK_TYPES (fsLit "emptyCallStack") emptyCallStackKey
pushCallStackName
  = varQual gHC_STACK_TYPES (fsLit "pushCallStack") pushCallStackKey
srcLocDataConName
  = dcQual gHC_STACK_TYPES  (fsLit "SrcLoc")    srcLocDataConKey

-- plugins
pLUGINS :: Module
pLUGINS = mkThisGhcModule (fsLit "Plugins")
pluginTyConName :: Name
pluginTyConName = tcQual pLUGINS (fsLit "Plugin") pluginTyConKey
frontendPluginTyConName :: Name
frontendPluginTyConName = tcQual pLUGINS (fsLit "FrontendPlugin") frontendPluginTyConKey

-- Static pointers
staticPtrInfoTyConName :: Name
staticPtrInfoTyConName =
    tcQual gHC_STATICPTR (fsLit "StaticPtrInfo") staticPtrInfoTyConKey

staticPtrInfoDataConName :: Name
staticPtrInfoDataConName =
    dcQual gHC_STATICPTR (fsLit "StaticPtrInfo") staticPtrInfoDataConKey

staticPtrTyConName :: Name
staticPtrTyConName =
    tcQual gHC_STATICPTR (fsLit "StaticPtr") staticPtrTyConKey

staticPtrDataConName :: Name
staticPtrDataConName =
    dcQual gHC_STATICPTR (fsLit "StaticPtr") staticPtrDataConKey

fromStaticPtrName :: Name
fromStaticPtrName =
    varQual gHC_STATICPTR (fsLit "fromStaticPtr") fromStaticPtrClassOpKey

fingerprintDataConName :: Name
fingerprintDataConName =
    dcQual gHC_FINGERPRINT_TYPE (fsLit "Fingerprint") fingerprintDataConKey

-- homogeneous equality. See Note [The equality types story] in TysPrim
eqTyConName :: Name
eqTyConName        = tcQual dATA_TYPE_EQUALITY (fsLit "~")         eqTyConKey

{-
************************************************************************
*                                                                      *
\subsection{Local helpers}
*                                                                      *
************************************************************************

All these are original names; hence mkOrig
-}

varQual, tcQual, clsQual, dcQual :: Module -> FastString -> Unique -> Name
varQual  = mk_known_key_name varName
tcQual   = mk_known_key_name tcName
clsQual  = mk_known_key_name clsName
dcQual   = mk_known_key_name dataName

mk_known_key_name :: NameSpace -> Module -> FastString -> Unique -> Name
mk_known_key_name space modu str unique
  = mkExternalName unique modu (mkOccNameFS space str) noSrcSpan


{-
************************************************************************
*                                                                      *
\subsubsection[Uniques-prelude-Classes]{@Uniques@ for wired-in @Classes@}
*                                                                      *
************************************************************************
--MetaHaskell extension hand allocate keys here
-}

boundedClassKey, enumClassKey, eqClassKey, floatingClassKey,
    fractionalClassKey, integralClassKey, monadClassKey, dataClassKey,
    functorClassKey, numClassKey, ordClassKey, readClassKey, realClassKey,
    realFloatClassKey, realFracClassKey, showClassKey, ixClassKey :: Unique
boundedClassKey         = mkPreludeClassUnique 1
enumClassKey            = mkPreludeClassUnique 2
eqClassKey              = mkPreludeClassUnique 3
floatingClassKey        = mkPreludeClassUnique 5
fractionalClassKey      = mkPreludeClassUnique 6
integralClassKey        = mkPreludeClassUnique 7
monadClassKey           = mkPreludeClassUnique 8
dataClassKey            = mkPreludeClassUnique 9
functorClassKey         = mkPreludeClassUnique 10
numClassKey             = mkPreludeClassUnique 11
ordClassKey             = mkPreludeClassUnique 12
readClassKey            = mkPreludeClassUnique 13
realClassKey            = mkPreludeClassUnique 14
realFloatClassKey       = mkPreludeClassUnique 15
realFracClassKey        = mkPreludeClassUnique 16
showClassKey            = mkPreludeClassUnique 17
ixClassKey              = mkPreludeClassUnique 18

typeableClassKey, typeable1ClassKey, typeable2ClassKey, typeable3ClassKey,
    typeable4ClassKey, typeable5ClassKey, typeable6ClassKey, typeable7ClassKey
    :: Unique
typeableClassKey        = mkPreludeClassUnique 20
typeable1ClassKey       = mkPreludeClassUnique 21
typeable2ClassKey       = mkPreludeClassUnique 22
typeable3ClassKey       = mkPreludeClassUnique 23
typeable4ClassKey       = mkPreludeClassUnique 24
typeable5ClassKey       = mkPreludeClassUnique 25
typeable6ClassKey       = mkPreludeClassUnique 26
typeable7ClassKey       = mkPreludeClassUnique 27

monadFixClassKey :: Unique
monadFixClassKey        = mkPreludeClassUnique 28

monadFailClassKey :: Unique
monadFailClassKey       = mkPreludeClassUnique 29

monadPlusClassKey, randomClassKey, randomGenClassKey :: Unique
monadPlusClassKey       = mkPreludeClassUnique 30
randomClassKey          = mkPreludeClassUnique 31
randomGenClassKey       = mkPreludeClassUnique 32

isStringClassKey :: Unique
isStringClassKey        = mkPreludeClassUnique 33

applicativeClassKey, foldableClassKey, traversableClassKey :: Unique
applicativeClassKey     = mkPreludeClassUnique 34
foldableClassKey        = mkPreludeClassUnique 35
traversableClassKey     = mkPreludeClassUnique 36

genClassKey, gen1ClassKey, datatypeClassKey, constructorClassKey,
  selectorClassKey :: Unique
genClassKey   = mkPreludeClassUnique 37
gen1ClassKey  = mkPreludeClassUnique 38

datatypeClassKey    = mkPreludeClassUnique 39
constructorClassKey = mkPreludeClassUnique 40
selectorClassKey    = mkPreludeClassUnique 41

-- KnownNat: see Note [KnowNat & KnownSymbol and EvLit] in TcEvidence
knownNatClassNameKey :: Unique
knownNatClassNameKey = mkPreludeClassUnique 42

-- KnownSymbol: see Note [KnownNat & KnownSymbol and EvLit] in TcEvidence
knownSymbolClassNameKey :: Unique
knownSymbolClassNameKey = mkPreludeClassUnique 43

ghciIoClassKey :: Unique
ghciIoClassKey = mkPreludeClassUnique 44

isLabelClassNameKey :: Unique
isLabelClassNameKey = mkPreludeClassUnique 45

semigroupClassKey, monoidClassKey :: Unique
semigroupClassKey = mkPreludeClassUnique 46
monoidClassKey    = mkPreludeClassUnique 47

<<<<<<< HEAD
hasFieldClassNameKey :: Unique
hasFieldClassNameKey = mkPreludeClassUnique 48
=======
-- Implicit Parameters
ipClassKey :: Unique
ipClassKey = mkPreludeClassUnique 48
>>>>>>> 46b78e60

---------------- Template Haskell -------------------
--      THNames.hs: USES ClassUniques 200-299
-----------------------------------------------------

{-
************************************************************************
*                                                                      *
\subsubsection[Uniques-prelude-TyCons]{@Uniques@ for wired-in @TyCons@}
*                                                                      *
************************************************************************
-}

addrPrimTyConKey, arrayPrimTyConKey, arrayArrayPrimTyConKey, boolTyConKey,
    byteArrayPrimTyConKey, charPrimTyConKey, charTyConKey, doublePrimTyConKey,
    doubleTyConKey, floatPrimTyConKey, floatTyConKey, funTyConKey,
    intPrimTyConKey, intTyConKey, int8TyConKey, int16TyConKey,
    int32PrimTyConKey, int32TyConKey, int64PrimTyConKey, int64TyConKey,
    integerTyConKey, listTyConKey, foreignObjPrimTyConKey, maybeTyConKey,
    weakPrimTyConKey, mutableArrayPrimTyConKey, mutableArrayArrayPrimTyConKey,
    mutableByteArrayPrimTyConKey, orderingTyConKey, mVarPrimTyConKey,
    ratioTyConKey, rationalTyConKey, realWorldTyConKey, stablePtrPrimTyConKey,
    stablePtrTyConKey, eqTyConKey, heqTyConKey,
    smallArrayPrimTyConKey, smallMutableArrayPrimTyConKey :: Unique
addrPrimTyConKey                        = mkPreludeTyConUnique  1
arrayPrimTyConKey                       = mkPreludeTyConUnique  3
boolTyConKey                            = mkPreludeTyConUnique  4
byteArrayPrimTyConKey                   = mkPreludeTyConUnique  5
charPrimTyConKey                        = mkPreludeTyConUnique  7
charTyConKey                            = mkPreludeTyConUnique  8
doublePrimTyConKey                      = mkPreludeTyConUnique  9
doubleTyConKey                          = mkPreludeTyConUnique 10
floatPrimTyConKey                       = mkPreludeTyConUnique 11
floatTyConKey                           = mkPreludeTyConUnique 12
funTyConKey                             = mkPreludeTyConUnique 13
intPrimTyConKey                         = mkPreludeTyConUnique 14
intTyConKey                             = mkPreludeTyConUnique 15
int8TyConKey                            = mkPreludeTyConUnique 16
int16TyConKey                           = mkPreludeTyConUnique 17
int32PrimTyConKey                       = mkPreludeTyConUnique 18
int32TyConKey                           = mkPreludeTyConUnique 19
int64PrimTyConKey                       = mkPreludeTyConUnique 20
int64TyConKey                           = mkPreludeTyConUnique 21
integerTyConKey                         = mkPreludeTyConUnique 22

listTyConKey                            = mkPreludeTyConUnique 24
foreignObjPrimTyConKey                  = mkPreludeTyConUnique 25
maybeTyConKey                           = mkPreludeTyConUnique 26
weakPrimTyConKey                        = mkPreludeTyConUnique 27
mutableArrayPrimTyConKey                = mkPreludeTyConUnique 28
mutableByteArrayPrimTyConKey            = mkPreludeTyConUnique 29
orderingTyConKey                        = mkPreludeTyConUnique 30
mVarPrimTyConKey                        = mkPreludeTyConUnique 31
ratioTyConKey                           = mkPreludeTyConUnique 32
rationalTyConKey                        = mkPreludeTyConUnique 33
realWorldTyConKey                       = mkPreludeTyConUnique 34
stablePtrPrimTyConKey                   = mkPreludeTyConUnique 35
stablePtrTyConKey                       = mkPreludeTyConUnique 36
eqTyConKey                              = mkPreludeTyConUnique 38
heqTyConKey                             = mkPreludeTyConUnique 39
arrayArrayPrimTyConKey                  = mkPreludeTyConUnique 40
mutableArrayArrayPrimTyConKey           = mkPreludeTyConUnique 41

statePrimTyConKey, stableNamePrimTyConKey, stableNameTyConKey,
    mutVarPrimTyConKey, ioTyConKey,
    wordPrimTyConKey, wordTyConKey, word8TyConKey, word16TyConKey,
    word32PrimTyConKey, word32TyConKey, word64PrimTyConKey, word64TyConKey,
    liftedConKey, unliftedConKey, anyBoxConKey, kindConKey, boxityConKey,
    typeConKey, threadIdPrimTyConKey, bcoPrimTyConKey, ptrTyConKey,
    funPtrTyConKey, tVarPrimTyConKey, eqPrimTyConKey,
    eqReprPrimTyConKey, eqPhantPrimTyConKey, voidPrimTyConKey,
    compactPrimTyConKey :: Unique
statePrimTyConKey                       = mkPreludeTyConUnique 50
stableNamePrimTyConKey                  = mkPreludeTyConUnique 51
stableNameTyConKey                      = mkPreludeTyConUnique 52
eqPrimTyConKey                          = mkPreludeTyConUnique 53
eqReprPrimTyConKey                      = mkPreludeTyConUnique 54
eqPhantPrimTyConKey                     = mkPreludeTyConUnique 55
mutVarPrimTyConKey                      = mkPreludeTyConUnique 56
ioTyConKey                              = mkPreludeTyConUnique 57
voidPrimTyConKey                        = mkPreludeTyConUnique 58
wordPrimTyConKey                        = mkPreludeTyConUnique 59
wordTyConKey                            = mkPreludeTyConUnique 60
word8TyConKey                           = mkPreludeTyConUnique 61
word16TyConKey                          = mkPreludeTyConUnique 62
word32PrimTyConKey                      = mkPreludeTyConUnique 63
word32TyConKey                          = mkPreludeTyConUnique 64
word64PrimTyConKey                      = mkPreludeTyConUnique 65
word64TyConKey                          = mkPreludeTyConUnique 66
liftedConKey                            = mkPreludeTyConUnique 67
unliftedConKey                          = mkPreludeTyConUnique 68
anyBoxConKey                            = mkPreludeTyConUnique 69
kindConKey                              = mkPreludeTyConUnique 70
boxityConKey                            = mkPreludeTyConUnique 71
typeConKey                              = mkPreludeTyConUnique 72
threadIdPrimTyConKey                    = mkPreludeTyConUnique 73
bcoPrimTyConKey                         = mkPreludeTyConUnique 74
ptrTyConKey                             = mkPreludeTyConUnique 75
funPtrTyConKey                          = mkPreludeTyConUnique 76
tVarPrimTyConKey                        = mkPreludeTyConUnique 77
compactPrimTyConKey                     = mkPreludeTyConUnique 78

-- Parallel array type constructor
parrTyConKey :: Unique
parrTyConKey                            = mkPreludeTyConUnique 82

-- dotnet interop
objectTyConKey :: Unique
objectTyConKey                          = mkPreludeTyConUnique 83

eitherTyConKey :: Unique
eitherTyConKey                          = mkPreludeTyConUnique 84

-- Kind constructors
liftedTypeKindTyConKey, tYPETyConKey,
  unliftedTypeKindTyConKey, constraintKindTyConKey,
  starKindTyConKey, unicodeStarKindTyConKey, runtimeRepTyConKey,
  vecCountTyConKey, vecElemTyConKey :: Unique
liftedTypeKindTyConKey                  = mkPreludeTyConUnique 87
tYPETyConKey                            = mkPreludeTyConUnique 88
unliftedTypeKindTyConKey                = mkPreludeTyConUnique 89
constraintKindTyConKey                  = mkPreludeTyConUnique 92
starKindTyConKey                        = mkPreludeTyConUnique 93
unicodeStarKindTyConKey                 = mkPreludeTyConUnique 94
runtimeRepTyConKey                      = mkPreludeTyConUnique 95
vecCountTyConKey                        = mkPreludeTyConUnique 96
vecElemTyConKey                         = mkPreludeTyConUnique 97

pluginTyConKey, frontendPluginTyConKey :: Unique
pluginTyConKey                          = mkPreludeTyConUnique 102
frontendPluginTyConKey                  = mkPreludeTyConUnique 103

unknownTyConKey, unknown1TyConKey, unknown2TyConKey, unknown3TyConKey,
    opaqueTyConKey :: Unique
unknownTyConKey                         = mkPreludeTyConUnique 129
unknown1TyConKey                        = mkPreludeTyConUnique 130
unknown2TyConKey                        = mkPreludeTyConUnique 131
unknown3TyConKey                        = mkPreludeTyConUnique 132
opaqueTyConKey                          = mkPreludeTyConUnique 133

-- Generics (Unique keys)
v1TyConKey, u1TyConKey, par1TyConKey, rec1TyConKey,
  k1TyConKey, m1TyConKey, sumTyConKey, prodTyConKey,
  compTyConKey, rTyConKey, dTyConKey,
  cTyConKey, sTyConKey, rec0TyConKey,
  d1TyConKey, c1TyConKey, s1TyConKey, noSelTyConKey,
  repTyConKey, rep1TyConKey, uRecTyConKey,
  uAddrTyConKey, uCharTyConKey, uDoubleTyConKey,
  uFloatTyConKey, uIntTyConKey, uWordTyConKey :: Unique

v1TyConKey    = mkPreludeTyConUnique 135
u1TyConKey    = mkPreludeTyConUnique 136
par1TyConKey  = mkPreludeTyConUnique 137
rec1TyConKey  = mkPreludeTyConUnique 138
k1TyConKey    = mkPreludeTyConUnique 139
m1TyConKey    = mkPreludeTyConUnique 140

sumTyConKey   = mkPreludeTyConUnique 141
prodTyConKey  = mkPreludeTyConUnique 142
compTyConKey  = mkPreludeTyConUnique 143

rTyConKey = mkPreludeTyConUnique 144
dTyConKey = mkPreludeTyConUnique 146
cTyConKey = mkPreludeTyConUnique 147
sTyConKey = mkPreludeTyConUnique 148

rec0TyConKey  = mkPreludeTyConUnique 149
d1TyConKey    = mkPreludeTyConUnique 151
c1TyConKey    = mkPreludeTyConUnique 152
s1TyConKey    = mkPreludeTyConUnique 153
noSelTyConKey = mkPreludeTyConUnique 154

repTyConKey  = mkPreludeTyConUnique 155
rep1TyConKey = mkPreludeTyConUnique 156

uRecTyConKey    = mkPreludeTyConUnique 157
uAddrTyConKey   = mkPreludeTyConUnique 158
uCharTyConKey   = mkPreludeTyConUnique 159
uDoubleTyConKey = mkPreludeTyConUnique 160
uFloatTyConKey  = mkPreludeTyConUnique 161
uIntTyConKey    = mkPreludeTyConUnique 162
uWordTyConKey   = mkPreludeTyConUnique 163

-- Type-level naturals
typeNatKindConNameKey, typeSymbolKindConNameKey,
  typeNatAddTyFamNameKey, typeNatMulTyFamNameKey, typeNatExpTyFamNameKey,
  typeNatLeqTyFamNameKey, typeNatSubTyFamNameKey
  , typeSymbolCmpTyFamNameKey, typeNatCmpTyFamNameKey
  :: Unique
typeNatKindConNameKey     = mkPreludeTyConUnique 164
typeSymbolKindConNameKey  = mkPreludeTyConUnique 165
typeNatAddTyFamNameKey    = mkPreludeTyConUnique 166
typeNatMulTyFamNameKey    = mkPreludeTyConUnique 167
typeNatExpTyFamNameKey    = mkPreludeTyConUnique 168
typeNatLeqTyFamNameKey    = mkPreludeTyConUnique 169
typeNatSubTyFamNameKey    = mkPreludeTyConUnique 170
typeSymbolCmpTyFamNameKey = mkPreludeTyConUnique 171
typeNatCmpTyFamNameKey    = mkPreludeTyConUnique 172

-- Custom user type-errors
errorMessageTypeErrorFamKey :: Unique
errorMessageTypeErrorFamKey =  mkPreludeTyConUnique 173



ntTyConKey:: Unique
ntTyConKey = mkPreludeTyConUnique 174
coercibleTyConKey :: Unique
coercibleTyConKey = mkPreludeTyConUnique 175

proxyPrimTyConKey :: Unique
proxyPrimTyConKey = mkPreludeTyConUnique 176

specTyConKey :: Unique
specTyConKey = mkPreludeTyConUnique 177

anyTyConKey :: Unique
anyTyConKey = mkPreludeTyConUnique 178

smallArrayPrimTyConKey        = mkPreludeTyConUnique  179
smallMutableArrayPrimTyConKey = mkPreludeTyConUnique  180

staticPtrTyConKey  :: Unique
staticPtrTyConKey  = mkPreludeTyConUnique 181

staticPtrInfoTyConKey :: Unique
staticPtrInfoTyConKey = mkPreludeTyConUnique 182

callStackTyConKey :: Unique
callStackTyConKey = mkPreludeTyConUnique 183

-- Typeables
typeRepTyConKey :: Unique
typeRepTyConKey = mkPreludeTyConUnique 184

---------------- Template Haskell -------------------
--      THNames.hs: USES TyConUniques 200-299
-----------------------------------------------------

----------------------- SIMD ------------------------
--      USES TyConUniques 300-399
-----------------------------------------------------

#include "primop-vector-uniques.hs-incl"

{-
************************************************************************
*                                                                      *
\subsubsection[Uniques-prelude-DataCons]{@Uniques@ for wired-in @DataCons@}
*                                                                      *
************************************************************************
-}

charDataConKey, consDataConKey, doubleDataConKey, falseDataConKey,
    floatDataConKey, intDataConKey, integerSDataConKey, nilDataConKey,
    ratioDataConKey, stableNameDataConKey, trueDataConKey, wordDataConKey,
    word8DataConKey, ioDataConKey, integerDataConKey, heqDataConKey,
    coercibleDataConKey, nothingDataConKey, justDataConKey :: Unique

charDataConKey                          = mkPreludeDataConUnique  1
consDataConKey                          = mkPreludeDataConUnique  2
doubleDataConKey                        = mkPreludeDataConUnique  3
falseDataConKey                         = mkPreludeDataConUnique  4
floatDataConKey                         = mkPreludeDataConUnique  5
intDataConKey                           = mkPreludeDataConUnique  6
integerSDataConKey                      = mkPreludeDataConUnique  7
nothingDataConKey                       = mkPreludeDataConUnique  8
justDataConKey                          = mkPreludeDataConUnique  9
nilDataConKey                           = mkPreludeDataConUnique 11
ratioDataConKey                         = mkPreludeDataConUnique 12
word8DataConKey                         = mkPreludeDataConUnique 13
stableNameDataConKey                    = mkPreludeDataConUnique 14
trueDataConKey                          = mkPreludeDataConUnique 15
wordDataConKey                          = mkPreludeDataConUnique 16
ioDataConKey                            = mkPreludeDataConUnique 17
integerDataConKey                       = mkPreludeDataConUnique 18
heqDataConKey                           = mkPreludeDataConUnique 19

-- Generic data constructors
crossDataConKey, inlDataConKey, inrDataConKey, genUnitDataConKey :: Unique
crossDataConKey                         = mkPreludeDataConUnique 20
inlDataConKey                           = mkPreludeDataConUnique 21
inrDataConKey                           = mkPreludeDataConUnique 22
genUnitDataConKey                       = mkPreludeDataConUnique 23

-- Data constructor for parallel arrays
parrDataConKey :: Unique
parrDataConKey                          = mkPreludeDataConUnique 24

leftDataConKey, rightDataConKey :: Unique
leftDataConKey                          = mkPreludeDataConUnique 25
rightDataConKey                         = mkPreludeDataConUnique 26

ltDataConKey, eqDataConKey, gtDataConKey :: Unique
ltDataConKey                            = mkPreludeDataConUnique 27
eqDataConKey                            = mkPreludeDataConUnique 28
gtDataConKey                            = mkPreludeDataConUnique 29

coercibleDataConKey                     = mkPreludeDataConUnique 32

staticPtrDataConKey :: Unique
staticPtrDataConKey                     = mkPreludeDataConUnique 33

staticPtrInfoDataConKey :: Unique
staticPtrInfoDataConKey                 = mkPreludeDataConUnique 34

fingerprintDataConKey :: Unique
fingerprintDataConKey                   = mkPreludeDataConUnique 35

srcLocDataConKey :: Unique
srcLocDataConKey                        = mkPreludeDataConUnique 37

trTyConTyConKey, trTyConDataConKey,
  trModuleTyConKey, trModuleDataConKey,
  trNameTyConKey, trNameSDataConKey, trNameDDataConKey,
  trGhcPrimModuleKey :: Unique
trTyConTyConKey                         = mkPreludeDataConUnique 41
trTyConDataConKey                       = mkPreludeDataConUnique 42
trModuleTyConKey                        = mkPreludeDataConUnique 43
trModuleDataConKey                      = mkPreludeDataConUnique 44
trNameTyConKey                          = mkPreludeDataConUnique 45
trNameSDataConKey                       = mkPreludeDataConUnique 46
trNameDDataConKey                       = mkPreludeDataConUnique 47
trGhcPrimModuleKey                      = mkPreludeDataConUnique 48

typeErrorTextDataConKey,
  typeErrorAppendDataConKey,
  typeErrorVAppendDataConKey,
  typeErrorShowTypeDataConKey
  :: Unique
typeErrorTextDataConKey                 = mkPreludeDataConUnique 50
typeErrorAppendDataConKey               = mkPreludeDataConUnique 51
typeErrorVAppendDataConKey              = mkPreludeDataConUnique 52
typeErrorShowTypeDataConKey             = mkPreludeDataConUnique 53

prefixIDataConKey, infixIDataConKey, leftAssociativeDataConKey,
    rightAssociativeDataConKey, notAssociativeDataConKey,
    sourceUnpackDataConKey, sourceNoUnpackDataConKey,
    noSourceUnpackednessDataConKey, sourceLazyDataConKey,
    sourceStrictDataConKey, noSourceStrictnessDataConKey,
    decidedLazyDataConKey, decidedStrictDataConKey, decidedUnpackDataConKey,
    metaDataDataConKey, metaConsDataConKey, metaSelDataConKey :: Unique
prefixIDataConKey                       = mkPreludeDataConUnique 54
infixIDataConKey                        = mkPreludeDataConUnique 55
leftAssociativeDataConKey               = mkPreludeDataConUnique 56
rightAssociativeDataConKey              = mkPreludeDataConUnique 57
notAssociativeDataConKey                = mkPreludeDataConUnique 58
sourceUnpackDataConKey                  = mkPreludeDataConUnique 59
sourceNoUnpackDataConKey                = mkPreludeDataConUnique 60
noSourceUnpackednessDataConKey          = mkPreludeDataConUnique 61
sourceLazyDataConKey                    = mkPreludeDataConUnique 62
sourceStrictDataConKey                  = mkPreludeDataConUnique 63
noSourceStrictnessDataConKey            = mkPreludeDataConUnique 64
decidedLazyDataConKey                   = mkPreludeDataConUnique 65
decidedStrictDataConKey                 = mkPreludeDataConUnique 66
decidedUnpackDataConKey                 = mkPreludeDataConUnique 67
metaDataDataConKey                      = mkPreludeDataConUnique 68
metaConsDataConKey                      = mkPreludeDataConUnique 69
metaSelDataConKey                       = mkPreludeDataConUnique 70

vecRepDataConKey :: Unique
vecRepDataConKey                        = mkPreludeDataConUnique 71

-- See Note [Wiring in RuntimeRep] in TysWiredIn
runtimeRepSimpleDataConKeys :: [Unique]
ptrRepLiftedDataConKey, ptrRepUnliftedDataConKey :: Unique
runtimeRepSimpleDataConKeys@(
  ptrRepLiftedDataConKey : ptrRepUnliftedDataConKey : _)
  = map mkPreludeDataConUnique [72..83]

-- See Note [Wiring in RuntimeRep] in TysWiredIn
-- VecCount
vecCountDataConKeys :: [Unique]
vecCountDataConKeys = map mkPreludeDataConUnique [84..89]

-- See Note [Wiring in RuntimeRep] in TysWiredIn
-- VecElem
vecElemDataConKeys :: [Unique]
vecElemDataConKeys = map mkPreludeDataConUnique [90..99]

---------------- Template Haskell -------------------
--      THNames.hs: USES DataUniques 100-150
-----------------------------------------------------


{-
************************************************************************
*                                                                      *
\subsubsection[Uniques-prelude-Ids]{@Uniques@ for wired-in @Ids@ (except @DataCons@)}
*                                                                      *
************************************************************************
-}

wildCardKey, absentErrorIdKey, augmentIdKey, appendIdKey,
    buildIdKey, errorIdKey, foldrIdKey, recSelErrorIdKey,
    seqIdKey, irrefutPatErrorIdKey, eqStringIdKey,
    noMethodBindingErrorIdKey, nonExhaustiveGuardsErrorIdKey,
    runtimeErrorIdKey, patErrorIdKey, voidPrimIdKey,
    realWorldPrimIdKey, recConErrorIdKey,
    unpackCStringUtf8IdKey, unpackCStringAppendIdKey,
    unpackCStringFoldrIdKey, unpackCStringIdKey,
    typeErrorIdKey, divIntIdKey, modIntIdKey :: Unique

wildCardKey                   = mkPreludeMiscIdUnique  0  -- See Note [WildCard binders]
absentErrorIdKey              = mkPreludeMiscIdUnique  1
augmentIdKey                  = mkPreludeMiscIdUnique  2
appendIdKey                   = mkPreludeMiscIdUnique  3
buildIdKey                    = mkPreludeMiscIdUnique  4
errorIdKey                    = mkPreludeMiscIdUnique  5
foldrIdKey                    = mkPreludeMiscIdUnique  6
recSelErrorIdKey              = mkPreludeMiscIdUnique  7
seqIdKey                      = mkPreludeMiscIdUnique  8
irrefutPatErrorIdKey          = mkPreludeMiscIdUnique  9
eqStringIdKey                 = mkPreludeMiscIdUnique 10
noMethodBindingErrorIdKey     = mkPreludeMiscIdUnique 11
nonExhaustiveGuardsErrorIdKey = mkPreludeMiscIdUnique 12
runtimeErrorIdKey             = mkPreludeMiscIdUnique 13
patErrorIdKey                 = mkPreludeMiscIdUnique 14
realWorldPrimIdKey            = mkPreludeMiscIdUnique 15
recConErrorIdKey              = mkPreludeMiscIdUnique 16
unpackCStringUtf8IdKey        = mkPreludeMiscIdUnique 17
unpackCStringAppendIdKey      = mkPreludeMiscIdUnique 18
unpackCStringFoldrIdKey       = mkPreludeMiscIdUnique 19
unpackCStringIdKey            = mkPreludeMiscIdUnique 20
voidPrimIdKey                 = mkPreludeMiscIdUnique 21
typeErrorIdKey                = mkPreludeMiscIdUnique 22
divIntIdKey                   = mkPreludeMiscIdUnique 23
modIntIdKey                   = mkPreludeMiscIdUnique 24

unsafeCoerceIdKey, concatIdKey, filterIdKey, zipIdKey, bindIOIdKey,
    returnIOIdKey, newStablePtrIdKey,
    printIdKey, failIOIdKey, nullAddrIdKey, voidArgIdKey,
    fstIdKey, sndIdKey, otherwiseIdKey, assertIdKey :: Unique
unsafeCoerceIdKey             = mkPreludeMiscIdUnique 30
concatIdKey                   = mkPreludeMiscIdUnique 31
filterIdKey                   = mkPreludeMiscIdUnique 32
zipIdKey                      = mkPreludeMiscIdUnique 33
bindIOIdKey                   = mkPreludeMiscIdUnique 34
returnIOIdKey                 = mkPreludeMiscIdUnique 35
newStablePtrIdKey             = mkPreludeMiscIdUnique 36
printIdKey                    = mkPreludeMiscIdUnique 37
failIOIdKey                   = mkPreludeMiscIdUnique 38
nullAddrIdKey                 = mkPreludeMiscIdUnique 39
voidArgIdKey                  = mkPreludeMiscIdUnique 40
fstIdKey                      = mkPreludeMiscIdUnique 41
sndIdKey                      = mkPreludeMiscIdUnique 42
otherwiseIdKey                = mkPreludeMiscIdUnique 43
assertIdKey                   = mkPreludeMiscIdUnique 44

mkIntegerIdKey, smallIntegerIdKey, wordToIntegerIdKey,
    integerToWordIdKey, integerToIntIdKey,
    integerToWord64IdKey, integerToInt64IdKey,
    word64ToIntegerIdKey, int64ToIntegerIdKey,
    plusIntegerIdKey, timesIntegerIdKey, minusIntegerIdKey,
    negateIntegerIdKey,
    eqIntegerPrimIdKey, neqIntegerPrimIdKey, absIntegerIdKey, signumIntegerIdKey,
    leIntegerPrimIdKey, gtIntegerPrimIdKey, ltIntegerPrimIdKey, geIntegerPrimIdKey,
    compareIntegerIdKey, quotRemIntegerIdKey, divModIntegerIdKey,
    quotIntegerIdKey, remIntegerIdKey, divIntegerIdKey, modIntegerIdKey,
    floatFromIntegerIdKey, doubleFromIntegerIdKey,
    encodeFloatIntegerIdKey, encodeDoubleIntegerIdKey,
    decodeDoubleIntegerIdKey,
    gcdIntegerIdKey, lcmIntegerIdKey,
    andIntegerIdKey, orIntegerIdKey, xorIntegerIdKey, complementIntegerIdKey,
    shiftLIntegerIdKey, shiftRIntegerIdKey :: Unique
mkIntegerIdKey                = mkPreludeMiscIdUnique 60
smallIntegerIdKey             = mkPreludeMiscIdUnique 61
integerToWordIdKey            = mkPreludeMiscIdUnique 62
integerToIntIdKey             = mkPreludeMiscIdUnique 63
integerToWord64IdKey          = mkPreludeMiscIdUnique 64
integerToInt64IdKey           = mkPreludeMiscIdUnique 65
plusIntegerIdKey              = mkPreludeMiscIdUnique 66
timesIntegerIdKey             = mkPreludeMiscIdUnique 67
minusIntegerIdKey             = mkPreludeMiscIdUnique 68
negateIntegerIdKey            = mkPreludeMiscIdUnique 69
eqIntegerPrimIdKey            = mkPreludeMiscIdUnique 70
neqIntegerPrimIdKey           = mkPreludeMiscIdUnique 71
absIntegerIdKey               = mkPreludeMiscIdUnique 72
signumIntegerIdKey            = mkPreludeMiscIdUnique 73
leIntegerPrimIdKey            = mkPreludeMiscIdUnique 74
gtIntegerPrimIdKey            = mkPreludeMiscIdUnique 75
ltIntegerPrimIdKey            = mkPreludeMiscIdUnique 76
geIntegerPrimIdKey            = mkPreludeMiscIdUnique 77
compareIntegerIdKey           = mkPreludeMiscIdUnique 78
quotIntegerIdKey              = mkPreludeMiscIdUnique 79
remIntegerIdKey               = mkPreludeMiscIdUnique 80
divIntegerIdKey               = mkPreludeMiscIdUnique 81
modIntegerIdKey               = mkPreludeMiscIdUnique 82
divModIntegerIdKey            = mkPreludeMiscIdUnique 83
quotRemIntegerIdKey           = mkPreludeMiscIdUnique 84
floatFromIntegerIdKey         = mkPreludeMiscIdUnique 85
doubleFromIntegerIdKey        = mkPreludeMiscIdUnique 86
encodeFloatIntegerIdKey       = mkPreludeMiscIdUnique 87
encodeDoubleIntegerIdKey      = mkPreludeMiscIdUnique 88
gcdIntegerIdKey               = mkPreludeMiscIdUnique 89
lcmIntegerIdKey               = mkPreludeMiscIdUnique 90
andIntegerIdKey               = mkPreludeMiscIdUnique 91
orIntegerIdKey                = mkPreludeMiscIdUnique 92
xorIntegerIdKey               = mkPreludeMiscIdUnique 93
complementIntegerIdKey        = mkPreludeMiscIdUnique 94
shiftLIntegerIdKey            = mkPreludeMiscIdUnique 95
shiftRIntegerIdKey            = mkPreludeMiscIdUnique 96
wordToIntegerIdKey            = mkPreludeMiscIdUnique 97
word64ToIntegerIdKey          = mkPreludeMiscIdUnique 98
int64ToIntegerIdKey           = mkPreludeMiscIdUnique 99
decodeDoubleIntegerIdKey      = mkPreludeMiscIdUnique 100

rootMainKey, runMainKey :: Unique
rootMainKey                   = mkPreludeMiscIdUnique 101
runMainKey                    = mkPreludeMiscIdUnique 102

thenIOIdKey, lazyIdKey, assertErrorIdKey, oneShotKey, runRWKey :: Unique
thenIOIdKey                   = mkPreludeMiscIdUnique 103
lazyIdKey                     = mkPreludeMiscIdUnique 104
assertErrorIdKey              = mkPreludeMiscIdUnique 105
oneShotKey                    = mkPreludeMiscIdUnique 106
runRWKey                      = mkPreludeMiscIdUnique 107

breakpointIdKey, breakpointCondIdKey, breakpointAutoIdKey,
    breakpointJumpIdKey, breakpointCondJumpIdKey,
    breakpointAutoJumpIdKey :: Unique
breakpointIdKey               = mkPreludeMiscIdUnique 110
breakpointCondIdKey           = mkPreludeMiscIdUnique 111
breakpointAutoIdKey           = mkPreludeMiscIdUnique 112
breakpointJumpIdKey           = mkPreludeMiscIdUnique 113
breakpointCondJumpIdKey       = mkPreludeMiscIdUnique 114
breakpointAutoJumpIdKey       = mkPreludeMiscIdUnique 115

inlineIdKey, noinlineIdKey :: Unique
inlineIdKey                   = mkPreludeMiscIdUnique 120
-- see below

mapIdKey, groupWithIdKey, dollarIdKey :: Unique
mapIdKey              = mkPreludeMiscIdUnique 121
groupWithIdKey        = mkPreludeMiscIdUnique 122
dollarIdKey           = mkPreludeMiscIdUnique 123

coercionTokenIdKey :: Unique
coercionTokenIdKey    = mkPreludeMiscIdUnique 124

noinlineIdKey                 = mkPreludeMiscIdUnique 125

rationalToFloatIdKey, rationalToDoubleIdKey :: Unique
rationalToFloatIdKey   = mkPreludeMiscIdUnique 130
rationalToDoubleIdKey  = mkPreludeMiscIdUnique 131

-- dotnet interop
unmarshalObjectIdKey, marshalObjectIdKey, marshalStringIdKey,
    unmarshalStringIdKey, checkDotnetResNameIdKey :: Unique
unmarshalObjectIdKey          = mkPreludeMiscIdUnique 150
marshalObjectIdKey            = mkPreludeMiscIdUnique 151
marshalStringIdKey            = mkPreludeMiscIdUnique 152
unmarshalStringIdKey          = mkPreludeMiscIdUnique 153
checkDotnetResNameIdKey       = mkPreludeMiscIdUnique 154

undefinedKey :: Unique
undefinedKey                  = mkPreludeMiscIdUnique 155

magicDictKey :: Unique
magicDictKey                  = mkPreludeMiscIdUnique 156

coerceKey :: Unique
coerceKey                     = mkPreludeMiscIdUnique 157

{-
Certain class operations from Prelude classes.  They get their own
uniques so we can look them up easily when we want to conjure them up
during type checking.
-}

-- Just a placeholder for unbound variables produced by the renamer:
unboundKey :: Unique
unboundKey                    = mkPreludeMiscIdUnique 158

fromIntegerClassOpKey, minusClassOpKey, fromRationalClassOpKey,
    enumFromClassOpKey, enumFromThenClassOpKey, enumFromToClassOpKey,
    enumFromThenToClassOpKey, eqClassOpKey, geClassOpKey, negateClassOpKey,
    failMClassOpKey_preMFP, bindMClassOpKey, thenMClassOpKey, returnMClassOpKey,
    fmapClassOpKey
    :: Unique
fromIntegerClassOpKey         = mkPreludeMiscIdUnique 160
minusClassOpKey               = mkPreludeMiscIdUnique 161
fromRationalClassOpKey        = mkPreludeMiscIdUnique 162
enumFromClassOpKey            = mkPreludeMiscIdUnique 163
enumFromThenClassOpKey        = mkPreludeMiscIdUnique 164
enumFromToClassOpKey          = mkPreludeMiscIdUnique 165
enumFromThenToClassOpKey      = mkPreludeMiscIdUnique 166
eqClassOpKey                  = mkPreludeMiscIdUnique 167
geClassOpKey                  = mkPreludeMiscIdUnique 168
negateClassOpKey              = mkPreludeMiscIdUnique 169
failMClassOpKey_preMFP        = mkPreludeMiscIdUnique 170
bindMClassOpKey               = mkPreludeMiscIdUnique 171 -- (>>=)
thenMClassOpKey               = mkPreludeMiscIdUnique 172 -- (>>)
fmapClassOpKey                = mkPreludeMiscIdUnique 173
returnMClassOpKey             = mkPreludeMiscIdUnique 174

-- Recursive do notation
mfixIdKey :: Unique
mfixIdKey       = mkPreludeMiscIdUnique 175

-- MonadFail operations
failMClassOpKey :: Unique
failMClassOpKey = mkPreludeMiscIdUnique 176

-- Arrow notation
arrAIdKey, composeAIdKey, firstAIdKey, appAIdKey, choiceAIdKey,
    loopAIdKey :: Unique
arrAIdKey       = mkPreludeMiscIdUnique 180
composeAIdKey   = mkPreludeMiscIdUnique 181 -- >>>
firstAIdKey     = mkPreludeMiscIdUnique 182
appAIdKey       = mkPreludeMiscIdUnique 183
choiceAIdKey    = mkPreludeMiscIdUnique 184 --  |||
loopAIdKey      = mkPreludeMiscIdUnique 185

fromStringClassOpKey :: Unique
fromStringClassOpKey          = mkPreludeMiscIdUnique 186

-- Annotation type checking
toAnnotationWrapperIdKey :: Unique
toAnnotationWrapperIdKey      = mkPreludeMiscIdUnique 187

-- Conversion functions
fromIntegralIdKey, realToFracIdKey, toIntegerClassOpKey, toRationalClassOpKey :: Unique
fromIntegralIdKey    = mkPreludeMiscIdUnique 190
realToFracIdKey      = mkPreludeMiscIdUnique 191
toIntegerClassOpKey  = mkPreludeMiscIdUnique 192
toRationalClassOpKey = mkPreludeMiscIdUnique 193

-- Monad comprehensions
guardMIdKey, liftMIdKey, mzipIdKey :: Unique
guardMIdKey     = mkPreludeMiscIdUnique 194
liftMIdKey      = mkPreludeMiscIdUnique 195
mzipIdKey       = mkPreludeMiscIdUnique 196

-- GHCi
ghciStepIoMClassOpKey :: Unique
ghciStepIoMClassOpKey = mkPreludeMiscIdUnique 197

-- Overloaded lists
isListClassKey, fromListClassOpKey, fromListNClassOpKey, toListClassOpKey :: Unique
isListClassKey = mkPreludeMiscIdUnique 198
fromListClassOpKey = mkPreludeMiscIdUnique 199
fromListNClassOpKey = mkPreludeMiscIdUnique 500
toListClassOpKey = mkPreludeMiscIdUnique 501

proxyHashKey :: Unique
proxyHashKey = mkPreludeMiscIdUnique 502

---------------- Template Haskell -------------------
--      THNames.hs: USES IdUniques 200-499
-----------------------------------------------------

-- Used to make `Typeable` dictionaries
mkTyConKey
  , mkPolyTyConAppKey
  , mkAppTyKey
  , typeNatTypeRepKey
  , typeSymbolTypeRepKey
  , typeRepIdKey
  :: Unique
mkTyConKey            = mkPreludeMiscIdUnique 503
mkPolyTyConAppKey     = mkPreludeMiscIdUnique 504
mkAppTyKey            = mkPreludeMiscIdUnique 505
typeNatTypeRepKey     = mkPreludeMiscIdUnique 506
typeSymbolTypeRepKey  = mkPreludeMiscIdUnique 507
typeRepIdKey          = mkPreludeMiscIdUnique 508

-- Dynamic
toDynIdKey :: Unique
toDynIdKey            = mkPreludeMiscIdUnique 509

bitIntegerIdKey :: Unique
bitIntegerIdKey       = mkPreludeMiscIdUnique 510

heqSCSelIdKey, coercibleSCSelIdKey :: Unique
heqSCSelIdKey       = mkPreludeMiscIdUnique 511
coercibleSCSelIdKey = mkPreludeMiscIdUnique 512

sappendClassOpKey :: Unique
sappendClassOpKey = mkPreludeMiscIdUnique 513

memptyClassOpKey, mappendClassOpKey, mconcatClassOpKey :: Unique
memptyClassOpKey  = mkPreludeMiscIdUnique 514
mappendClassOpKey = mkPreludeMiscIdUnique 515
mconcatClassOpKey = mkPreludeMiscIdUnique 516

emptyCallStackKey, pushCallStackKey :: Unique
emptyCallStackKey = mkPreludeMiscIdUnique 517
pushCallStackKey  = mkPreludeMiscIdUnique 518

fromStaticPtrClassOpKey :: Unique
fromStaticPtrClassOpKey = mkPreludeMiscIdUnique 519

{-
************************************************************************
*                                                                      *
\subsection[Class-std-groups]{Standard groups of Prelude classes}
*                                                                      *
************************************************************************

NOTE: @Eq@ and @Text@ do need to appear in @standardClasses@
even though every numeric class has these two as a superclass,
because the list of ambiguous dictionaries hasn't been simplified.
-}

numericClassKeys :: [Unique]
numericClassKeys =
        [ numClassKey
        , realClassKey
        , integralClassKey
        ]
        ++ fractionalClassKeys

fractionalClassKeys :: [Unique]
fractionalClassKeys =
        [ fractionalClassKey
        , floatingClassKey
        , realFracClassKey
        , realFloatClassKey
        ]

-- The "standard classes" are used in defaulting (Haskell 98 report 4.3.4),
-- and are: "classes defined in the Prelude or a standard library"
standardClassKeys :: [Unique]
standardClassKeys = derivableClassKeys ++ numericClassKeys
                  ++ [randomClassKey, randomGenClassKey,
                      functorClassKey,
                      monadClassKey, monadPlusClassKey, monadFailClassKey,
                      semigroupClassKey, monoidClassKey,
                      isStringClassKey,
                      applicativeClassKey, foldableClassKey,
                      traversableClassKey, alternativeClassKey
                     ]

{-
@derivableClassKeys@ is also used in checking \tr{deriving} constructs
(@TcDeriv@).
-}

derivableClassKeys :: [Unique]
derivableClassKeys
  = [ eqClassKey, ordClassKey, enumClassKey, ixClassKey,
      boundedClassKey, showClassKey, readClassKey ]


-- These are the "interactive classes" that are consulted when doing
-- defaulting. Does not include Num or IsString, which have special
-- handling.
interactiveClassNames :: [Name]
interactiveClassNames
  = [ showClassName, eqClassName, ordClassName, foldableClassName
    , traversableClassName ]

interactiveClassKeys :: [Unique]
interactiveClassKeys = map getUnique interactiveClassNames

{-
************************************************************************
*                                                                      *
   Semi-builtin names
*                                                                      *
************************************************************************

The following names should be considered by GHCi to be in scope always.

-}

pretendNameIsInScope :: Name -> Bool
pretendNameIsInScope n
  = any (n `hasKey`)
    [ starKindTyConKey, liftedTypeKindTyConKey, tYPETyConKey
    , unliftedTypeKindTyConKey
    , runtimeRepTyConKey, ptrRepLiftedDataConKey, ptrRepUnliftedDataConKey ]<|MERGE_RESOLUTION|>--- conflicted
+++ resolved
@@ -332,19 +332,14 @@
         -- Overloaded labels
         isLabelClassName,
 
-<<<<<<< HEAD
+        -- Implicit Parameters
+        ipClassName,
+
         -- Overloaded record fields
         hasFieldClassName,
 
-        -- Source locations
-        callStackDataConName, callStackTyConName,
-=======
-        -- Implicit Parameters
-        ipClassName,
-
         -- Call Stacks
         callStackTyConName,
->>>>>>> 46b78e60
         emptyCallStackName, pushCallStackName,
 
         -- Source Locations
@@ -1360,17 +1355,15 @@
 isLabelClassName
  = clsQual gHC_OVER_LABELS (fsLit "IsLabel") isLabelClassNameKey
 
-<<<<<<< HEAD
+-- Implicit Parameters
+ipClassName :: Name
+ipClassName
+  = clsQual gHC_CLASSES (fsLit "IP") ipClassKey
+
 -- Overloaded record fields
 hasFieldClassName :: Name
 hasFieldClassName
  = clsQual gHC_RECORDS (fsLit "HasField") hasFieldClassNameKey
-=======
--- Implicit Parameters
-ipClassName :: Name
-ipClassName
-  = clsQual gHC_CLASSES (fsLit "IP") ipClassKey
->>>>>>> 46b78e60
 
 -- Source Locations
 callStackTyConName, emptyCallStackName, pushCallStackName,
@@ -1531,14 +1524,14 @@
 semigroupClassKey = mkPreludeClassUnique 46
 monoidClassKey    = mkPreludeClassUnique 47
 
-<<<<<<< HEAD
-hasFieldClassNameKey :: Unique
-hasFieldClassNameKey = mkPreludeClassUnique 48
-=======
 -- Implicit Parameters
 ipClassKey :: Unique
 ipClassKey = mkPreludeClassUnique 48
->>>>>>> 46b78e60
+
+-- Overloaded record fields
+hasFieldClassNameKey :: Unique
+hasFieldClassNameKey = mkPreludeClassUnique 49
+
 
 ---------------- Template Haskell -------------------
 --      THNames.hs: USES ClassUniques 200-299

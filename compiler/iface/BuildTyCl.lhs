--- conflicted
+++ resolved
@@ -236,11 +236,7 @@
 	   -> RecFlag			   -- Info for type constructor
 	   -> TcRnIf m n Class
 
-<<<<<<< HEAD
-buildClass no_unf class_name tvs sc_theta fds at_items sig_stuff tc_isrec
-=======
-buildClass no_unf tycon_name tvs sc_theta fds ats sig_stuff tc_isrec
->>>>>>> 99a52b00
+buildClass no_unf tycon_name tvs sc_theta fds at_items sig_stuff tc_isrec
   = do	{ traceIf (text "buildClass")
 	; datacon_name <- newImplicitBinder tycon_name mkClassDataConOcc
 		-- The class name is the 'parent' for this datacon, not its tycon,
@@ -311,13 +307,8 @@
 		-- newtype like a synonym, but that will lead to an infinite
 		-- type]
 
-<<<<<<< HEAD
-	      ; result = mkClass class_name tvs fds 
+	      ; result = mkClass tvs fds 
 			         sc_theta sc_sel_ids at_items
-=======
-	      ; result = mkClass tvs fds 
-			         sc_theta sc_sel_ids atTyCons
->>>>>>> 99a52b00
 				 op_items tycon
 	      }
 	; traceIf (text "buildClass" <+> ppr tycon) 

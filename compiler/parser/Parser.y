--                                                              -*-haskell-*-
-- ---------------------------------------------------------------------------
-- (c) The University of Glasgow 1997-2003
---
-- The GHC grammar.
--
-- Author(s): Simon Marlow, Sven Panne 1997, 1998, 1999
-- ---------------------------------------------------------------------------

{
-- | This module provides the generated Happy parser for Haskell. It exports
-- a number of parsers which may be used in any library that uses the GHC API.
-- A common usage pattern is to initialize the parser state with a given string
-- and then parse that string:
--
-- @
--     runParser :: DynFlags -> String -> P a -> ParseResult a
--     runParser flags str parser = unP parser parseState
--     where
--       filename = "\<interactive\>"
--       location = mkRealSrcLoc (mkFastString filename) 1 1
--       buffer = stringToStringBuffer str
--       parseState = mkPState flags buffer location
-- @
module Parser (parseModule, parseImport, parseStatement,
               parseDeclaration, parseExpression, parsePattern,
               parseTypeSignature,
               parseStmt, parseIdentifier,
               parseType, parseHeader) where

-- base
import Control.Monad    ( unless, liftM )
import GHC.Exts
import Data.Char
import Control.Monad    ( mplus )
import Control.Applicative ((<$))

-- compiler/hsSyn
import HsSyn

-- compiler/main
import HscTypes         ( IsBootInterface, WarningTxt(..) )
import DynFlags

-- compiler/utils
import OrdList
import BooleanFormula   ( BooleanFormula(..), LBooleanFormula(..), mkTrue )
import FastString
import Maybes           ( orElse )
import Outputable

-- compiler/basicTypes
import RdrName
import OccName          ( varName, dataName, tcClsName, tvName, startsWithUnderscore )
import DataCon          ( DataCon, dataConName )
import SrcLoc
import Module
import BasicTypes

-- compiler/types
import Type             ( funTyCon )
import Kind             ( Kind, liftedTypeKind, unliftedTypeKind, mkArrowKind )
import Class            ( FunDep )

-- compiler/parser
import RdrHsSyn
import Lexer
import HaddockUtils
import ApiAnnotation

-- compiler/typecheck
import TcEvidence       ( emptyTcEvBinds )

-- compiler/prelude
import ForeignCall
import TysPrim          ( liftedTypeKindTyConName, eqPrimTyCon )
import TysWiredIn       ( unitTyCon, unitDataCon, tupleTyCon, tupleDataCon, nilDataCon,
                          unboxedUnitTyCon, unboxedUnitDataCon,
                          listTyCon_RDR, parrTyCon_RDR, consDataCon_RDR, eqTyCon_RDR )

-- compiler/utils
import Util             ( looksLikePackageName )
import Prelude

}

{- Last updated: 31 Jul 2015

Conflicts: 47 shift/reduce

If you modify this parser and add a conflict, please update this comment.
You can learn more about the conflicts by passing 'happy' the -i flag:

    happy -agc --strict compiler/parser/Parser.y -idetailed-info

How is this section formatted? Look up the state the conflict is
reported at, and copy the list of applicable rules (at the top).  Mark
*** for the rule that is the conflicting reduction (that is, the
interpretation which is NOT taken).  NB: Happy doesn't print a rule in a
state if it is empty, but you should include it in the list (you can
look these up in the Grammar section of the info file).

Obviously the state numbers are not stable across modifications to the parser,
the idea is to reproduce enough information on each conflict so you can figure
out what happened if the states were renumbered.  Try not to gratuitously move
productions around in this file.  It's probably less important to keep
the rule annotations up-to-date.

-------------------------------------------------------------------------------

state 0 contains 1 shift/reduce conflicts.

    Conflicts: DOCNEXT (empty missing_module_keyword reduces)

Ambiguity when the source file starts with "-- | doc". We need another
token of lookahead to determine if a top declaration or the 'module' keyword
follows. Shift parses as if the 'module' keyword follows.

-------------------------------------------------------------------------------

state 46 contains 2 shift/reduce conflicts.

    *** strict_mark -> unpackedness .                       (rule 268)
        strict_mark -> unpackedness . strictness            (rule 269)

    Conflicts: '~' '!'

-------------------------------------------------------------------------------

state 50 contains 11 shift/reduce conflicts.

        context -> btype .                                  (rule 282)
    *** type -> btype .                                     (rule 283)
        type -> btype . qtyconop type                       (rule 284)
        type -> btype . tyvarop type                        (rule 285)
        type -> btype . '->' ctype                          (rule 286)
        type -> btype . SIMPLEQUOTE qconop type             (rule 287)
        type -> btype . SIMPLEQUOTE varop type              (rule 288)
        btype -> btype . atype                              (rule 299)

    Conflicts: ':' '->' '-' '!' '*' '.' '`' VARSYM CONSYM QVARSYM QCONSYM

Example of ambiguity: 'e :: a `b` c';  does this mean
    (e::a) `b` c, or
    (e :: (a `b` c))

The case for '->' involves view patterns rather than type operators:
    'case v of { x :: T -> T ... } '
    Which of these two is intended?
          case v of
            (x::T) -> T         -- Rhs is T
    or
          case v of
            (x::T -> T) -> ..   -- Rhs is ...

-------------------------------------------------------------------------------

state 119 contains 15 shift/reduce conflicts.

        exp -> infixexp . '::' sigtype                      (rule 416)
        exp -> infixexp . '-<' exp                          (rule 417)
        exp -> infixexp . '>-' exp                          (rule 418)
        exp -> infixexp . '-<<' exp                         (rule 419)
        exp -> infixexp . '>>-' exp                         (rule 420)
    *** exp -> infixexp .                                   (rule 421)
        infixexp -> infixexp . qop exp10                    (rule 423)

    Conflicts: ':' '::' '-' '!' '*' '-<' '>-' '-<<' '>>-'
               '.' '`' VARSYM CONSYM QVARSYM QCONSYM

Examples of ambiguity:
    'if x then y else z -< e'
    'if x then y else z :: T'
    'if x then y else z + 1' (NB: '+' is in VARSYM)

Shift parses as (per longest-parse rule):
    'if x then y else (z -< T)'
    'if x then y else (z :: T)'
    'if x then y else (z + 1)'

-------------------------------------------------------------------------------

state 279 contains 1 shift/reduce conflicts.

        rule -> STRING . rule_activation rule_forall infixexp '=' exp    (rule 215)

    Conflict: '[' (empty rule_activation reduces)

We don't know whether the '[' starts the activation or not: it
might be the start of the declaration with the activation being
empty.  --SDM 1/4/2002

Example ambiguity:
    '{-# RULE [0] f = ... #-}'

We parse this as having a [0] rule activation for rewriting 'f', rather
a rule instructing how to rewrite the expression '[0] f'.

-------------------------------------------------------------------------------

state 288 contains 11 shift/reduce conflicts.

    *** type -> btype .                                     (rule 283)
        type -> btype . qtyconop type                       (rule 284)
        type -> btype . tyvarop type                        (rule 285)
        type -> btype . '->' ctype                          (rule 286)
        type -> btype . SIMPLEQUOTE qconop type             (rule 287)
        type -> btype . SIMPLEQUOTE varop type              (rule 288)
        btype -> btype . atype                              (rule 299)

    Conflicts: ':' '->' '-' '!' '*' '.' '`' VARSYM CONSYM QVARSYM QCONSYM

Same as State 50, but minus the context productions.

-------------------------------------------------------------------------------

state 324 contains 1 shift/reduce conflicts.

        tup_exprs -> commas . tup_tail                      (rule 505)
        sysdcon_nolist -> '(' commas . ')'                  (rule 616)
        commas -> commas . ','                              (rule 734)

    Conflict: ')' (empty tup_tail reduces)

A tuple section with NO free variables '(,,)' is indistinguishable
from the Haskell98 data constructor for a tuple.  Shift resolves in
favor of sysdcon, which is good because a tuple section will get rejected
if -XTupleSections is not specified.

-------------------------------------------------------------------------------

state 376 contains 1 shift/reduce conflicts.

        tup_exprs -> commas . tup_tail                      (rule 505)
        sysdcon_nolist -> '(#' commas . '#)'                (rule 618)
        commas -> commas . ','                              (rule 734)

    Conflict: '#)' (empty tup_tail reduces)

Same as State 324 for unboxed tuples.

-------------------------------------------------------------------------------

state 404 contains 1 shift/reduce conflicts.

        exp10 -> 'let' binds . 'in' exp                     (rule 425)
        exp10 -> 'let' binds . 'in' error                   (rule 440)
        exp10 -> 'let' binds . error                        (rule 441)
    *** qual -> 'let' binds .                               (rule 579)

    Conflict: error

TODO: Why?

-------------------------------------------------------------------------------

state 633 contains 1 shift/reduce conflicts.

    *** aexp2 -> ipvar .                                    (rule 466)
        dbind -> ipvar . '=' exp                            (rule 590)

    Conflict: '='

Example ambiguity: 'let ?x ...'

The parser can't tell whether the ?x is the lhs of a normal binding or
an implicit binding.  Fortunately, resolving as shift gives it the only
sensible meaning, namely the lhs of an implicit binding.

-------------------------------------------------------------------------------

state 699 contains 1 shift/reduce conflicts.

        rule -> STRING rule_activation . rule_forall infixexp '=' exp    (rule 215)

    Conflict: 'forall' (empty rule_forall reduces)

Example ambiguity: '{-# RULES "name" forall = ... #-}'

'forall' is a valid variable name---we don't know whether
to treat a forall on the input as the beginning of a quantifier
or the beginning of the rule itself.  Resolving to shift means
it's always treated as a quantifier, hence the above is disallowed.
This saves explicitly defining a grammar for the rule lhs that
doesn't include 'forall'.

-------------------------------------------------------------------------------

state 950 contains 1 shift/reduce conflicts.

        transformqual -> 'then' 'group' . 'using' exp       (rule 528)
        transformqual -> 'then' 'group' . 'by' exp 'using' exp    (rule 529)
    *** special_id -> 'group' .                             (rule 711)

    Conflict: 'by'


-------------------------------------------------------------------------------
-- API Annotations
--

A lot of the productions are now cluttered with calls to
aa,am,ams,amms etc.

These are helper functions to make sure that the locations of the
various keywords such as do / let / in are captured for use by tools
that want to do source to source conversions, such as refactorers or
structured editors.

The helper functions are defined at the bottom of this file.

See
  https://ghc.haskell.org/trac/ghc/wiki/ApiAnnotations and
  https://ghc.haskell.org/trac/ghc/wiki/GhcAstAnnotations
for some background.

If you modify the parser and want to ensure that the API annotations are processed
correctly, see the README in (REPO)/utils/check-api-annotations for details on
how to set up a test using the check-api-annotations utility, and interpret the
output it generates.

-- -----------------------------------------------------------------------------

-}

%token
 '_'            { L _ ITunderscore }            -- Haskell keywords
 'as'           { L _ ITas }
 'case'         { L _ ITcase }
 'class'        { L _ ITclass }
 'data'         { L _ ITdata }
 'default'      { L _ ITdefault }
 'deriving'     { L _ ITderiving }
 'do'           { L _ ITdo }
 'else'         { L _ ITelse }
 'hiding'       { L _ IThiding }
 'if'           { L _ ITif }
 'import'       { L _ ITimport }
 'in'           { L _ ITin }
 'infix'        { L _ ITinfix }
 'infixl'       { L _ ITinfixl }
 'infixr'       { L _ ITinfixr }
 'instance'     { L _ ITinstance }
 'let'          { L _ ITlet }
 'module'       { L _ ITmodule }
 'newtype'      { L _ ITnewtype }
 'of'           { L _ ITof }
 'qualified'    { L _ ITqualified }
 'then'         { L _ ITthen }
 'type'         { L _ ITtype }
 'where'        { L _ ITwhere }

 'forall'       { L _ (ITforall _) }                -- GHC extension keywords
 'foreign'      { L _ ITforeign }
 'export'       { L _ ITexport }
 'label'        { L _ ITlabel }
 'dynamic'      { L _ ITdynamic }
 'safe'         { L _ ITsafe }
 'interruptible' { L _ ITinterruptible }
 'unsafe'       { L _ ITunsafe }
 'mdo'          { L _ ITmdo }
 'family'       { L _ ITfamily }
 'role'         { L _ ITrole }
 'stdcall'      { L _ ITstdcallconv }
 'ccall'        { L _ ITccallconv }
 'capi'         { L _ ITcapiconv }
 'prim'         { L _ ITprimcallconv }
 'javascript'   { L _ ITjavascriptcallconv }
 'proc'         { L _ ITproc }          -- for arrow notation extension
 'rec'          { L _ ITrec }           -- for arrow notation extension
 'group'    { L _ ITgroup }     -- for list transform extension
 'by'       { L _ ITby }        -- for list transform extension
 'using'    { L _ ITusing }     -- for list transform extension
 'pattern'      { L _ ITpattern } -- for pattern synonyms
 'static'       { L _ ITstatic }  -- for static pointers extension

 '{-# INLINE'             { L _ (ITinline_prag _ _ _) }
 '{-# SPECIALISE'         { L _ (ITspec_prag _) }
 '{-# SPECIALISE_INLINE'  { L _ (ITspec_inline_prag _ _) }
 '{-# SOURCE'             { L _ (ITsource_prag _) }
 '{-# RULES'              { L _ (ITrules_prag _) }
 '{-# CORE'               { L _ (ITcore_prag _) }      -- hdaume: annotated core
 '{-# SCC'                { L _ (ITscc_prag _)}
 '{-# GENERATED'          { L _ (ITgenerated_prag _) }
 '{-# DEPRECATED'         { L _ (ITdeprecated_prag _) }
 '{-# WARNING'            { L _ (ITwarning_prag _) }
 '{-# UNPACK'             { L _ (ITunpack_prag _) }
 '{-# NOUNPACK'           { L _ (ITnounpack_prag _) }
 '{-# ANN'                { L _ (ITann_prag _) }
 '{-# VECTORISE'          { L _ (ITvect_prag _) }
 '{-# VECTORISE_SCALAR'   { L _ (ITvect_scalar_prag _) }
 '{-# NOVECTORISE'        { L _ (ITnovect_prag _) }
 '{-# MINIMAL'            { L _ (ITminimal_prag _) }
 '{-# CTYPE'              { L _ (ITctype _) }
 '{-# OVERLAPPING'        { L _ (IToverlapping_prag _) }
 '{-# OVERLAPPABLE'       { L _ (IToverlappable_prag _) }
 '{-# OVERLAPS'           { L _ (IToverlaps_prag _) }
 '{-# INCOHERENT'         { L _ (ITincoherent_prag _) }
 '#-}'                    { L _ ITclose_prag }

 '..'           { L _ ITdotdot }                        -- reserved symbols
 ':'            { L _ ITcolon }
 '::'           { L _ (ITdcolon _) }
 '='            { L _ ITequal }
 '\\'           { L _ ITlam }
 'lcase'        { L _ ITlcase }
 '|'            { L _ ITvbar }
 '<-'           { L _ (ITlarrow _) }
 '->'           { L _ (ITrarrow _) }
 '@'            { L _ ITat }
 '~'            { L _ ITtilde }
 '~#'           { L _ ITtildehsh }
 '=>'           { L _ (ITdarrow _) }
 '-'            { L _ ITminus }
 '!'            { L _ ITbang }
 '*'            { L _ (ITstar _) }
 '-<'           { L _ (ITlarrowtail _) }            -- for arrow notation
 '>-'           { L _ (ITrarrowtail _) }            -- for arrow notation
 '-<<'          { L _ (ITLarrowtail _) }            -- for arrow notation
 '>>-'          { L _ (ITRarrowtail _) }            -- for arrow notation
 '.'            { L _ ITdot }

 '{'            { L _ ITocurly }                        -- special symbols
 '}'            { L _ ITccurly }
 vocurly        { L _ ITvocurly } -- virtual open curly (from layout)
 vccurly        { L _ ITvccurly } -- virtual close curly (from layout)
 '['            { L _ ITobrack }
 ']'            { L _ ITcbrack }
 '[:'           { L _ ITopabrack }
 ':]'           { L _ ITcpabrack }
 '('            { L _ IToparen }
 ')'            { L _ ITcparen }
 '(#'           { L _ IToubxparen }
 '#)'           { L _ ITcubxparen }
 '(|'           { L _ IToparenbar }
 '|)'           { L _ ITcparenbar }
 ';'            { L _ ITsemi }
 ','            { L _ ITcomma }
 '`'            { L _ ITbackquote }
 SIMPLEQUOTE    { L _ ITsimpleQuote      }     -- 'x

 VARID          { L _ (ITvarid    _) }          -- identifiers
 CONID          { L _ (ITconid    _) }
 VARSYM         { L _ (ITvarsym   _) }
 CONSYM         { L _ (ITconsym   _) }
 QVARID         { L _ (ITqvarid   _) }
 QCONID         { L _ (ITqconid   _) }
 QVARSYM        { L _ (ITqvarsym  _) }
 QCONSYM        { L _ (ITqconsym  _) }

 IPDUPVARID     { L _ (ITdupipvarid   _) }              -- GHC extension
 LABELVARID     { L _ (ITlabelvarid   _) }

 CHAR           { L _ (ITchar   _ _) }
 STRING         { L _ (ITstring _ _) }
 INTEGER        { L _ (ITinteger _ _) }
 RATIONAL       { L _ (ITrational _) }

 PRIMCHAR       { L _ (ITprimchar   _ _) }
 PRIMSTRING     { L _ (ITprimstring _ _) }
 PRIMINTEGER    { L _ (ITprimint    _ _) }
 PRIMWORD       { L _ (ITprimword   _ _) }
 PRIMFLOAT      { L _ (ITprimfloat  _) }
 PRIMDOUBLE     { L _ (ITprimdouble _) }

 DOCNEXT        { L _ (ITdocCommentNext _) }
 DOCPREV        { L _ (ITdocCommentPrev _) }
 DOCNAMED       { L _ (ITdocCommentNamed _) }
 DOCSECTION     { L _ (ITdocSection _ _) }

-- Template Haskell
'[|'            { L _ (ITopenExpQuote _) }
'[p|'           { L _ ITopenPatQuote  }
'[t|'           { L _ ITopenTypQuote  }
'[d|'           { L _ ITopenDecQuote  }
'|]'            { L _ ITcloseQuote    }
'[||'           { L _ (ITopenTExpQuote _) }
'||]'           { L _ ITcloseTExpQuote  }
TH_ID_SPLICE    { L _ (ITidEscape _)  }     -- $x
'$('            { L _ ITparenEscape   }     -- $( exp )
TH_ID_TY_SPLICE { L _ (ITidTyEscape _)  }   -- $$x
'$$('           { L _ ITparenTyEscape   }   -- $$( exp )
TH_TY_QUOTE     { L _ ITtyQuote       }      -- ''T
TH_QUASIQUOTE   { L _ (ITquasiQuote _) }
TH_QQUASIQUOTE  { L _ (ITqQuasiQuote _) }

%monad { P } { >>= } { return }
%lexer { (lexer True) } { L _ ITeof }
%tokentype { (Located Token) }

-- Exported parsers
%name parseModule module
%name parseImport importdecl
%name parseStatement stmt
%name parseDeclaration topdecl
%name parseExpression exp
%name parsePattern pat
%name parseTypeSignature sigdecl
%name parseStmt   maybe_stmt
%name parseIdentifier  identifier
%name parseType ctype
%partial parseHeader header
%%

-----------------------------------------------------------------------------
-- Identifiers; one of the entry points
identifier :: { Located RdrName }
        : qvar                          { $1 }
        | qcon                          { $1 }
        | qvarop                        { $1 }
        | qconop                        { $1 }
    | '(' '->' ')'      {% ams (sLL $1 $> $ getRdrName funTyCon)
                               [mj AnnOpenP $1,mu AnnRarrow $2,mj AnnCloseP $3] }

-----------------------------------------------------------------------------
-- Module Header

-- The place for module deprecation is really too restrictive, but if it
-- was allowed at its natural place just before 'module', we get an ugly
-- s/r conflict with the second alternative. Another solution would be the
-- introduction of a new pragma DEPRECATED_MODULE, but this is not very nice,
-- either, and DEPRECATED is only expected to be used by people who really
-- know what they are doing. :-)

module :: { Located (HsModule RdrName) }
       : maybedocheader 'module' modid maybemodwarning maybeexports 'where' body
             {% fileSrcSpan >>= \ loc ->
                ams (L loc (HsModule (Just $3) $5 (fst $ snd $7)
                              (snd $ snd $7) $4 $1)
                    )
                    ([mj AnnModule $2, mj AnnWhere $6] ++ fst $7) }
        | body2
                {% fileSrcSpan >>= \ loc ->
                   ams (L loc (HsModule Nothing Nothing
                               (fst $ snd $1) (snd $ snd $1) Nothing Nothing))
                       (fst $1) }

maybedocheader :: { Maybe LHsDocString }
        : moduleheader            { $1 }
        | {- empty -}             { Nothing }

missing_module_keyword :: { () }
        : {- empty -}                           {% pushCurrentContext }

maybemodwarning :: { Maybe (Located WarningTxt) }
    : '{-# DEPRECATED' strings '#-}'
                      {% ajs (Just (sLL $1 $> $ DeprecatedTxt (sL1 $1 (getDEPRECATED_PRAGs $1)) (snd $ unLoc $2)))
                             (mo $1:mc $3: (fst $ unLoc $2)) }
    | '{-# WARNING' strings '#-}'
                         {% ajs (Just (sLL $1 $> $ WarningTxt (sL1 $1 (getWARNING_PRAGs $1)) (snd $ unLoc $2)))
                                (mo $1:mc $3 : (fst $ unLoc $2)) }
    |  {- empty -}                  { Nothing }

body    :: { ([AddAnn]
             ,([LImportDecl RdrName], [LHsDecl RdrName])) }
        :  '{'            top '}'      { (moc $1:mcc $3:(fst $2)
                                         , snd $2) }
        |      vocurly    top close    { (fst $2, snd $2) }

body2   :: { ([AddAnn]
             ,([LImportDecl RdrName], [LHsDecl RdrName])) }
        :  '{' top '}'                          { (moc $1:mcc $3
                                                   :(fst $2), snd $2) }
        |  missing_module_keyword top close     { ([],snd $2) }

top     :: { ([AddAnn]
             ,([LImportDecl RdrName], [LHsDecl RdrName])) }
        : importdecls                   { (fst $1
                                          ,(reverse $ snd $1,[]))}
        | importdecls ';' cvtopdecls    {% if null (snd $1)
                                             then return ((mj AnnSemi $2:(fst $1))
                                                         ,(reverse $ snd $1,$3))
                                             else do
                                              { addAnnotation (gl $ head $ snd $1)
                                                              AnnSemi (gl $2)
                                              ; return (fst $1
                                                       ,(reverse $ snd $1,$3)) }}
        | cvtopdecls                    { ([],([],$1)) }

cvtopdecls :: { [LHsDecl RdrName] }
        : topdecls                              { cvTopDecls $1 }

-----------------------------------------------------------------------------
-- Module declaration & imports only

header  :: { Located (HsModule RdrName) }
        : maybedocheader 'module' modid maybemodwarning maybeexports 'where' header_body
                {% fileSrcSpan >>= \ loc ->
                   ams (L loc (HsModule (Just $3) $5 $7 [] $4 $1
                          )) [mj AnnModule $2,mj AnnWhere $6] }
        | header_body2
                {% fileSrcSpan >>= \ loc ->
                   return (L loc (HsModule Nothing Nothing $1 [] Nothing
                          Nothing)) }

header_body :: { [LImportDecl RdrName] }
        :  '{'            importdecls           { snd $2 }
        |      vocurly    importdecls           { snd $2 }

header_body2 :: { [LImportDecl RdrName] }
        :  '{' importdecls                      { snd $2 }
        |  missing_module_keyword importdecls   { snd $2 }

-----------------------------------------------------------------------------
-- The Export List

maybeexports :: { (Maybe (Located [LIE RdrName])) }
        :  '(' exportlist ')'       {% ams (sLL $1 $> ()) [mop $1,mcp $3] >>
                                       return (Just (sLL $1 $> (fromOL $2))) }
        |  {- empty -}              { Nothing }

exportlist :: { OrdList (LIE RdrName) }
        : expdoclist ',' expdoclist   {% addAnnotation (oll $1) AnnComma (gl $2)
                                         >> return ($1 `appOL` $3) }
        | exportlist1                 { $1 }

exportlist1 :: { OrdList (LIE RdrName) }
        : expdoclist export expdoclist ',' exportlist1
                          {% (addAnnotation (oll ($1 `appOL` $2 `appOL` $3))
                                            AnnComma (gl $4) ) >>
                              return ($1 `appOL` $2 `appOL` $3 `appOL` $5) }
        | expdoclist export expdoclist             { $1 `appOL` $2 `appOL` $3 }
        | expdoclist                               { $1 }

expdoclist :: { OrdList (LIE RdrName) }
        : exp_doc expdoclist                           { $1 `appOL` $2 }
        | {- empty -}                                  { nilOL }

exp_doc :: { OrdList (LIE RdrName) }
        : docsection    { unitOL (sL1 $1 (case (unLoc $1) of (n, doc) -> IEGroup n doc)) }
        | docnamed      { unitOL (sL1 $1 (IEDocNamed ((fst . unLoc) $1))) }
        | docnext       { unitOL (sL1 $1 (IEDoc (unLoc $1))) }


   -- No longer allow things like [] and (,,,) to be exported
   -- They are built in syntax, always available
export  :: { OrdList (LIE RdrName) }
        : qcname_ext export_subspec  {% mkModuleImpExp $1 (snd $ unLoc $2)
                                          >>= \ie -> amsu (sLL $1 $> ie) (fst $ unLoc $2) }
        |  'module' modid            {% amsu (sLL $1 $> (IEModuleContents $2))
                                             [mj AnnModule $1] }
        |  'pattern' qcon            {% amsu (sLL $1 $> (IEVar $2))
                                             [mj AnnPattern $1] }

export_subspec :: { Located ([AddAnn],ImpExpSubSpec) }
        : {- empty -}             { sL0 ([],ImpExpAbs) }
        | '(' qcnames ')'         {% mkImpExpSubSpec (reverse (snd $2))
                                      >>= \(as,ie) -> return $ sLL $1 $>
                                            (as ++ [mop $1,mcp $3] ++ fst $2, ie) }


qcnames :: { ([AddAnn], [Located (Maybe RdrName)]) }
  : {- empty -}                   { ([],[]) }
  | qcnames1                      { $1 }

qcnames1 :: { ([AddAnn], [Located (Maybe RdrName)]) }     -- A reversed list
        :  qcnames1 ',' qcname_ext_w_wildcard  {% case (last (snd $1)) of
                                                    l@(L _ Nothing) ->
                                                      return ([mj AnnComma $2, mj AnnDotdot l]
                                                              ,($3  : snd $1))
                                                    l -> (aa l (AnnComma, $2) >>
                                                          return (fst $1, $3 : snd $1)) }


        -- Annotations readded in mkImpExpSubSpec
        |  qcname_ext_w_wildcard                   { ([],[$1])  }

-- Variable, data constructor or wildcard
-- or tagged type constructor
qcname_ext_w_wildcard :: { Located (Maybe RdrName) }
        :  qcname_ext               { Just `fmap` $1 }
        |  '..'                     { Nothing <$ $1 }

qcname_ext :: { Located RdrName }
        :  qcname                   { $1 }
        |  'type' oqtycon           {% amms (mkTypeImpExp (sLL $1 $> (unLoc $2)))
                                            [mj AnnType $1,mj AnnVal $2] }

qcname  :: { Located RdrName }  -- Variable or type constructor
        :  qvar                 { $1 }
        |  oqtycon_no_varcon    { $1 } -- see Note [Type constructors in export list]

-----------------------------------------------------------------------------
-- Import Declarations

-- import decls can be *empty*, or even just a string of semicolons
-- whereas topdecls must contain at least one topdecl.

importdecls :: { ([AddAnn],[LImportDecl RdrName]) }
        : importdecls ';' importdecl
                                {% if null (snd $1)
                                     then return (mj AnnSemi $2:fst $1,$3 : snd $1)
                                     else do
                                      { addAnnotation (gl $ head $ snd $1)
                                                      AnnSemi (gl $2)
                                      ; return (fst $1,$3 : snd $1) } }
        | importdecls ';'       {% if null (snd $1)
                                     then return ((mj AnnSemi $2:fst $1),snd $1)
                                     else do
                                       { addAnnotation (gl $ head $ snd $1)
                                                       AnnSemi (gl $2)
                                       ; return $1} }
        | importdecl             { ([],[$1]) }
        | {- empty -}            { ([],[]) }

importdecl :: { LImportDecl RdrName }
        : 'import' maybe_src maybe_safe optqualified maybe_pkg modid maybeas maybeimpspec
                {% ams (L (comb4 $1 $6 (snd $7) $8) $
                  ImportDecl { ideclSourceSrc = snd $ fst $2
                             , ideclName = $6, ideclPkgQual = snd $5
                             , ideclSource = snd $2, ideclSafe = snd $3
                             , ideclQualified = snd $4, ideclImplicit = False
                             , ideclAs = unLoc (snd $7)
                             , ideclHiding = unLoc $8 })
                   ((mj AnnImport $1 : (fst $ fst $2) ++ fst $3 ++ fst $4
                                    ++ fst $5 ++ fst $7)) }

maybe_src :: { (([AddAnn],Maybe SourceText),IsBootInterface) }
        : '{-# SOURCE' '#-}'        { (([mo $1,mc $2],Just (getSOURCE_PRAGs $1))
                                      ,True) }
        | {- empty -}               { (([],Nothing),False) }

maybe_safe :: { ([AddAnn],Bool) }
        : 'safe'                                { ([mj AnnSafe $1],True) }
        | {- empty -}                           { ([],False) }

maybe_pkg :: { ([AddAnn],Maybe StringLiteral) }
        : STRING  {% let pkgFS = getSTRING $1 in
                     if looksLikePackageName (unpackFS pkgFS)
                        then return ([mj AnnPackageName $1], Just (StringLiteral (getSTRINGs $1) pkgFS))
                        else parseErrorSDoc (getLoc $1) $ vcat [
                             text "parse error" <> colon <+> quotes (ppr pkgFS),
                             text "Version number or non-alphanumeric" <+>
                             text "character in package name"] }
        | {- empty -}                           { ([],Nothing) }

optqualified :: { ([AddAnn],Bool) }
        : 'qualified'                           { ([mj AnnQualified $1],True)  }
        | {- empty -}                           { ([],False) }

maybeas :: { ([AddAnn],Located (Maybe ModuleName)) }
        : 'as' modid                           { ([mj AnnAs $1,mj AnnVal $2]
                                                 ,sLL $1 $> (Just (unLoc $2))) }
        | {- empty -}                          { ([],noLoc Nothing) }

maybeimpspec :: { Located (Maybe (Bool, Located [LIE RdrName])) }
        : impspec                  {% let (b, ie) = unLoc $1 in
                                       checkImportSpec ie
                                        >>= \checkedIe ->
                                          return (L (gl $1) (Just (b, checkedIe)))  }
        | {- empty -}              { noLoc Nothing }

impspec :: { Located (Bool, Located [LIE RdrName]) }
        :  '(' exportlist ')'               {% ams (sLL $1 $> (False,
                                                      sLL $1 $> $ fromOL $2))
                                                   [mop $1,mcp $3] }
        |  'hiding' '(' exportlist ')'      {% ams (sLL $1 $> (True,
                                                      sLL $1 $> $ fromOL $3))
                                               [mj AnnHiding $1,mop $2,mcp $4] }

-----------------------------------------------------------------------------
-- Fixity Declarations

prec    :: { Located Int }
        : {- empty -}           { noLoc 9 }
        | INTEGER
                 {% checkPrecP (sL1 $1 (fromInteger (getINTEGER $1))) }

infix   :: { Located FixityDirection }
        : 'infix'                               { sL1 $1 InfixN  }
        | 'infixl'                              { sL1 $1 InfixL  }
        | 'infixr'                              { sL1 $1 InfixR }

ops     :: { Located (OrdList (Located RdrName)) }
        : ops ',' op       {% addAnnotation (oll $ unLoc $1) AnnComma (gl $2) >>
                              return (sLL $1 $> ((unLoc $1) `appOL` unitOL $3))}
        | op               { sL1 $1 (unitOL $1) }

-----------------------------------------------------------------------------
-- Top-Level Declarations

topdecls :: { OrdList (LHsDecl RdrName) }
        : topdecls ';' topdecl        {% addAnnotation (oll $1) AnnSemi (gl $2)
                                         >> return ($1 `appOL` unitOL $3) }
        | topdecls ';'                {% addAnnotation (oll $1) AnnSemi (gl $2)
                                         >> return $1 }
        | topdecl                     { unitOL $1 }

topdecl :: { LHsDecl RdrName }
        : cl_decl                               { sL1 $1 (TyClD (unLoc $1)) }
        | ty_decl                               { sL1 $1 (TyClD (unLoc $1)) }
        | inst_decl                             { sL1 $1 (InstD (unLoc $1)) }
        | stand_alone_deriving                  { sLL $1 $> (DerivD (unLoc $1)) }
        | role_annot                            { sL1 $1 (RoleAnnotD (unLoc $1)) }
        | 'default' '(' comma_types0 ')'    {% ams (sLL $1 $> (DefD (DefaultDecl $3)))
                                                         [mj AnnDefault $1
                                                         ,mop $2,mcp $4] }
        | 'foreign' fdecl          {% ams (sLL $1 $> (snd $ unLoc $2))
                                           (mj AnnForeign $1:(fst $ unLoc $2)) }
        | '{-# DEPRECATED' deprecations '#-}'   {% ams (sLL $1 $> $ WarningD (Warnings (getDEPRECATED_PRAGs $1) (fromOL $2)))
                                                       [mo $1,mc $3] }
        | '{-# WARNING' warnings '#-}'          {% ams (sLL $1 $> $ WarningD (Warnings (getWARNING_PRAGs $1) (fromOL $2)))
                                                       [mo $1,mc $3] }
        | '{-# RULES' rules '#-}'               {% ams (sLL $1 $> $ RuleD (HsRules (getRULES_PRAGs $1) (fromOL $2)))
                                                       [mo $1,mc $3] }
        | '{-# VECTORISE' qvar '=' exp '#-}' {% ams (sLL $1 $> $ VectD (HsVect (getVECT_PRAGs $1) $2 $4))
                                                    [mo $1,mj AnnEqual $3
                                                    ,mc $5] }
        | '{-# NOVECTORISE' qvar '#-}'       {% ams (sLL $1 $> $ VectD (HsNoVect (getNOVECT_PRAGs $1) $2))
                                                     [mo $1,mc $3] }
        | '{-# VECTORISE' 'type' gtycon '#-}'
                                {% ams (sLL $1 $> $
                                    VectD (HsVectTypeIn (getVECT_PRAGs $1) False $3 Nothing))
                                    [mo $1,mj AnnType $2,mc $4] }

        | '{-# VECTORISE_SCALAR' 'type' gtycon '#-}'
                                {% ams (sLL $1 $> $
                                    VectD (HsVectTypeIn (getVECT_SCALAR_PRAGs $1) True $3 Nothing))
                                    [mo $1,mj AnnType $2,mc $4] }

        | '{-# VECTORISE' 'type' gtycon '=' gtycon '#-}'
                                {% ams (sLL $1 $> $
                                    VectD (HsVectTypeIn (getVECT_PRAGs $1) False $3 (Just $5)))
                                    [mo $1,mj AnnType $2,mj AnnEqual $4,mc $6] }
        | '{-# VECTORISE_SCALAR' 'type' gtycon '=' gtycon '#-}'
                                {% ams (sLL $1 $> $
                                    VectD (HsVectTypeIn (getVECT_SCALAR_PRAGs $1) True $3 (Just $5)))
                                    [mo $1,mj AnnType $2,mj AnnEqual $4,mc $6] }

        | '{-# VECTORISE' 'class' gtycon '#-}'
                                         {% ams (sLL $1 $>  $ VectD (HsVectClassIn (getVECT_PRAGs $1) $3))
                                                 [mo $1,mj AnnClass $2,mc $4] }
        | annotation { $1 }
        | decl_no_th                            { $1 }

        -- Template Haskell Extension
        -- The $(..) form is one possible form of infixexp
        -- but we treat an arbitrary expression just as if
        -- it had a $(..) wrapped around it
        | infixexp                              { sLL $1 $> $ mkSpliceDecl $1 }

-- Type classes
--
cl_decl :: { LTyClDecl RdrName }
        : 'class' tycl_hdr fds where_cls
                {% amms (mkClassDecl (comb4 $1 $2 $3 $4) $2 $3 (snd $ unLoc $4))
                        (mj AnnClass $1:(fst $ unLoc $3)++(fst $ unLoc $4)) }

-- Type declarations (toplevel)
--
ty_decl :: { LTyClDecl RdrName }
           -- ordinary type synonyms
        : 'type' type '=' ctypedoc
                -- Note ctype, not sigtype, on the right of '='
                -- We allow an explicit for-all but we don't insert one
                -- in   type Foo a = (b,b)
                -- Instead we just say b is out of scope
                --
                -- Note the use of type for the head; this allows
                -- infix type constructors to be declared
                {% amms (mkTySynonym (comb2 $1 $4) $2 $4)
                        [mj AnnType $1,mj AnnEqual $3] }

           -- type family declarations
        | 'type' 'family' type opt_tyfam_kind_sig opt_injective_info
                          where_type_family
                -- Note the use of type for the head; this allows
                -- infix type constructors to be declared
                {% amms (mkFamDecl (comb4 $1 $3 $4 $5) (snd $ unLoc $6) $3
                                   (snd $ unLoc $4) (snd $ unLoc $5))
                        (mj AnnType $1:mj AnnFamily $2:(fst $ unLoc $4)
                           ++ (fst $ unLoc $5) ++ (fst $ unLoc $6)) }

          -- ordinary data type or newtype declaration
        | data_or_newtype capi_ctype tycl_hdr constrs deriving
                {% amms (mkTyData (comb4 $1 $3 $4 $5) (snd $ unLoc $1) $2 $3
                           Nothing (reverse (snd $ unLoc $4))
                                   (unLoc $5))
                                   -- We need the location on tycl_hdr in case
                                   -- constrs and deriving are both empty
                        ((fst $ unLoc $1):(fst $ unLoc $4)) }

          -- ordinary GADT declaration
        | data_or_newtype capi_ctype tycl_hdr opt_kind_sig
                 gadt_constrlist
                 deriving
            {% amms (mkTyData (comb4 $1 $3 $5 $6) (snd $ unLoc $1) $2 $3
                            (snd $ unLoc $4) (snd $ unLoc $5) (unLoc $6) )
                                   -- We need the location on tycl_hdr in case
                                   -- constrs and deriving are both empty
                    ((fst $ unLoc $1):(fst $ unLoc $4)++(fst $ unLoc $5)) }

          -- data/newtype family
        | 'data' 'family' type opt_datafam_kind_sig
                {% amms (mkFamDecl (comb3 $1 $2 $4) DataFamily $3
                                   (snd $ unLoc $4) Nothing)
                        (mj AnnData $1:mj AnnFamily $2:(fst $ unLoc $4)) }

inst_decl :: { LInstDecl RdrName }
        : 'instance' overlap_pragma inst_type where_inst
       {% do { (binds, sigs, _, ats, adts, _) <- cvBindsAndSigs (snd $ unLoc $4)
             ; let cid = ClsInstDecl { cid_poly_ty = $3, cid_binds = binds
                                     , cid_sigs = mkClassOpSigs sigs
                                     , cid_tyfam_insts = ats
                                     , cid_overlap_mode = $2
                                     , cid_datafam_insts = adts }
             ; ams (L (comb3 $1 (hsSigType $3) $4) (ClsInstD { cid_inst = cid }))
                   (mj AnnInstance $1 : (fst $ unLoc $4)) } }

           -- type instance declarations
        | 'type' 'instance' ty_fam_inst_eqn
                {% ams $3 (fst $ unLoc $3)
                >> amms (mkTyFamInst (comb2 $1 $3) (snd $ unLoc $3))
                    (mj AnnType $1:mj AnnInstance $2:(fst $ unLoc $3)) }

          -- data/newtype instance declaration
        | data_or_newtype 'instance' capi_ctype tycl_hdr constrs deriving
            {% amms (mkDataFamInst (comb4 $1 $4 $5 $6) (snd $ unLoc $1) $3 $4
                                      Nothing (reverse (snd  $ unLoc $5))
                                              (unLoc $6))
                    ((fst $ unLoc $1):mj AnnInstance $2:(fst $ unLoc $5)) }

          -- GADT instance declaration
        | data_or_newtype 'instance' capi_ctype tycl_hdr opt_kind_sig
                 gadt_constrlist
                 deriving
            {% amms (mkDataFamInst (comb4 $1 $4 $6 $7) (snd $ unLoc $1) $3 $4
                                   (snd $ unLoc $5) (snd $ unLoc $6) (unLoc $7))
                    ((fst $ unLoc $1):mj AnnInstance $2
                       :(fst $ unLoc $5)++(fst $ unLoc $6)) }

overlap_pragma :: { Maybe (Located OverlapMode) }
  : '{-# OVERLAPPABLE'    '#-}' {% ajs (Just (sLL $1 $> (Overlappable (getOVERLAPPABLE_PRAGs $1))))
                                       [mo $1,mc $2] }
  | '{-# OVERLAPPING'     '#-}' {% ajs (Just (sLL $1 $> (Overlapping (getOVERLAPPING_PRAGs $1))))
                                       [mo $1,mc $2] }
  | '{-# OVERLAPS'        '#-}' {% ajs (Just (sLL $1 $> (Overlaps (getOVERLAPS_PRAGs $1))))
                                       [mo $1,mc $2] }
  | '{-# INCOHERENT'      '#-}' {% ajs (Just (sLL $1 $> (Incoherent (getINCOHERENT_PRAGs $1))))
                                       [mo $1,mc $2] }
  | {- empty -}                 { Nothing }


-- Injective type families

opt_injective_info :: { Located ([AddAnn], Maybe (LInjectivityAnn RdrName)) }
        : {- empty -}               { noLoc ([], Nothing) }
        | '|' injectivity_cond      { sLL $1 $> ( mj AnnVbar $1 : fst (unLoc $2)
                                                , Just (snd (unLoc $2))) }

injectivity_cond :: { Located ([AddAnn], LInjectivityAnn RdrName) }
        : tyvarid '->' inj_varids
           { sLL $1 $> ( [mu AnnRarrow $2]
                       , (sLL $1 $> (InjectivityAnn $1 (reverse (unLoc $3))))) }

inj_varids :: { Located [Located RdrName] }
        : inj_varids tyvarid  { sLL $1 $> ($2 : unLoc $1) }
        | tyvarid             { sLL $1 $> [$1]            }

-- Closed type families

where_type_family :: { Located ([AddAnn],FamilyInfo RdrName) }
        : {- empty -}                      { noLoc ([],OpenTypeFamily) }
        | 'where' ty_fam_inst_eqn_list
               { sLL $1 $> (mj AnnWhere $1:(fst $ unLoc $2)
                    ,ClosedTypeFamily (fmap reverse $ snd $ unLoc $2)) }

ty_fam_inst_eqn_list :: { Located ([AddAnn],Maybe [LTyFamInstEqn RdrName]) }
        :     '{' ty_fam_inst_eqns '}'     { sLL $1 $> ([moc $1,mcc $3]
                                                ,Just (unLoc $2)) }
        | vocurly ty_fam_inst_eqns close   { let L loc _ = $2 in
                                             L loc ([],Just (unLoc $2)) }
        |     '{' '..' '}'                 { sLL $1 $> ([moc $1,mj AnnDotdot $2
                                                 ,mcc $3],Nothing) }
        | vocurly '..' close               { let L loc _ = $2 in
                                             L loc ([mj AnnDotdot $2],Nothing) }

ty_fam_inst_eqns :: { Located [LTyFamInstEqn RdrName] }
        : ty_fam_inst_eqns ';' ty_fam_inst_eqn
                                      {% asl (unLoc $1) $2 (snd $ unLoc $3)
                                         >> ams $3 (fst $ unLoc $3)
                                         >> return (sLL $1 $> ((snd $ unLoc $3) : unLoc $1)) }
        | ty_fam_inst_eqns ';'        {% addAnnotation (gl $1) AnnSemi (gl $2)
                                         >> return (sLL $1 $>  (unLoc $1)) }
        | ty_fam_inst_eqn             {% ams $1 (fst $ unLoc $1)
                                         >> return (sLL $1 $> [snd $ unLoc $1]) }
        | {- empty -}                 { noLoc [] }

ty_fam_inst_eqn :: { Located ([AddAnn],LTyFamInstEqn RdrName) }
        : type '=' ctype
                -- Note the use of type for the head; this allows
                -- infix type constructors and type patterns
              {% do { (eqn,ann) <- mkTyFamInstEqn $1 $3
                    ; return (sLL $1 $> (mj AnnEqual $2:ann, sLL $1 $> eqn))  } }

-- Associated type family declarations
--
-- * They have a different syntax than on the toplevel (no family special
--   identifier).
--
-- * They also need to be separate from instances; otherwise, data family
--   declarations without a kind signature cause parsing conflicts with empty
--   data declarations.
--
at_decl_cls :: { LHsDecl RdrName }
        :  -- data family declarations, with optional 'family' keyword
          'data' opt_family type opt_datafam_kind_sig
                {% amms (liftM mkTyClD (mkFamDecl (comb3 $1 $3 $4) DataFamily $3
                                                  (snd $ unLoc $4) Nothing))
                        (mj AnnData $1:$2++(fst $ unLoc $4)) }

           -- type family declarations, with optional 'family' keyword
           -- (can't use opt_instance because you get shift/reduce errors
        | 'type' type opt_at_kind_inj_sig
               {% amms (liftM mkTyClD
                        (mkFamDecl (comb3 $1 $2 $3) OpenTypeFamily $2
                                   (fst . snd $ unLoc $3)
                                   (snd . snd $ unLoc $3)))
                       (mj AnnType $1:(fst $ unLoc $3)) }
        | 'type' 'family' type opt_at_kind_inj_sig
               {% amms (liftM mkTyClD
                        (mkFamDecl (comb3 $1 $3 $4) OpenTypeFamily $3
                                   (fst . snd $ unLoc $4)
                                   (snd . snd $ unLoc $4)))
                       (mj AnnType $1:mj AnnFamily $2:(fst $ unLoc $4)) }

           -- default type instances, with optional 'instance' keyword
        | 'type' ty_fam_inst_eqn
                {% ams $2 (fst $ unLoc $2) >>
                   amms (liftM mkInstD (mkTyFamInst (comb2 $1 $2) (snd $ unLoc $2)))
                        (mj AnnType $1:(fst $ unLoc $2)) }
        | 'type' 'instance' ty_fam_inst_eqn
                {% ams $3 (fst $ unLoc $3) >>
                   amms (liftM mkInstD (mkTyFamInst (comb2 $1 $3) (snd $ unLoc $3)))
                        (mj AnnType $1:mj AnnInstance $2:(fst $ unLoc $3)) }

opt_family   :: { [AddAnn] }
              : {- empty -}   { [] }
              | 'family'      { [mj AnnFamily $1] }

-- Associated type instances
--
at_decl_inst :: { LInstDecl RdrName }
           -- type instance declarations
        : 'type' ty_fam_inst_eqn
                -- Note the use of type for the head; this allows
                -- infix type constructors and type patterns
                {% ams $2 (fst $ unLoc $2) >>
                   amms (mkTyFamInst (comb2 $1 $2) (snd $ unLoc $2))
                        (mj AnnType $1:(fst $ unLoc $2)) }

        -- data/newtype instance declaration
        | data_or_newtype capi_ctype tycl_hdr constrs deriving
               {% amms (mkDataFamInst (comb4 $1 $3 $4 $5) (snd $ unLoc $1) $2 $3
                                    Nothing (reverse (snd $ unLoc $4))
                                            (unLoc $5))
                       ((fst $ unLoc $1):(fst $ unLoc $4)) }

        -- GADT instance declaration
        | data_or_newtype capi_ctype tycl_hdr opt_kind_sig
                 gadt_constrlist
                 deriving
                {% amms (mkDataFamInst (comb4 $1 $3 $5 $6) (snd $ unLoc $1) $2
                                $3 (snd $ unLoc $4) (snd $ unLoc $5) (unLoc $6))
                        ((fst $ unLoc $1):(fst $ unLoc $4)++(fst $ unLoc $5)) }

data_or_newtype :: { Located (AddAnn, NewOrData) }
        : 'data'        { sL1 $1 (mj AnnData    $1,DataType) }
        | 'newtype'     { sL1 $1 (mj AnnNewtype $1,NewType) }

-- Family result/return kind signatures

opt_kind_sig :: { Located ([AddAnn], Maybe (LHsKind RdrName)) }
        :               { noLoc     ([]               , Nothing) }
        | '::' kind     { sLL $1 $> ([mu AnnDcolon $1], Just $2) }

opt_datafam_kind_sig :: { Located ([AddAnn], LFamilyResultSig RdrName) }
        :               { noLoc     ([]               , noLoc NoSig           )}
        | '::' kind     { sLL $1 $> ([mu AnnDcolon $1], sLL $1 $> (KindSig $2))}

opt_tyfam_kind_sig :: { Located ([AddAnn], LFamilyResultSig RdrName) }
        :              { noLoc     ([]               , noLoc      NoSig       )}
        | '::' kind    { sLL $1 $> ([mu AnnDcolon $1], sLL $1 $> (KindSig  $2))}
        | '='  tv_bndr { sLL $1 $> ([mj AnnEqual $1] , sLL $1 $> (TyVarSig $2))}

opt_at_kind_inj_sig :: { Located ([AddAnn], ( LFamilyResultSig RdrName
                                            , Maybe (LInjectivityAnn RdrName)))}
        :            { noLoc ([], (noLoc NoSig, Nothing)) }
        | '::' kind  { sLL $1 $> ( [mu AnnDcolon $1]
                                 , (sLL $2 $> (KindSig $2), Nothing)) }
        | '='  tv_bndr '|' injectivity_cond
                { sLL $1 $> ( mj AnnEqual $1 : mj AnnVbar $3 : fst (unLoc $4)
                            , (sLL $1 $2 (TyVarSig $2), Just (snd (unLoc $4))))}

-- tycl_hdr parses the header of a class or data type decl,
-- which takes the form
--      T a b
--      Eq a => T a
--      (Eq a, Ord b) => T a b
--      T Int [a]                       -- for associated types
-- Rather a lot of inlining here, else we get reduce/reduce errors
tycl_hdr :: { Located (Maybe (LHsContext RdrName), LHsType RdrName) }
        : context '=>' type         {% addAnnotation (gl $1) (toUnicodeAnn AnnDarrow $2) (gl $2)
                                       >> (return (sLL $1 $> (Just $1, $3)))
                                    }
        | type                      { sL1 $1 (Nothing, $1) }

capi_ctype :: { Maybe (Located CType) }
capi_ctype : '{-# CTYPE' STRING STRING '#-}'
                       {% ajs (Just (sLL $1 $> (CType (getCTYPEs $1) (Just (Header (getSTRINGs $2) (getSTRING $2)))
                                        (getSTRINGs $3,getSTRING $3))))
                              [mo $1,mj AnnHeader $2,mj AnnVal $3,mc $4] }

           | '{-# CTYPE'        STRING '#-}'
                       {% ajs (Just (sLL $1 $> (CType (getCTYPEs $1) Nothing  (getSTRINGs $2, getSTRING $2))))
                              [mo $1,mj AnnVal $2,mc $3] }

           |           { Nothing }

-----------------------------------------------------------------------------
-- Stand-alone deriving

-- Glasgow extension: stand-alone deriving declarations
stand_alone_deriving :: { LDerivDecl RdrName }
  : 'deriving' 'instance' overlap_pragma inst_type
                         {% do { let { err = text "in the stand-alone deriving instance"
                                             <> colon <+> quotes (ppr $4) }
                               ; ams (sLL $1 (hsSigType $>) (DerivDecl $4 $3))
                                     [mj AnnDeriving $1, mj AnnInstance $2] } }

-----------------------------------------------------------------------------
-- Role annotations

role_annot :: { LRoleAnnotDecl RdrName }
role_annot : 'type' 'role' oqtycon maybe_roles
          {% amms (mkRoleAnnotDecl (comb3 $1 $3 $4) $3 (reverse (unLoc $4)))
                  [mj AnnType $1,mj AnnRole $2] }

-- Reversed!
maybe_roles :: { Located [Located (Maybe FastString)] }
maybe_roles : {- empty -}    { noLoc [] }
            | roles          { $1 }

roles :: { Located [Located (Maybe FastString)] }
roles : role             { sLL $1 $> [$1] }
      | roles role       { sLL $1 $> $ $2 : unLoc $1 }

-- read it in as a varid for better error messages
role :: { Located (Maybe FastString) }
role : VARID             { sL1 $1 $ Just $ getVARID $1 }
     | '_'               { sL1 $1 Nothing }

-- Pattern synonyms

-- Glasgow extension: pattern synonyms
pattern_synonym_decl :: { LHsDecl RdrName }
        : 'pattern' pattern_synonym_lhs '=' pat
         {%      let (name, args,as ) = $2 in
                 ams (sLL $1 $> . ValD $ mkPatSynBind name args $4
                                                    ImplicitBidirectional)
               (as ++ [mj AnnPattern $1, mj AnnEqual $3])
         }

        | 'pattern' pattern_synonym_lhs '<-' pat
         {%    let (name, args, as) = $2 in
               ams (sLL $1 $> . ValD $ mkPatSynBind name args $4 Unidirectional)
<<<<<<< HEAD
               (as ++ [mj AnnPattern $1,mj AnnLarrow $3]) }

=======
               (as ++ [mj AnnPattern $1,mu AnnLarrow $3]) }
>>>>>>> f40fe62d
        | 'pattern' pattern_synonym_lhs '<-' pat where_decls
            {% do { let (name, args, as) = $2
                  ; mg <- mkPatSynMatchGroup name (snd $ unLoc $5)
                  ; ams (sLL $1 $> . ValD $
                           mkPatSynBind name args $4 (ExplicitBidirectional mg))
                       (as ++ ((mj AnnPattern $1:mu AnnLarrow $3:(fst $ unLoc $5))) )
                   }}

pattern_synonym_lhs :: { (Located RdrName, HsPatSynDetails (Located RdrName), [AddAnn]) }
        : con vars0 { ($1, PrefixPatSyn $2, []) }
        | varid conop varid { ($2, InfixPatSyn $1 $3, []) }
        | con '{' cvars1 '}' { ($1, RecordPatSyn $3, [moc $2, mcc $4] ) }

vars0 :: { [Located RdrName] }
        : {- empty -}                 { [] }
        | varid vars0                 { $1 : $2 }

cvars1 :: { [RecordPatSynField (Located RdrName)] }
       : varid                        { [RecordPatSynField $1 $1] }
       | varid ',' cvars1             {% addAnnotation (getLoc $1) AnnComma (getLoc $2) >>
                                         return ((RecordPatSynField $1 $1) : $3 )}

where_decls :: { Located ([AddAnn]
                         , Located (OrdList (LHsDecl RdrName))) }
        : 'where' '{' decls '}'       { sLL $1 $> ((mj AnnWhere $1:moc $2
                                           :mcc $4:(fst $ unLoc $3)),sL1 $3 (snd $ unLoc $3)) }
        | 'where' vocurly decls close { L (comb2 $1 $3) ((mj AnnWhere $1:(fst $ unLoc $3))
                                          ,sL1 $3 (snd $ unLoc $3)) }

pattern_synonym_sig :: { LSig RdrName }
        : 'pattern' con '::' ptype
<<<<<<< HEAD
                   {% ams (sLL $1 $> $ PatSynSig $2 (mkLHsSigType $4))
                          [mj AnnPattern $1, mj AnnDcolon $3] }

ptype   :: { LHsType RdrName }
        : 'forall' tv_bndrs '.' ptype
                   {% hintExplicitForall (getLoc $1) >>
                      ams (sLL $1 $> $
                           HsForAllTy { hst_bndrs = $2
                                      , hst_body = $4 })
                          [mj AnnForall $1, mj AnnDot $3] }

        | context '=>' context '=>' type
                   {% ams (sLL $1 $> $
                           HsQualTy { hst_ctxt = $1, hst_body = sLL $3 $> $
                           HsQualTy { hst_ctxt = $3, hst_body = $5 } })
                           [mj AnnDarrow $2, mj AnnDarrow $4] }
        | context '=>' type
                   {% ams (sLL $1 $> $
                           HsQualTy { hst_ctxt = $1, hst_body = $3 })
                           [mj AnnDarrow $2] }
        | type     { $1 }
=======
            {% do { let (flag, qtvs, req, prov, ty) = snd $ unLoc $4
                  ; let sig = PatSynSig $2 (flag, mkHsQTvs qtvs) req prov ty
                  ; ams (sLL $1 $> $ sig)
                        (mj AnnPattern $1:mu AnnDcolon $3:(fst $ unLoc $4)) } }

ptype :: { Located ([AddAnn]
                  ,( HsExplicitFlag, [LHsTyVarBndr RdrName], LHsContext RdrName
                   , LHsContext RdrName, LHsType RdrName)) }
        : 'forall' tv_bndrs '.' ptype
            {% do { hintExplicitForall (getLoc $1)
                  ; let (_, qtvs', prov, req, ty) = snd $ unLoc $4
                  ; return $ sLL $1 $>
                                ((mu AnnForall $1:mj AnnDot $3:(fst $ unLoc $4))
                                ,(Explicit, $2 ++ qtvs', prov, req ,ty)) }}
        | context '=>' context '=>' type
            { sLL $1 $> ([mu AnnDarrow $2,mu AnnDarrow $4]
                        ,(Implicit, [], $1, $3, $5)) }
        | context '=>' type
            { sLL $1 $> ([mu AnnDarrow $2],(Implicit, [], $1, noLoc [], $3)) }
        | type
            { sL1 $1 ([],(Implicit, [], noLoc [], noLoc [], $1)) }
>>>>>>> f40fe62d

-----------------------------------------------------------------------------
-- Nested declarations

-- Declaration in class bodies
--
decl_cls  :: { LHsDecl RdrName }
decl_cls  : at_decl_cls                 { $1 }
          | decl                        { $1 }

          -- A 'default' signature used with the generic-programming extension
          | 'default' infixexp '::' sigtypedoc
                    {% do { v <- checkValSigLhs $2
                          ; let err = text "in default signature" <> colon <+>
<<<<<<< HEAD
                                      quotes (ppr $2)
                          ; ams (sLL $1 $> $ SigD $ ClassOpSig True [v] $ mkLHsSigType $4)
                                [mj AnnDefault $1,mj AnnDcolon $3] } }
=======
                                      quotes (ppr ty)
                          ; ams (sLL $1 $> $ SigD (GenericSig l ty))
                                [mj AnnDefault $1,mu AnnDcolon $3] } }
>>>>>>> f40fe62d

decls_cls :: { Located ([AddAnn],OrdList (LHsDecl RdrName)) }  -- Reversed
          : decls_cls ';' decl_cls      {% if isNilOL (snd $ unLoc $1)
                                             then return (sLL $1 $> (mj AnnSemi $2:(fst $ unLoc $1)
                                                                    , unitOL $3))
                                             else ams (lastOL (snd $ unLoc $1)) [mj AnnSemi $2]
                                           >> return (sLL $1 $> (fst $ unLoc $1
                                                                ,(snd $ unLoc $1) `appOL` unitOL $3)) }
          | decls_cls ';'               {% if isNilOL (snd $ unLoc $1)
                                             then return (sLL $1 $> (mj AnnSemi $2:(fst $ unLoc $1)
                                                                                   ,snd $ unLoc $1))
                                             else ams (lastOL (snd $ unLoc $1)) [mj AnnSemi $2]
                                           >> return (sLL $1 $>  (unLoc $1)) }
          | decl_cls                    { sL1 $1 ([], unitOL $1) }
          | {- empty -}                 { noLoc ([],nilOL) }

decllist_cls
        :: { Located ([AddAnn]
                     , OrdList (LHsDecl RdrName)) }      -- Reversed
        : '{'         decls_cls '}'     { sLL $1 $> (moc $1:mcc $3:(fst $ unLoc $2)
                                             ,snd $ unLoc $2) }
        |     vocurly decls_cls close   { $2 }

-- Class body
--
where_cls :: { Located ([AddAnn]
                       ,(OrdList (LHsDecl RdrName))) }    -- Reversed
                                -- No implicit parameters
                                -- May have type declarations
        : 'where' decllist_cls          { sLL $1 $> (mj AnnWhere $1:(fst $ unLoc $2)
                                             ,snd $ unLoc $2) }
        | {- empty -}                   { noLoc ([],nilOL) }

-- Declarations in instance bodies
--
decl_inst  :: { Located (OrdList (LHsDecl RdrName)) }
decl_inst  : at_decl_inst               { sLL $1 $> (unitOL (sL1 $1 (InstD (unLoc $1)))) }
           | decl                       { sLL $1 $> (unitOL $1) }

decls_inst :: { Located ([AddAnn],OrdList (LHsDecl RdrName)) }   -- Reversed
           : decls_inst ';' decl_inst   {% if isNilOL (snd $ unLoc $1)
                                             then return (sLL $1 $> (mj AnnSemi $2:(fst $ unLoc $1)
                                                                    , unLoc $3))
                                             else ams (lastOL $ snd $ unLoc $1) [mj AnnSemi $2]
                                           >> return
                                            (sLL $1 $> (fst $ unLoc $1
                                                       ,(snd $ unLoc $1) `appOL` unLoc $3)) }
           | decls_inst ';'             {% if isNilOL (snd $ unLoc $1)
                                             then return (sLL $1 $> (mj AnnSemi $2:(fst $ unLoc $1)
                                                                                   ,snd $ unLoc $1))
                                             else ams (lastOL $ snd $ unLoc $1) [mj AnnSemi $2]
                                           >> return (sLL $1 $> (unLoc $1)) }
           | decl_inst                  { sL1 $1 ([],unLoc $1) }
           | {- empty -}                { noLoc ([],nilOL) }

decllist_inst
        :: { Located ([AddAnn]
                     , OrdList (LHsDecl RdrName)) }      -- Reversed
        : '{'         decls_inst '}'    { sLL $1 $> (moc $1:mcc $3:(fst $ unLoc $2),snd $ unLoc $2) }
        |     vocurly decls_inst close  { L (gl $2) (unLoc $2) }

-- Instance body
--
where_inst :: { Located ([AddAnn]
                        , OrdList (LHsDecl RdrName)) }   -- Reversed
                                -- No implicit parameters
                                -- May have type declarations
        : 'where' decllist_inst         { sLL $1 $> (mj AnnWhere $1:(fst $ unLoc $2)
                                             ,(snd $ unLoc $2)) }
        | {- empty -}                   { noLoc ([],nilOL) }

-- Declarations in binding groups other than classes and instances
--
decls   :: { Located ([AddAnn],OrdList (LHsDecl RdrName)) }
        : decls ';' decl    {% if isNilOL (snd $ unLoc $1)
                                 then return (sLL $1 $> (mj AnnSemi $2:(fst $ unLoc $1)
                                                        , unitOL $3))
                                 else do ams (lastOL $ snd $ unLoc $1) [mj AnnSemi $2]
                                           >> return (
                                          let { this = unitOL $3;
                                                rest = snd $ unLoc $1;
                                                these = rest `appOL` this }
                                          in rest `seq` this `seq` these `seq`
                                             (sLL $1 $> (fst $ unLoc $1,these))) }
        | decls ';'          {% if isNilOL (snd $ unLoc $1)
                                  then return (sLL $1 $> ((mj AnnSemi $2:(fst $ unLoc $1)
                                                          ,snd $ unLoc $1)))
                                  else ams (lastOL $ snd $ unLoc $1) [mj AnnSemi $2]
                                           >> return (sLL $1 $> (unLoc $1)) }
        | decl                          { sL1 $1 ([], unitOL $1) }
        | {- empty -}                   { noLoc ([],nilOL) }

decllist :: { Located ([AddAnn],Located (OrdList (LHsDecl RdrName))) }
        : '{'            decls '}'     { sLL $1 $> (moc $1:mcc $3:(fst $ unLoc $2)
                                                   ,sL1 $2 $ snd $ unLoc $2) }
        |     vocurly    decls close   { L (gl $2) (fst $ unLoc $2,sL1 $2 $ snd $ unLoc $2) }

-- Binding groups other than those of class and instance declarations
--
binds   ::  { Located ([AddAnn],Located (HsLocalBinds RdrName)) }
                                         -- May have implicit parameters
                                                -- No type declarations
        : decllist          {% do { val_binds <- cvBindGroup (unLoc $ snd $ unLoc $1)
                                  ; return (sL1 $1 (fst $ unLoc $1
                                                    ,sL1 $1 $ HsValBinds val_binds)) } }

        | '{'            dbinds '}'     { sLL $1 $> ([moc $1,mcc $3]
                                             ,sL1 $2 $ HsIPBinds (IPBinds (unLoc $2)
                                                         emptyTcEvBinds)) }

        |     vocurly    dbinds close   { L (getLoc $2) ([]
                                            ,sL1 $2 $ HsIPBinds (IPBinds (unLoc $2)
                                                        emptyTcEvBinds)) }


wherebinds :: { Located ([AddAnn],Located (HsLocalBinds RdrName)) }
                                                -- May have implicit parameters
                                                -- No type declarations
        : 'where' binds                 { sLL $1 $> (mj AnnWhere $1 : (fst $ unLoc $2)
                                             ,snd $ unLoc $2) }
        | {- empty -}                   { noLoc ([],noLoc emptyLocalBinds) }


-----------------------------------------------------------------------------
-- Transformation Rules

rules   :: { OrdList (LRuleDecl RdrName) }
        :  rules ';' rule              {% addAnnotation (oll $1) AnnSemi (gl $2)
                                          >> return ($1 `snocOL` $3) }
        |  rules ';'                   {% addAnnotation (oll $1) AnnSemi (gl $2)
                                          >> return $1 }
        |  rule                        { unitOL $1 }
        |  {- empty -}                 { nilOL }

rule    :: { LRuleDecl RdrName }
        : STRING rule_activation rule_forall infixexp '=' exp
         {%ams (sLL $1 $> $ (HsRule (L (gl $1) (getSTRINGs $1,getSTRING $1))
                                  ((snd $2) `orElse` AlwaysActive)
                                  (snd $3) $4 placeHolderNames $6
                                  placeHolderNames))
               (mj AnnEqual $5 : (fst $2) ++ (fst $3)) }

-- Rules can be specified to be NeverActive, unlike inline/specialize pragmas
rule_activation :: { ([AddAnn],Maybe Activation) }
        : {- empty -}                           { ([],Nothing) }
        | rule_explicit_activation              { (fst $1,Just (snd $1)) }

rule_explicit_activation :: { ([AddAnn]
                              ,Activation) }  -- In brackets
        : '[' INTEGER ']'       { ([mos $1,mj AnnVal $2,mcs $3]
                                  ,ActiveAfter  (fromInteger (getINTEGER $2))) }
        | '[' '~' INTEGER ']'   { ([mos $1,mj AnnTilde $2,mj AnnVal $3,mcs $4]
                                  ,ActiveBefore (fromInteger (getINTEGER $3))) }
        | '[' '~' ']'           { ([mos $1,mj AnnTilde $2,mcs $3]
                                  ,NeverActive) }

rule_forall :: { ([AddAnn],[LRuleBndr RdrName]) }
        : 'forall' rule_var_list '.'     { ([mu AnnForall $1,mj AnnDot $3],$2) }
        | {- empty -}                    { ([],[]) }

rule_var_list :: { [LRuleBndr RdrName] }
        : rule_var                              { [$1] }
        | rule_var rule_var_list                { $1 : $2 }

rule_var :: { LRuleBndr RdrName }
        : varid                         { sLL $1 $> (RuleBndr $1) }
        | '(' varid '::' ctype ')'      {% ams (sLL $1 $> (RuleBndrSig $2
<<<<<<< HEAD
                                                             (mkLHsSigWcType $4)))
                                               [mop $1,mj AnnDcolon $3,mcp $5] }
=======
                                                       (mkHsWithBndrs $4)))
                                               [mop $1,mu AnnDcolon $3,mcp $5] }
>>>>>>> f40fe62d

-----------------------------------------------------------------------------
-- Warnings and deprecations (c.f. rules)

warnings :: { OrdList (LWarnDecl RdrName) }
        : warnings ';' warning         {% addAnnotation (oll $1) AnnSemi (gl $2)
                                          >> return ($1 `appOL` $3) }
        | warnings ';'                 {% addAnnotation (oll $1) AnnSemi (gl $2)
                                          >> return $1 }
        | warning                      { $1 }
        | {- empty -}                  { nilOL }

-- SUP: TEMPORARY HACK, not checking for `module Foo'
warning :: { OrdList (LWarnDecl RdrName) }
        : namelist strings
                {% amsu (sLL $1 $> (Warning (unLoc $1) (WarningTxt (noLoc "") $ snd $ unLoc $2)))
                     (fst $ unLoc $2) }

deprecations :: { OrdList (LWarnDecl RdrName) }
        : deprecations ';' deprecation
                                       {% addAnnotation (oll $1) AnnSemi (gl $2)
                                          >> return ($1 `appOL` $3) }
        | deprecations ';'             {% addAnnotation (oll $1) AnnSemi (gl $2)
                                          >> return $1 }
        | deprecation                  { $1 }
        | {- empty -}                  { nilOL }

-- SUP: TEMPORARY HACK, not checking for `module Foo'
deprecation :: { OrdList (LWarnDecl RdrName) }
        : namelist strings
             {% amsu (sLL $1 $> $ (Warning (unLoc $1) (DeprecatedTxt (noLoc "") $ snd $ unLoc $2)))
                     (fst $ unLoc $2) }

strings :: { Located ([AddAnn],[Located StringLiteral]) }
    : STRING { sL1 $1 ([],[L (gl $1) (getStringLiteral $1)]) }
    | '[' stringlist ']' { sLL $1 $> $ ([mos $1,mcs $3],fromOL (unLoc $2)) }

stringlist :: { Located (OrdList (Located StringLiteral)) }
    : stringlist ',' STRING {% addAnnotation (oll $ unLoc $1) AnnComma (gl $2) >>
                               return (sLL $1 $> (unLoc $1 `snocOL`
                                                  (L (gl $3) (getStringLiteral $3)))) }
    | STRING                { sLL $1 $> (unitOL (L (gl $1) (getStringLiteral $1))) }
    | {- empty -}           { noLoc nilOL }

-----------------------------------------------------------------------------
-- Annotations
annotation :: { LHsDecl RdrName }
    : '{-# ANN' name_var aexp '#-}'      {% ams (sLL $1 $> (AnnD $ HsAnnotation
                                            (getANN_PRAGs $1)
                                            (ValueAnnProvenance $2) $3))
                                            [mo $1,mc $4] }

    | '{-# ANN' 'type' tycon aexp '#-}'  {% ams (sLL $1 $> (AnnD $ HsAnnotation
                                            (getANN_PRAGs $1)
                                            (TypeAnnProvenance $3) $4))
                                            [mo $1,mj AnnType $2,mc $5] }

    | '{-# ANN' 'module' aexp '#-}'      {% ams (sLL $1 $> (AnnD $ HsAnnotation
                                                (getANN_PRAGs $1)
                                                 ModuleAnnProvenance $3))
                                                [mo $1,mj AnnModule $2,mc $4] }


-----------------------------------------------------------------------------
-- Foreign import and export declarations

fdecl :: { Located ([AddAnn],HsDecl RdrName) }
fdecl : 'import' callconv safety fspec
               {% mkImport $2 $3 (snd $ unLoc $4) >>= \i ->
                 return (sLL $1 $> (mj AnnImport $1 : (fst $ unLoc $4),i))  }
      | 'import' callconv        fspec
               {% do { d <- mkImport $2 (noLoc PlaySafe) (snd $ unLoc $3);
                    return (sLL $1 $> (mj AnnImport $1 : (fst $ unLoc $3),d)) }}
      | 'export' callconv fspec
               {% mkExport $2 (snd $ unLoc $3) >>= \i ->
                  return (sLL $1 $> (mj AnnExport $1 : (fst $ unLoc $3),i) ) }

callconv :: { Located CCallConv }
          : 'stdcall'                   { sLL $1 $> StdCallConv }
          | 'ccall'                     { sLL $1 $> CCallConv   }
          | 'capi'                      { sLL $1 $> CApiConv    }
          | 'prim'                      { sLL $1 $> PrimCallConv}
          | 'javascript'                { sLL $1 $> JavaScriptCallConv }

safety :: { Located Safety }
        : 'unsafe'                      { sLL $1 $> PlayRisky }
        | 'safe'                        { sLL $1 $> PlaySafe }
        | 'interruptible'               { sLL $1 $> PlayInterruptible }

fspec :: { Located ([AddAnn]
<<<<<<< HEAD
                    ,(Located StringLiteral, Located RdrName, LHsSigType RdrName)) }
       : STRING var '::' sigtypedoc     { sLL $1 $>
                                              ( [mj AnnDcolon $3]
                                              , (L (getLoc $1)
                                                   (getStringLiteral $1), $2, mkLHsSigType $4)) }
       | var '::' sigtypedoc            { sLL $1 $>
                                              ( [mj AnnDcolon $2]
                                              , (noLoc (StringLiteral "" nilFS), $1, mkLHsSigType $3)) }
=======
                    ,(Located StringLiteral, Located RdrName, LHsType RdrName)) }
       : STRING var '::' sigtypedoc     { sLL $1 $> ([mu AnnDcolon $3]
                                             ,(L (getLoc $1)
                                                    (getStringLiteral $1), $2, $4)) }
       |        var '::' sigtypedoc     { sLL $1 $> ([mu AnnDcolon $2]
                                             ,(noLoc (StringLiteral "" nilFS), $1, $3)) }
>>>>>>> f40fe62d
         -- if the entity string is missing, it defaults to the empty string;
         -- the meaning of an empty entity string depends on the calling
         -- convention

-----------------------------------------------------------------------------
-- Type signatures

opt_sig :: { ([AddAnn], Maybe (LHsType RdrName)) }
        : {- empty -}                   { ([],Nothing) }
        | '::' sigtype                  { ([mu AnnDcolon $1],Just $2) }

opt_asig :: { ([AddAnn],Maybe (LHsType RdrName)) }
        : {- empty -}                   { ([],Nothing) }
        | '::' atype                    { ([mu AnnDcolon $1],Just $2) }

sigtype :: { LHsType RdrName }
        : ctype                            { $1 }

sigtypedoc :: { LHsType RdrName }
        : ctypedoc                         { $1 }


sig_vars :: { Located [Located RdrName] }    -- Returned in reversed order
         : sig_vars ',' var           {% addAnnotation (gl $ head $ unLoc $1)
                                                       AnnComma (gl $2)
                                         >> return (sLL $1 $> ($3 : unLoc $1)) }
         | var                        { sL1 $1 [$1] }

sigtypes1 :: { (OrdList (LHsSigType RdrName)) }
   : sigtype                 { unitOL (mkLHsSigType $1) }
   | sigtype ',' sigtypes1   {% addAnnotation (gl $1) AnnComma (gl $2)
                                >> return (unitOL (mkLHsSigType $1) `appOL` $3) }

-----------------------------------------------------------------------------
-- Types

strict_mark :: { Located ([AddAnn],HsSrcBang) }
        : strictness { sL1 $1 (let (a, str) = unLoc $1 in (a, HsSrcBang Nothing NoSrcUnpack str)) }
        | unpackedness { sL1 $1 (let (a, prag, unpk) = unLoc $1 in (a, HsSrcBang prag unpk NoSrcStrict)) }
        | unpackedness strictness { sLL $1 $> (let { (a, prag, unpk) = unLoc $1
                                                   ; (a', str) = unLoc $2 }
                                                in (a ++ a', HsSrcBang prag unpk str)) }
        -- Although UNPACK with no '!' without StrictData and UNPACK with '~' are illegal,
        -- we get a better error message if we parse them here

strictness :: { Located ([AddAnn], SrcStrictness) }
        : '!' { sL1 $1 ([mj AnnBang $1], SrcStrict) }
        | '~' { sL1 $1 ([mj AnnTilde $1], SrcLazy) }

unpackedness :: { Located ([AddAnn], Maybe SourceText, SrcUnpackedness) }
        : '{-# UNPACK' '#-}'   { sLL $1 $> ([mo $1, mc $2], Just $ getUNPACK_PRAGs $1, SrcUnpack) }
        | '{-# NOUNPACK' '#-}' { sLL $1 $> ([mo $1, mc $2], Just $ getNOUNPACK_PRAGs $1, SrcNoUnpack) }

-- A ctype is a for-all type
ctype   :: { LHsType RdrName }
        : 'forall' tv_bndrs '.' ctype   {% hintExplicitForall (getLoc $1) >>
<<<<<<< HEAD
                                           ams (sLL $1 $> $
                                                HsForAllTy { hst_bndrs = $2
                                                           , hst_body = $4 })
                                               [mj AnnForall $1, mj AnnDot $3] }
        | context '=>' ctype          {% addAnnotation (gl $1) AnnDarrow (gl $2)
=======
                                           ams (sLL $1 $> $ mkExplicitHsForAllTy $2
                                                                 (noLoc []) $4)
                                               [mu AnnForall $1,mj AnnDot $3] }
        | context '=>' ctype          {% addAnnotation (gl $1) (toUnicodeAnn AnnDarrow $2) (gl $2)
>>>>>>> f40fe62d
                                         >> return (sLL $1 $> $
                                            HsQualTy { hst_ctxt = $1
                                                     , hst_body = $3 }) }
        | ipvar '::' type             {% ams (sLL $1 $> (HsIParamTy (unLoc $1) $3))
<<<<<<< HEAD
                                             [mj AnnVal $1, mj AnnDcolon $2] }
=======
                                             [mj AnnVal $1,mu AnnDcolon $2] }
>>>>>>> f40fe62d
        | type                        { $1 }

----------------------
-- Notes for 'ctypedoc'
-- It would have been nice to simplify the grammar by unifying `ctype` and
-- ctypedoc` into one production, allowing comments on types everywhere (and
-- rejecting them after parsing, where necessary).  This is however not possible
-- since it leads to ambiguity. The reason is the support for comments on record
-- fields:
--         data R = R { field :: Int -- ^ comment on the field }
-- If we allow comments on types here, it's not clear if the comment applies
-- to 'field' or to 'Int'. So we must use `ctype` to describe the type.

ctypedoc :: { LHsType RdrName }
        : 'forall' tv_bndrs '.' ctypedoc {% hintExplicitForall (getLoc $1) >>
<<<<<<< HEAD
                                            ams (sLL $1 $> $
                                                 HsForAllTy { hst_bndrs = $2
                                                            , hst_body = $4 })
                                                [mj AnnForall $1,mj AnnDot $3] }
        | context '=>' ctypedoc       {% addAnnotation (gl $1) AnnDarrow (gl $2)
=======
                                            ams (sLL $1 $> $ mkExplicitHsForAllTy $2
                                                                  (noLoc []) $4)
                                                [mu AnnForall $1,mj AnnDot $3] }
        | context '=>' ctypedoc       {% addAnnotation (gl $1) (toUnicodeAnn AnnDarrow $2) (gl $2)
>>>>>>> f40fe62d
                                         >> return (sLL $1 $> $
                                            HsQualTy { hst_ctxt = $1
                                                     , hst_body = $3 }) }
        | ipvar '::' type             {% ams (sLL $1 $> (HsIParamTy (unLoc $1) $3))
                                             [mj AnnVal $1,mu AnnDcolon $2] }
        | typedoc                     { $1 }

----------------------
-- Notes for 'context'
-- We parse a context as a btype so that we don't get reduce/reduce
-- errors in ctype.  The basic problem is that
--      (Eq a, Ord a)
-- looks so much like a tuple type.  We can't tell until we find the =>

-- We have the t1 ~ t2 form both in 'context' and in type,
-- to permit an individual equational constraint without parenthesis.
-- Thus for some reason we allow    f :: a~b => blah
-- but not                          f :: ?x::Int => blah
-- See Note [Parsing ~]
context :: { LHsContext RdrName }
        :  btype                        {% do { (anns,ctx) <- checkContext (splitTilde $1)
                                                ; if null (unLoc ctx)
                                                   then addAnnotation (gl $1) AnnUnit (gl $1)
                                                   else return ()
                                                ; ams ctx anns
                                                } }
-- See Note [Parsing ~]
type :: { LHsType RdrName }
        : btype                         { splitTilde $1 }
        | btype qtyconop type           { sLL $1 $> $ mkHsOpTy $1 $2 $3 }
        | btype tyvarop  type           { sLL $1 $> $ mkHsOpTy $1 $2 $3 }
        | btype '->'     ctype          {% ams $1 [mu AnnRarrow $2]
                                        >> ams (sLL $1 $> $ HsFunTy (splitTilde $1) $3)
                                               [mu AnnRarrow $2] }
        | btype SIMPLEQUOTE qconop type  {% ams (sLL $1 $> $ mkHsOpTy $1 $3 $4)
                                                [mj AnnSimpleQuote $2] }
        | btype SIMPLEQUOTE varop  type  {% ams (sLL $1 $> $ mkHsOpTy $1 $3 $4)
                                                [mj AnnSimpleQuote $2] }
-- See Note [Parsing ~]
typedoc :: { LHsType RdrName }
        : btype                          { splitTilde $1 }
        | btype docprev                  { sLL $1 $> $ HsDocTy (splitTilde $1) $2 }
        | btype qtyconop type            { sLL $1 $> $ mkHsOpTy $1 $2 $3 }
        | btype qtyconop type docprev    { sLL $1 $> $ HsDocTy (L (comb3 $1 $2 $3) (mkHsOpTy $1 $2 $3)) $4 }
        | btype tyvarop  type            { sLL $1 $> $ mkHsOpTy $1 $2 $3 }
        | btype tyvarop  type docprev    { sLL $1 $> $ HsDocTy (L (comb3 $1 $2 $3) (mkHsOpTy $1 $2 $3)) $4 }
        | btype '->'     ctypedoc        {% ams (sLL $1 $> $ HsFunTy (splitTilde $1) $3)
                                                [mu AnnRarrow $2] }
        | btype docprev '->' ctypedoc    {% ams (sLL $1 $> $ HsFunTy (L (comb2 (splitTilde $1) $2)
                                                            (HsDocTy $1 $2)) $4)
                                                [mu AnnRarrow $3] }
        | btype SIMPLEQUOTE qconop type  {% ams (sLL $1 $> $ mkHsOpTy $1 $3 $4)
                                                [mj AnnSimpleQuote $2] }
        | btype SIMPLEQUOTE varop  type  {% ams (sLL $1 $> $ mkHsOpTy $1 $3 $4)
                                                [mj AnnSimpleQuote $2] }

btype :: { LHsType RdrName }
        : btype atype                   { sLL $1 $> $ HsAppTy $1 $2 }
        | atype                         { $1 }

atype :: { LHsType RdrName }
        : ntgtycon                       { sL1 $1 (HsTyVar (unLoc $1)) }      -- Not including unit tuples
        | tyvar                          {% do { nwc <- namedWildCardsEnabled -- (See Note [Unit tuples])
                                               ; let tv@(Unqual name) = unLoc $1
                                               ; return $ if (startsWithUnderscore name && nwc)
                                                          then (sL1 $1 (mkNamedWildCardTy tv))
                                                          else (sL1 $1 (HsTyVar tv)) } }

        | strict_mark atype              {% ams (sLL $1 $> (HsBangTy (snd $ unLoc $1) $2))
                                                (fst $ unLoc $1) }  -- Constructor sigs only
        | '{' fielddecls '}'             {% amms (checkRecordSyntax
                                                    (sLL $1 $> $ HsRecTy $2))
                                                        -- Constructor sigs only
                                                 [moc $1,mcc $3] }
        | '(' ')'                        {% ams (sLL $1 $> $ HsTupleTy
                                                    HsBoxedOrConstraintTuple [])
                                                [mop $1,mcp $2] }
        | '(' ctype ',' comma_types1 ')' {% addAnnotation (gl $2) AnnComma
                                                          (gl $3) >>
                                            ams (sLL $1 $> $ HsTupleTy
                                             HsBoxedOrConstraintTuple ($2 : $4))
                                                [mop $1,mcp $5] }
        | '(#' '#)'                   {% ams (sLL $1 $> $ HsTupleTy HsUnboxedTuple [])
                                             [mo $1,mc $2] }
        | '(#' comma_types1 '#)'      {% ams (sLL $1 $> $ HsTupleTy HsUnboxedTuple $2)
                                             [mo $1,mc $3] }
        | '[' ctype ']'               {% ams (sLL $1 $> $ HsListTy  $2) [mos $1,mcs $3] }
        | '[:' ctype ':]'             {% ams (sLL $1 $> $ HsPArrTy  $2) [mo $1,mc $3] }
        | '(' ctype ')'               {% ams (sLL $1 $> $ HsParTy   $2) [mop $1,mcp $3] }
        | '(' ctype '::' kind ')'     {% ams (sLL $1 $> $ HsKindSig $2 $4)
                                             [mop $1,mu AnnDcolon $3,mcp $5] }
        | quasiquote                  { sL1 $1 (HsSpliceTy (unLoc $1) placeHolderKind) }
        | '$(' exp ')'                {% ams (sLL $1 $> $ mkHsSpliceTy $2)
                                             [mj AnnOpenPE $1,mj AnnCloseP $3] }
        | TH_ID_SPLICE                {%ams (sLL $1 $> $ mkHsSpliceTy $ sL1 $1 $ HsVar $
                                             mkUnqual varName (getTH_ID_SPLICE $1))
                                             [mj AnnThIdSplice $1] }
                                      -- see Note [Promotion] for the followings
        | SIMPLEQUOTE qcon_nowiredlist {% ams (sLL $1 $> $ HsTyVar $ unLoc $2) [mj AnnSimpleQuote $1,mj AnnName $2] }
        | SIMPLEQUOTE  '(' ctype ',' comma_types1 ')'
                             {% addAnnotation (gl $3) AnnComma (gl $4) >>
                                ams (sLL $1 $> $ HsExplicitTupleTy [] ($3 : $5))
                                    [mj AnnSimpleQuote $1,mop $2,mcp $6] }
        | SIMPLEQUOTE  '[' comma_types0 ']'     {% ams (sLL $1 $> $ HsExplicitListTy
                                                            placeHolderKind $3)
                                                       [mj AnnSimpleQuote $1,mos $2,mcs $4] }
        | SIMPLEQUOTE var                       {% ams (sLL $1 $> $ HsTyVar $ unLoc $2)
                                                       [mj AnnSimpleQuote $1,mj AnnName $2] }

        -- Two or more [ty, ty, ty] must be a promoted list type, just as
        -- if you had written '[ty, ty, ty]
        -- (One means a list type, zero means the list type constructor,
        -- so you have to quote those.)
        | '[' ctype ',' comma_types1 ']'  {% addAnnotation (gl $2) AnnComma
                                                           (gl $3) >>
                                             ams (sLL $1 $> $ HsExplicitListTy
                                                     placeHolderKind ($2 : $4))
                                                 [mos $1,mcs $5] }
        | INTEGER              { sLL $1 $> $ HsTyLit $ HsNumTy (getINTEGERs $1)
                                                               (getINTEGER $1) }
        | STRING               { sLL $1 $> $ HsTyLit $ HsStrTy (getSTRINGs $1)
                                                               (getSTRING  $1) }
        | '_'                  { sL1 $1 $ mkAnonWildCardTy }

-- An inst_type is what occurs in the head of an instance decl
--      e.g.  (Foo a, Gaz b) => Wibble a b
-- It's kept as a single type for convenience.
inst_type :: { LHsSigType RdrName }
        : sigtype                       { mkLHsSigType $1 }

deriv_types :: { [LHsSigType RdrName] }
        : type                          { [mkLHsSigType $1] }

        | type ',' deriv_types          {% addAnnotation (gl $1) AnnComma (gl $2)
                                           >> return (mkLHsSigType $1 : $3) }

comma_types0  :: { [LHsType RdrName] }  -- Zero or more:  ty,ty,ty
        : comma_types1                  { $1 }
        | {- empty -}                   { [] }

comma_types1    :: { [LHsType RdrName] }  -- One or more:  ty,ty,ty
        : ctype                        { [$1] }
        | ctype  ',' comma_types1      {% addAnnotation (gl $1) AnnComma (gl $2)
                                          >> return ($1 : $3) }

tv_bndrs :: { [LHsTyVarBndr RdrName] }
         : tv_bndr tv_bndrs             { $1 : $2 }
         | {- empty -}                  { [] }

tv_bndr :: { LHsTyVarBndr RdrName }
        : tyvar                         { sL1 $1 (UserTyVar (unLoc $1)) }
        | '(' tyvar '::' kind ')'       {% ams (sLL $1 $>  (KindedTyVar $2 $4))
                                               [mop $1,mu AnnDcolon $3
                                               ,mcp $5] }

fds :: { Located ([AddAnn],[Located (FunDep (Located RdrName))]) }
        : {- empty -}                   { noLoc ([],[]) }
        | '|' fds1                      { (sLL $1 $> ([mj AnnVbar $1]
                                                 ,reverse (unLoc $2))) }

fds1 :: { Located [Located (FunDep (Located RdrName))] }
        : fds1 ',' fd   {% addAnnotation (gl $ head $ unLoc $1) AnnComma (gl $2)
                           >> return (sLL $1 $> ($3 : unLoc $1)) }
        | fd            { sL1 $1 [$1] }

fd :: { Located (FunDep (Located RdrName)) }
        : varids0 '->' varids0  {% ams (L (comb3 $1 $2 $3)
                                       (reverse (unLoc $1), reverse (unLoc $3)))
                                       [mu AnnRarrow $2] }

varids0 :: { Located [Located RdrName] }
        : {- empty -}                   { noLoc [] }
        | varids0 tyvar                 { sLL $1 $> ($2 : unLoc $1) }

{-
Note [Parsing ~]
~~~~~~~~~~~~~~~~

Due to parsing conflicts between lazyness annotations in data type
declarations (see strict_mark) and equality types ~'s are always
parsed as lazyness annotations, and turned into HsEqTy's in the
correct places using RdrHsSyn.splitTilde.

Since strict_mark is parsed as part of atype which is part of type,
typedoc and context (where HsEqTy previously appeared) it made most
sense and was simplest to parse ~ as part of strict_mark and later
turn them into HsEqTy's.

-}


-----------------------------------------------------------------------------
-- Kinds

kind :: { LHsKind RdrName }
        : bkind                  { $1 }
        | bkind '->' kind        {% ams (sLL $1 $> $ HsFunTy $1 $3)
                                        [mu AnnRarrow $2] }

bkind :: { LHsKind RdrName }
        : akind                  { $1 }
        | bkind akind            { sLL $1 $> $ HsAppTy $1 $2 }

akind :: { LHsKind RdrName }
        : '*'                    {% ams (sL1 $1 $ HsTyVar (nameRdrName liftedTypeKindTyConName))
                                        [mu AnnStar $1] }
        | '(' kind ')'           {% ams (sLL $1 $>  $ HsParTy $2)
                                        [mop $1,mcp $3] }
        | pkind                  { $1 }
        | tyvar                  { sL1 $1 $ HsTyVar (unLoc $1) }

pkind :: { LHsKind RdrName }  -- promoted type, see Note [Promotion]
        : qtycon                          { sL1 $1 $ HsTyVar $ unLoc $1 }
        | '(' ')'                   {% ams (sLL $1 $> $ HsTyVar $ getRdrName unitTyCon)
                                           [mop $1,mcp $2] }
        | '(' kind ',' comma_kinds1 ')'
                          {% addAnnotation (gl $2) AnnComma (gl $3) >>
                             ams (sLL $1 $> $ HsTupleTy HsBoxedTuple ( $2 : $4))
                                 [mop $1,mcp $5] }
        | '[' kind ']'                    {% ams (sLL $1 $> $ HsListTy $2)
                                                 [mos $1,mcs $3] }

comma_kinds1 :: { [LHsKind RdrName] }
        : kind                         { [$1] }
        | kind  ',' comma_kinds1       {% addAnnotation (gl $1) AnnComma (gl $2)
                                          >> return ($1 : $3) }

{- Note [Promotion]
   ~~~~~~~~~~~~~~~~

- Syntax of promoted qualified names
We write 'Nat.Zero instead of Nat.'Zero when dealing with qualified
names. Moreover ticks are only allowed in types, not in kinds, for a
few reasons:
  1. we don't need quotes since we cannot define names in kinds
  2. if one day we merge types and kinds, tick would mean look in DataName
  3. we don't have a kind namespace anyway

- Syntax of explicit kind polymorphism  (IA0_TODO: not yet implemented)
Kind abstraction is implicit. We write
> data SList (s :: k -> *) (as :: [k]) where ...
because it looks like what we do in terms
> id (x :: a) = x

- Name resolution
When the user write Zero instead of 'Zero in types, we parse it a
HsTyVar ("Zero", TcClsName) instead of HsTyVar ("Zero", DataName). We
deal with this in the renamer. If a HsTyVar ("Zero", TcClsName) is not
bounded in the type level, then we look for it in the term level (we
change its namespace to DataName, see Note [Demotion] in OccName). And
both become a HsTyVar ("Zero", DataName) after the renamer.

-}


-----------------------------------------------------------------------------
-- Datatype declarations

gadt_constrlist :: { Located ([AddAnn]
                          ,[LConDecl RdrName]) } -- Returned in order
        : 'where' '{'        gadt_constrs '}'   { L (comb2 $1 $3)
                                                    ([mj AnnWhere $1
                                                     ,moc $2
                                                     ,mcc $4]
                                                    , unLoc $3) }
        | 'where' vocurly    gadt_constrs close  { L (comb2 $1 $3)
                                                     ([mj AnnWhere $1]
                                                     , unLoc $3) }
        | {- empty -}                            { noLoc ([],[]) }

gadt_constrs :: { Located [LConDecl RdrName] }
        : gadt_constr_with_doc ';' gadt_constrs
                  {% addAnnotation (gl $1) AnnSemi (gl $2)
                     >> return (L (comb2 $1 $3) ($1 : unLoc $3)) }
        | gadt_constr_with_doc          { L (gl $1) [$1] }
        | {- empty -}                   { noLoc [] }

-- We allow the following forms:
--      C :: Eq a => a -> T a
--      C :: forall a. Eq a => !a -> T a
--      D { x,y :: a } :: T a
--      forall a. Eq a => D { x,y :: a } :: T a

gadt_constr_with_doc :: { LConDecl RdrName }
gadt_constr_with_doc
        : maybe_docnext ';' gadt_constr
                {% return $ addConDoc $3 $1 }
        | gadt_constr
                {% return $1 }

gadt_constr :: { LConDecl RdrName }
    -- see Note [Difference in parsing GADT and data constructors]
    -- Returns a list because of:   C,D :: ty
        : con_list '::' ctype
                {% do { let { (anns,gadtDecl) = mkGadtDecl (unLoc $1) $3 }
                      ; ams (sLL $1 $> gadtDecl)
                            (mu AnnDcolon $2:anns) } }

{- Note [Difference in parsing GADT and data constructors]
~~~~~~~~~~~~~~~~~~~~~~~~~~~~~~~~~~~~~~~
GADT constructors have simpler syntax than usual data constructors:
in GADTs, types cannot occur to the left of '::', so they cannot be mixed
with constructor names (see Note [Parsing data constructors is hard]).

Due to simplified syntax, GADT constructor names (left-hand side of '::')
use simpler grammar production than usual data constructor names. As a
consequence, GADT constructor names are resticted (names like '(*)' are
allowed in usual data constructors, but not in GADTs).
-}

constrs :: { Located ([AddAnn],[LConDecl RdrName]) }
        : maybe_docnext '=' constrs1    { L (comb2 $2 $3) ([mj AnnEqual $2]
                                                     ,addConDocs (unLoc $3) $1)}

constrs1 :: { Located [LConDecl RdrName] }
        : constrs1 maybe_docnext '|' maybe_docprev constr
            {% addAnnotation (gl $ head $ unLoc $1) AnnVbar (gl $3)
               >> return (sLL $1 $> (addConDoc $5 $2 : addConDocFirst (unLoc $1) $4)) }
        | constr                                          { sL1 $1 [$1] }

constr :: { LConDecl RdrName }
        : maybe_docnext forall context '=>' constr_stuff maybe_docprev
                {% ams (let (con,details) = unLoc $5 in
                  addConDoc (L (comb4 $2 $3 $4 $5) (mkSimpleConDecl con
                                                   (snd $ unLoc $2) $3 details))
                            ($1 `mplus` $6))
                        (mu AnnDarrow $4:(fst $ unLoc $2)) }
        | maybe_docnext forall constr_stuff maybe_docprev
                {% ams ( let (con,details) = unLoc $3 in
                  addConDoc (L (comb2 $2 $3) (mkSimpleConDecl con
                                           (snd $ unLoc $2) (noLoc []) details))
                            ($1 `mplus` $4))
                       (fst $ unLoc $2) }

<<<<<<< HEAD
forall :: { Located ([AddAnn], Maybe [LHsTyVarBndr RdrName]) }
        : 'forall' tv_bndrs '.'       { sLL $1 $> ([mj AnnForall $1,mj AnnDot $3], Just $2) }
        | {- empty -}                 { noLoc ([], Nothing) }
=======
forall :: { Located ([AddAnn],[LHsTyVarBndr RdrName]) }
        : 'forall' tv_bndrs '.'       { sLL $1 $> ([mu AnnForall $1,mj AnnDot $3],$2) }
        | {- empty -}                 { noLoc ([],[]) }
>>>>>>> f40fe62d

constr_stuff :: { Located (Located RdrName, HsConDeclDetails RdrName) }
    -- see Note [Parsing data constructors is hard]
        : btype                         {% splitCon $1 >>= return.sLL $1 $> }
        | btype conop btype             {  sLL $1 $> ($2, InfixCon $1 $3) }

{- Note [Parsing data constructors is hard]
~~~~~~~~~~~~~~~~~~~~~~~~~~~~~~~~~~~~~~~
We parse the constructor declaration
     C t1 t2
as a btype (treating C as a type constructor) and then convert C to be
a data constructor.  Reason: it might continue like this:
     C t1 t2 %: D Int
in which case C really would be a type constructor.  We can't resolve this
ambiguity till we come across the constructor oprerator :% (or not, more usually)
-}

fielddecls :: { [LConDeclField RdrName] }
        : {- empty -}     { [] }
        | fielddecls1     { $1 }

fielddecls1 :: { [LConDeclField RdrName] }
        : fielddecl maybe_docnext ',' maybe_docprev fielddecls1
            {% addAnnotation (gl $1) AnnComma (gl $3) >>
               return ((addFieldDoc $1 $4) : addFieldDocs $5 $2) }
        | fielddecl   { [$1] }

fielddecl :: { LConDeclField RdrName }
                                              -- A list because of   f,g :: Int
        : maybe_docnext sig_vars '::' ctype maybe_docprev
            {% ams (L (comb2 $2 $4)
                      (ConDeclField (reverse (map (fmap (flip FieldOcc PlaceHolder)) (unLoc $2))) $4 ($1 `mplus` $5)))
                   [mu AnnDcolon $3] }

-- The outer Located is just to allow the caller to
-- know the rightmost extremity of the 'deriving' clause
deriving :: { Located (HsDeriving RdrName) }
        : {- empty -}             { noLoc Nothing }
        | 'deriving' qtycon       {% let { L tv_loc tv = $2
                                         ; full_loc = comb2 $1 $> }
                                      in ams (L full_loc $ Just $ L full_loc $
                                                 [mkLHsSigType (L tv_loc (HsTyVar tv))])
                                             [mj AnnDeriving $1] }

        | 'deriving' '(' ')'      {% let { full_loc = comb2 $1 $> }
                                     in ams (L full_loc $ Just $ L full_loc [])
                                            [mj AnnDeriving $1,mop $2,mcp $3] }

        | 'deriving' '(' deriv_types ')'  {% let { full_loc = comb2 $1 $> }
                                             in ams (L full_loc $ Just $ L full_loc $3)
                                                    [mj AnnDeriving $1,mop $2,mcp $4] }
             -- Glasgow extension: allow partial
             -- applications in derivings

-----------------------------------------------------------------------------
-- Value definitions

{- Note [Declaration/signature overlap]
~~~~~~~~~~~~~~~~~~~~~~~~~~~~~~~~~~~~~~~
There's an awkward overlap with a type signature.  Consider
        f :: Int -> Int = ...rhs...
   Then we can't tell whether it's a type signature or a value
   definition with a result signature until we see the '='.
   So we have to inline enough to postpone reductions until we know.
-}

{-
  ATTENTION: Dirty Hackery Ahead! If the second alternative of vars is var
  instead of qvar, we get another shift/reduce-conflict. Consider the
  following programs:

     { (^^) :: Int->Int ; }          Type signature; only var allowed

     { (^^) :: Int->Int = ... ; }    Value defn with result signature;
                                     qvar allowed (because of instance decls)

  We can't tell whether to reduce var to qvar until after we've read the signatures.
-}

docdecl :: { LHsDecl RdrName }
        : docdecld { sL1 $1 (DocD (unLoc $1)) }

docdecld :: { LDocDecl }
        : docnext                               { sL1 $1 (DocCommentNext (unLoc $1)) }
        | docprev                               { sL1 $1 (DocCommentPrev (unLoc $1)) }
        | docnamed                              { sL1 $1 (case (unLoc $1) of (n, doc) -> DocCommentNamed n doc) }
        | docsection                            { sL1 $1 (case (unLoc $1) of (n, doc) -> DocGroup n doc) }

decl_no_th :: { LHsDecl RdrName }
        : sigdecl               { $1 }

        | '!' aexp rhs          {% do { let { e = sLL $1 $2 (SectionR (sL1 $1 (HsVar bang_RDR)) $2) };
                                        pat <- checkPattern empty e;
                                        _ <- ams (sLL $1 $> ())
                                               (fst $ unLoc $3);
                                        return $ sLL $1 $> $ ValD $
                                            PatBind pat (snd $ unLoc $3)
                                                    placeHolderType
                                                    placeHolderNames
                                                    ([],[]) } }
                                -- Turn it all into an expression so that
                                -- checkPattern can check that bangs are enabled

        | infixexp opt_sig rhs  {% do { (ann,r) <- checkValDef empty $1 (snd $2) $3;
                                        let { l = comb2 $1 $> };
                                        case r of {
                                          (FunBind n _ _ _ _) ->
                                                ams (L l ()) (mj AnnFunId n:(fst $2)) >> return () ;
                                          (PatBind (L lh _lhs) _rhs _ _ _) ->
                                                ams (L lh ()) (fst $2) >> return () } ;
                                        _ <- ams (L l ()) (ann ++ (fst $ unLoc $3));
                                        return $! (sL l $ ValD r) } }
        | pattern_synonym_decl  { $1 }
        | docdecl               { $1 }

decl    :: { LHsDecl RdrName }
        : decl_no_th            { $1 }

        -- Why do we only allow naked declaration splices in top-level
        -- declarations and not here? Short answer: because readFail009
        -- fails terribly with a panic in cvBindsAndSigs otherwise.
        | splice_exp            { sLL $1 $> $ mkSpliceDecl $1 }

rhs     :: { Located ([AddAnn],GRHSs RdrName (LHsExpr RdrName)) }
        : '=' exp wherebinds    { sL (comb3 $1 $2 $3)
                                    ((mj AnnEqual $1 : (fst $ unLoc $3))
                                    ,GRHSs (unguardedRHS (comb3 $1 $2 $3) $2)
                                   (snd $ unLoc $3)) }
        | gdrhs wherebinds      { sLL $1 $>  (fst $ unLoc $2
                                    ,GRHSs (reverse (unLoc $1))
                                                    (snd $ unLoc $2)) }

gdrhs :: { Located [LGRHS RdrName (LHsExpr RdrName)] }
        : gdrhs gdrh            { sLL $1 $> ($2 : unLoc $1) }
        | gdrh                  { sL1 $1 [$1] }

gdrh :: { LGRHS RdrName (LHsExpr RdrName) }
        : '|' guardquals '=' exp  {% ams (sL (comb2 $1 $>) $ GRHS (unLoc $2) $4)
                                         [mj AnnVbar $1,mj AnnEqual $3] }

sigdecl :: { LHsDecl RdrName }
        :
        -- See Note [Declaration/signature overlap] for why we need infixexp here
          infixexp '::' sigtypedoc
<<<<<<< HEAD
                        {% do v <- checkValSigLhs $1
                        ; _ <- ams (sLL $1 $> ()) [mj AnnDcolon $2]
                        ; return (sLL $1 $> $ SigD $
                                  TypeSig [v] (mkLHsSigWcType $3)) }
=======
                        {% do s <- checkValSig $1 $3
                        ; _ <- ams (sLL $1 $> ()) [mu AnnDcolon $2]
                        ; return (sLL $1 $> $ SigD s) }
>>>>>>> f40fe62d

        | var ',' sig_vars '::' sigtypedoc
           {% do { let sig = TypeSig ($1 : reverse (unLoc $3))
                                     (mkLHsSigWcType $5)
                 ; addAnnotation (gl $1) AnnComma (gl $2)
                 ; ams ( sLL $1 $> $ SigD sig )
                       [mu AnnDcolon $4] } }

        | infix prec ops
              {% ams (sLL $1 $> $ SigD
                        (FixSig (FixitySig (fromOL $ unLoc $3)
                                (Fixity (unLoc $2) (unLoc $1)))))
                     [mj AnnInfix $1,mj AnnVal $2] }

        | pattern_synonym_sig   { sLL $1 $> . SigD . unLoc $ $1 }

        | '{-# INLINE' activation qvar '#-}'
                {% ams ((sLL $1 $> $ SigD (InlineSig $3
                            (mkInlinePragma (getINLINE_PRAGs $1) (getINLINE $1)
                                            (snd $2)))))
                       ((mo $1:fst $2) ++ [mc $4]) }

        | '{-# SPECIALISE' activation qvar '::' sigtypes1 '#-}'
             {% ams (
                 let inl_prag = mkInlinePragma (getSPEC_PRAGs $1)
                                             (EmptyInlineSpec, FunLike) (snd $2)
                  in sLL $1 $> $ SigD (SpecSig $3 (fromOL $5) inl_prag))
                    (mo $1:mu AnnDcolon $4:mc $6:(fst $2)) }

        | '{-# SPECIALISE_INLINE' activation qvar '::' sigtypes1 '#-}'
             {% ams (sLL $1 $> $ SigD (SpecSig $3 (fromOL $5)
                               (mkInlinePragma (getSPEC_INLINE_PRAGs $1)
                                               (getSPEC_INLINE $1) (snd $2))))
                       (mo $1:mu AnnDcolon $4:mc $6:(fst $2)) }

        | '{-# SPECIALISE' 'instance' inst_type '#-}'
                {% ams (sLL $1 $>
                                  $ SigD (SpecInstSig (getSPEC_PRAGs $1) $3))
                       [mo $1,mj AnnInstance $2,mc $4] }

        -- A minimal complete definition
        | '{-# MINIMAL' name_boolformula_opt '#-}'
            {% ams (sLL $1 $> $ SigD (MinimalSig (getMINIMAL_PRAGs $1) $2))
                   [mo $1,mc $3] }

activation :: { ([AddAnn],Maybe Activation) }
        : {- empty -}                           { ([],Nothing) }
        | explicit_activation                   { (fst $1,Just (snd $1)) }

explicit_activation :: { ([AddAnn],Activation) }  -- In brackets
        : '[' INTEGER ']'       { ([mj AnnOpenS $1,mj AnnVal $2,mj AnnCloseS $3]
                                  ,ActiveAfter  (fromInteger (getINTEGER $2))) }
        | '[' '~' INTEGER ']'   { ([mj AnnOpenS $1,mj AnnTilde $2,mj AnnVal $3
                                                 ,mj AnnCloseS $4]
                                  ,ActiveBefore (fromInteger (getINTEGER $3))) }

-----------------------------------------------------------------------------
-- Expressions

quasiquote :: { Located (HsSplice RdrName) }
        : TH_QUASIQUOTE   { let { loc = getLoc $1
                                ; ITquasiQuote (quoter, quote, quoteSpan) = unLoc $1
                                ; quoterId = mkUnqual varName quoter }
                            in sL1 $1 (mkHsQuasiQuote quoterId (RealSrcSpan quoteSpan) quote) }
        | TH_QQUASIQUOTE  { let { loc = getLoc $1
                                ; ITqQuasiQuote (qual, quoter, quote, quoteSpan) = unLoc $1
                                ; quoterId = mkQual varName (qual, quoter) }
                            in sL (getLoc $1) (mkHsQuasiQuote quoterId (RealSrcSpan quoteSpan) quote) }

exp   :: { LHsExpr RdrName }
<<<<<<< HEAD
        : infixexp '::' sigtype {% ams (sLL $1 $> $ ExprWithTySig $1 (mkLHsSigWcType $3))
                                       [mj AnnDcolon $2] }
=======
        : infixexp '::' sigtype {% ams (sLL $1 $> $ ExprWithTySig $1 $3 PlaceHolder)
                                       [mu AnnDcolon $2] }
>>>>>>> f40fe62d
        | infixexp '-<' exp     {% ams (sLL $1 $> $ HsArrApp $1 $3 placeHolderType
                                                        HsFirstOrderApp True)
                                       [mu Annlarrowtail $2] }
        | infixexp '>-' exp     {% ams (sLL $1 $> $ HsArrApp $3 $1 placeHolderType
                                                      HsFirstOrderApp False)
                                       [mu Annrarrowtail $2] }
        | infixexp '-<<' exp    {% ams (sLL $1 $> $ HsArrApp $1 $3 placeHolderType
                                                      HsHigherOrderApp True)
                                       [mu AnnLarrowtail $2] }
        | infixexp '>>-' exp    {% ams (sLL $1 $> $ HsArrApp $3 $1 placeHolderType
                                                      HsHigherOrderApp False)
                                       [mu AnnRarrowtail $2] }
        | infixexp              { $1 }

infixexp :: { LHsExpr RdrName }
        : exp10                   { $1 }
        | infixexp qop exp10      {% ams (sLL $1 $>
                                             (OpApp $1 $2 placeHolderFixity $3))
                                         [mj AnnVal $2] }
                 -- AnnVal annotation for NPlusKPat, which discards the operator


exp10 :: { LHsExpr RdrName }
        : '\\' apat apats opt_asig '->' exp
                   {% ams (sLL $1 $> $ HsLam (mkMatchGroup FromSource
<<<<<<< HEAD
                            [sLL $1 $> $ Match { m_fixity = NonFunBindMatch
                                               , m_pats = $2:$3
                                               , m_type = snd $4
                                               , m_grhss = unguardedGRHSs $6 }]))
                          (mj AnnLam $1:mj AnnRarrow $5:(fst $4)) }
=======
                            [sLL $1 $> $ Match NonFunBindMatch ($2:$3) (snd $4) (unguardedGRHSs $6)]))
                          (mj AnnLam $1:mu AnnRarrow $5:(fst $4)) }
>>>>>>> f40fe62d
        | 'let' binds 'in' exp          {% ams (sLL $1 $> $ HsLet (snd $ unLoc $2) $4)
                                               (mj AnnLet $1:mj AnnIn $3
                                                 :(fst $ unLoc $2)) }
        | '\\' 'lcase' altslist
            {% ams (sLL $1 $> $ HsLamCase placeHolderType
                                   (mkMatchGroup FromSource (snd $ unLoc $3)))
                   (mj AnnLam $1:mj AnnCase $2:(fst $ unLoc $3)) }
        | 'if' exp optSemi 'then' exp optSemi 'else' exp
                           {% checkDoAndIfThenElse $2 (snd $3) $5 (snd $6) $8 >>
                              ams (sLL $1 $> $ mkHsIf $2 $5 $8)
                                  (mj AnnIf $1:mj AnnThen $4
                                     :mj AnnElse $7
                                     :(map (\l -> mj AnnSemi l) (fst $3))
                                    ++(map (\l -> mj AnnSemi l) (fst $6))) }
        | 'if' ifgdpats                 {% hintMultiWayIf (getLoc $1) >>
                                           ams (sLL $1 $> $ HsMultiIf
                                                     placeHolderType
                                                     (reverse $ snd $ unLoc $2))
                                               (mj AnnIf $1:(fst $ unLoc $2)) }
        | 'case' exp 'of' altslist      {% ams (sLL $1 $> $ HsCase $2 (mkMatchGroup
                                                   FromSource (snd $ unLoc $4)))
                                               (mj AnnCase $1:mj AnnOf $3
                                                  :(fst $ unLoc $4)) }
        | '-' fexp                      {% ams (sLL $1 $> $ NegApp $2 noSyntaxExpr)
                                               [mj AnnMinus $1] }

        | 'do' stmtlist              {% ams (L (comb2 $1 $2)
                                               (mkHsDo DoExpr (snd $ unLoc $2)))
                                               (mj AnnDo $1:(fst $ unLoc $2)) }
        | 'mdo' stmtlist            {% ams (L (comb2 $1 $2)
                                              (mkHsDo MDoExpr (snd $ unLoc $2)))
                                           (mj AnnMdo $1:(fst $ unLoc $2)) }

        | scc_annot exp        {% ams (sLL $1 $> $ HsSCC (snd $ fst $ unLoc $1) (snd $ unLoc $1) $2)
                                      (fst $ fst $ unLoc $1) }

        | hpc_annot exp        {% ams (sLL $1 $> $ HsTickPragma (snd $ fst $ unLoc $1) (snd $ unLoc $1) $2)
                                      (fst $ fst $ unLoc $1) }

        | 'proc' aexp '->' exp
                       {% checkPattern empty $2 >>= \ p ->
                           checkCommand $4 >>= \ cmd ->
                           ams (sLL $1 $> $ HsProc p (sLL $1 $> $ HsCmdTop cmd placeHolderType
                                                placeHolderType []))
                                            -- TODO: is LL right here?
                               [mj AnnProc $1,mu AnnRarrow $3] }

        | '{-# CORE' STRING '#-}' exp  {% ams (sLL $1 $> $ HsCoreAnn (getCORE_PRAGs $1) (getStringLiteral $2) $4)
                                              [mo $1,mj AnnVal $2
                                              ,mc $3] }
                                          -- hdaume: core annotation
        | fexp                         { $1 }

optSemi :: { ([Located a],Bool) }
        : ';'         { ([$1],True) }
        | {- empty -} { ([],False) }

scc_annot :: { Located (([AddAnn],SourceText),StringLiteral) }
        : '{-# SCC' STRING '#-}'      {% do scc <- getSCC $2
                                            ; return $ sLL $1 $>
                                               (([mo $1,mj AnnValStr $2
                                                ,mc $3],getSCC_PRAGs $1),(StringLiteral (getSTRINGs $2) scc)) }
        | '{-# SCC' VARID  '#-}'      { sLL $1 $> (([mo $1,mj AnnVal $2
                                         ,mc $3],getSCC_PRAGs $1)
                                        ,(StringLiteral (unpackFS $ getVARID $2) (getVARID $2))) }

hpc_annot :: { Located (([AddAnn],SourceText),(StringLiteral,(Int,Int),(Int,Int))) }
      : '{-# GENERATED' STRING INTEGER ':' INTEGER '-' INTEGER ':' INTEGER '#-}'
                                      { sLL $1 $> $ (([mo $1,mj AnnVal $2
                                              ,mj AnnVal $3,mj AnnColon $4
                                              ,mj AnnVal $5,mj AnnMinus $6
                                              ,mj AnnVal $7,mj AnnColon $8
                                              ,mj AnnVal $9,mc $10],
                                                getGENERATED_PRAGs $1)
                                              ,((getStringLiteral $2)
                                               ,( fromInteger $ getINTEGER $3
                                                , fromInteger $ getINTEGER $5
                                                )
                                               ,( fromInteger $ getINTEGER $7
                                                , fromInteger $ getINTEGER $9
                                                )
                                               ))
                                         }

fexp    :: { LHsExpr RdrName }
        : fexp aexp                             { sLL $1 $> $ HsApp $1 $2 }
        | 'static' aexp                         {% ams (sLL $1 $> $ HsStatic $2)
                                                       [mj AnnStatic $1] }
        | aexp                                  { $1 }

aexp    :: { LHsExpr RdrName }
        : qvar '@' aexp         {% ams (sLL $1 $> $ EAsPat $1 $3) [mj AnnAt $2] }
        | '~' aexp              {% ams (sLL $1 $> $ ELazyPat $2) [mj AnnTilde $1] }
        | aexp1                 { $1 }

aexp1   :: { LHsExpr RdrName }
        : aexp1 '{' fbinds '}' {% do { r <- mkRecConstrOrUpdate $1 (comb2 $2 $4)
                                                                   (snd $3)
                                     ; _ <- ams (sLL $1 $> ()) (moc $2:mcc $4:(fst $3))
                                     ; checkRecordSyntax (sLL $1 $> r) }}
        | aexp2                { $1 }

aexp2   :: { LHsExpr RdrName }
        : qvar                          { sL1 $1 (HsVar   $! unLoc $1) }
        | qcon                          { sL1 $1 (HsVar   $! unLoc $1) }
        | ipvar                         { sL1 $1 (HsIPVar $! unLoc $1) }
        | overloaded_label              { sL1 $1 (HsOverLabel $! unLoc $1) }
        | literal                       { sL1 $1 (HsLit   $! unLoc $1) }
-- This will enable overloaded strings permanently.  Normally the renamer turns HsString
-- into HsOverLit when -foverloaded-strings is on.
--      | STRING    { sL (getLoc $1) (HsOverLit $! mkHsIsString (getSTRINGs $1)
--                                       (getSTRING $1) placeHolderType) }
        | INTEGER   { sL (getLoc $1) (HsOverLit $! mkHsIntegral (getINTEGERs $1)
                                         (getINTEGER $1) placeHolderType) }
        | RATIONAL  { sL (getLoc $1) (HsOverLit $! mkHsFractional
                                          (getRATIONAL $1) placeHolderType) }

        -- N.B.: sections get parsed by these next two productions.
        -- This allows you to write, e.g., '(+ 3, 4 -)', which isn't
        -- correct Haskell (you'd have to write '((+ 3), (4 -))')
        -- but the less cluttered version fell out of having texps.
        | '(' texp ')'                  {% ams (sLL $1 $> (HsPar $2)) [mop $1,mcp $3] }
        | '(' tup_exprs ')'             {% ams (sLL $1 $> (ExplicitTuple $2 Boxed))
                                               [mop $1,mcp $3] }

        | '(#' texp '#)'                {% ams (sLL $1 $> (ExplicitTuple [L (gl $2)
                                                         (Present $2)] Unboxed))
                                               [mo $1,mc $3] }
        | '(#' tup_exprs '#)'           {% ams (sLL $1 $> (ExplicitTuple $2 Unboxed))
                                               [mo $1,mc $3] }

        | '[' list ']'      {% ams (sLL $1 $> (snd $2)) (mos $1:mcs $3:(fst $2)) }
        | '[:' parr ':]'    {% ams (sLL $1 $> (snd $2)) (mo $1:mc $3:(fst $2)) }
        | '_'               { sL1 $1 EWildPat }

        -- Template Haskell Extension
        | splice_exp            { $1 }

        | SIMPLEQUOTE  qvar     {% ams (sLL $1 $> $ HsBracket (VarBr True  (unLoc $2))) [mj AnnSimpleQuote $1,mj AnnName $2] }
        | SIMPLEQUOTE  qcon     {% ams (sLL $1 $> $ HsBracket (VarBr True  (unLoc $2))) [mj AnnSimpleQuote $1,mj AnnName $2] }
        | TH_TY_QUOTE tyvar     {% ams (sLL $1 $> $ HsBracket (VarBr False (unLoc $2))) [mj AnnThTyQuote $1,mj AnnName $2] }
        | TH_TY_QUOTE gtycon    {% ams (sLL $1 $> $ HsBracket (VarBr False (unLoc $2))) [mj AnnThTyQuote $1,mj AnnName $2] }
        | '[|' exp '|]'       {% ams (sLL $1 $> $ HsBracket (ExpBr $2))
                                      (if (hasE $1) then [mj AnnOpenE $1,mc $3] else [mo $1,mc $3]) }
        | '[||' exp '||]'     {% ams (sLL $1 $> $ HsBracket (TExpBr $2))
                                      (if (hasE $1) then [mj AnnOpenE $1,mc $3] else [mo $1,mc $3]) }
        | '[t|' ctype '|]'    {% ams (sLL $1 $> $ HsBracket (TypBr $2)) [mo $1,mc $3] }
        | '[p|' infixexp '|]' {% checkPattern empty $2 >>= \p ->
                                      ams (sLL $1 $> $ HsBracket (PatBr p))
                                          [mo $1,mc $3] }
        | '[d|' cvtopbody '|]' {% ams (sLL $1 $> $ HsBracket (DecBrL (snd $2)))
                                      (mo $1:mc $3:fst $2) }
        | quasiquote          { sL1 $1 (HsSpliceE (unLoc $1)) }

        -- arrow notation extension
        | '(|' aexp2 cmdargs '|)'  {% ams (sLL $1 $> $ HsArrForm $2
                                                           Nothing (reverse $3))
                                          [mo $1,mc $4] }

splice_exp :: { LHsExpr RdrName }
        : TH_ID_SPLICE          {% ams (sL1 $1 $ mkHsSpliceE
                                        (sL1 $1 $ HsVar (mkUnqual varName
                                                        (getTH_ID_SPLICE $1))))
                                       [mj AnnThIdSplice $1] }
        | '$(' exp ')'          {% ams (sLL $1 $> $ mkHsSpliceE $2)
                                       [mj AnnOpenPE $1,mj AnnCloseP $3] }
        | TH_ID_TY_SPLICE       {% ams (sL1 $1 $ mkHsSpliceTE
                                        (sL1 $1 $ HsVar (mkUnqual varName
                                                     (getTH_ID_TY_SPLICE $1))))
                                       [mj AnnThIdTySplice $1] }
        | '$$(' exp ')'         {% ams (sLL $1 $> $ mkHsSpliceTE $2)
                                       [mj AnnOpenPTE $1,mj AnnCloseP $3] }

cmdargs :: { [LHsCmdTop RdrName] }
        : cmdargs acmd                  { $2 : $1 }
        | {- empty -}                   { [] }

acmd    :: { LHsCmdTop RdrName }
        : aexp2                 {% checkCommand $1 >>= \ cmd ->
                                    return (sL1 $1 $ HsCmdTop cmd
                                           placeHolderType placeHolderType []) }

cvtopbody :: { ([AddAnn],[LHsDecl RdrName]) }
        :  '{'            cvtopdecls0 '}'      { ([mj AnnOpenC $1
                                                  ,mj AnnCloseC $3],$2) }
        |      vocurly    cvtopdecls0 close    { ([],$2) }

cvtopdecls0 :: { [LHsDecl RdrName] }
        : {- empty -}           { [] }
        | cvtopdecls            { $1 }

-----------------------------------------------------------------------------
-- Tuple expressions

-- "texp" is short for tuple expressions:
-- things that can appear unparenthesized as long as they're
-- inside parens or delimitted by commas
texp :: { LHsExpr RdrName }
        : exp                           { $1 }

        -- Note [Parsing sections]
        -- ~~~~~~~~~~~~~~~~~~~~~~~
        -- We include left and right sections here, which isn't
        -- technically right according to the Haskell standard.
        -- For example (3 +, True) isn't legal.
        -- However, we want to parse bang patterns like
        --      (!x, !y)
        -- and it's convenient to do so here as a section
        -- Then when converting expr to pattern we unravel it again
        -- Meanwhile, the renamer checks that real sections appear
        -- inside parens.
        | infixexp qop        { sLL $1 $> $ SectionL $1 $2 }
        | qopm infixexp       { sLL $1 $> $ SectionR $1 $2 }

       -- View patterns get parenthesized above
        | exp '->' texp   {% ams (sLL $1 $> $ EViewPat $1 $3) [mu AnnRarrow $2] }

-- Always at least one comma
tup_exprs :: { [LHsTupArg RdrName] }
           : texp commas_tup_tail
                          {% do { addAnnotation (gl $1) AnnComma (fst $2)
                                ; return ((sL1 $1 (Present $1)) : snd $2) } }

           | commas tup_tail
                {% do { mapM_ (\ll -> addAnnotation ll AnnComma ll) (fst $1)
                      ; return
                           (map (\l -> L l missingTupArg) (fst $1) ++ $2) } }

-- Always starts with commas; always follows an expr
commas_tup_tail :: { (SrcSpan,[LHsTupArg RdrName]) }
commas_tup_tail : commas tup_tail
       {% do { mapM_ (\ll -> addAnnotation ll AnnComma ll) (tail $ fst $1)
             ; return (
            (head $ fst $1
            ,(map (\l -> L l missingTupArg) (tail $ fst $1)) ++ $2)) } }

-- Always follows a comma
tup_tail :: { [LHsTupArg RdrName] }
          : texp commas_tup_tail {% addAnnotation (gl $1) AnnComma (fst $2) >>
                                    return ((L (gl $1) (Present $1)) : snd $2) }
          | texp                 { [L (gl $1) (Present $1)] }
          | {- empty -}          { [noLoc missingTupArg] }

-----------------------------------------------------------------------------
-- List expressions

-- The rules below are little bit contorted to keep lexps left-recursive while
-- avoiding another shift/reduce-conflict.
list :: { ([AddAnn],HsExpr RdrName) }
        : texp    { ([],ExplicitList placeHolderType Nothing [$1]) }
        | lexps   { ([],ExplicitList placeHolderType Nothing
                                                   (reverse (unLoc $1))) }
        | texp '..'             { ([mj AnnDotdot $2],
                                      ArithSeq noPostTcExpr Nothing (From $1)) }
        | texp ',' exp '..'     { ([mj AnnComma $2,mj AnnDotdot $4],
                                  ArithSeq noPostTcExpr Nothing
                                                             (FromThen $1 $3)) }
        | texp '..' exp         { ([mj AnnDotdot $2],
                                   ArithSeq noPostTcExpr Nothing
                                                               (FromTo $1 $3)) }
        | texp ',' exp '..' exp { ([mj AnnComma $2,mj AnnDotdot $4],
                                    ArithSeq noPostTcExpr Nothing
                                                (FromThenTo $1 $3 $5)) }
        | texp '|' flattenedpquals
             {% checkMonadComp >>= \ ctxt ->
                return ([mj AnnVbar $2],
                        mkHsComp ctxt (unLoc $3) $1) }

lexps :: { Located [LHsExpr RdrName] }
        : lexps ',' texp          {% addAnnotation (gl $ head $ unLoc $1)
                                                            AnnComma (gl $2) >>
                                      return (sLL $1 $> (((:) $! $3) $! unLoc $1)) }
        | texp ',' texp            {% addAnnotation (gl $1) AnnComma (gl $2) >>
                                      return (sLL $1 $> [$3,$1]) }

-----------------------------------------------------------------------------
-- List Comprehensions

flattenedpquals :: { Located [LStmt RdrName (LHsExpr RdrName)] }
    : pquals   { case (unLoc $1) of
                    [qs] -> sL1 $1 qs
                    -- We just had one thing in our "parallel" list so
                    -- we simply return that thing directly

                    qss -> sL1 $1 [sL1 $1 $ ParStmt [ParStmtBlock qs [] noSyntaxExpr |
                                            qs <- qss]
                                            noSyntaxExpr noSyntaxExpr]
                    -- We actually found some actual parallel lists so
                    -- we wrap them into as a ParStmt
                }

pquals :: { Located [[LStmt RdrName (LHsExpr RdrName)]] }
    : squals '|' pquals
                     {% addAnnotation (gl $ head $ unLoc $1) AnnVbar (gl $2) >>
                        return (sLL $1 $> (reverse (unLoc $1) : unLoc $3)) }
    | squals         { L (getLoc $1) [reverse (unLoc $1)] }

squals :: { Located [LStmt RdrName (LHsExpr RdrName)] }   -- In reverse order, because the last
                                        -- one can "grab" the earlier ones
    : squals ',' transformqual
             {% addAnnotation (gl $ head $ unLoc $1) AnnComma (gl $2) >>
                ams (sLL $1 $> ()) (fst $ unLoc $3) >>
                return (sLL $1 $> [sLL $1 $> ((snd $ unLoc $3) (reverse (unLoc $1)))]) }
    | squals ',' qual
             {% addAnnotation (gl $ head $ unLoc $1) AnnComma (gl $2) >>
                return (sLL $1 $> ($3 : unLoc $1)) }
    | transformqual        {% ams $1 (fst $ unLoc $1) >>
                              return (sLL $1 $> [L (getLoc $1) ((snd $ unLoc $1) [])]) }
    | qual                                { sL1 $1 [$1] }
--  | transformquals1 ',' '{|' pquals '|}'   { sLL $1 $> ($4 : unLoc $1) }
--  | '{|' pquals '|}'                       { sL1 $1 [$2] }

-- It is possible to enable bracketing (associating) qualifier lists
-- by uncommenting the lines with {| |} above. Due to a lack of
-- consensus on the syntax, this feature is not being used until we
-- get user demand.

transformqual :: { Located ([AddAnn],[LStmt RdrName (LHsExpr RdrName)] -> Stmt RdrName (LHsExpr RdrName)) }
                        -- Function is applied to a list of stmts *in order*
    : 'then' exp               { sLL $1 $> ([mj AnnThen $1], \ss -> (mkTransformStmt ss $2)) }
    | 'then' exp 'by' exp      { sLL $1 $> ([mj AnnThen $1,mj AnnBy  $3],\ss -> (mkTransformByStmt ss $2 $4)) }
    | 'then' 'group' 'using' exp
             { sLL $1 $> ([mj AnnThen $1,mj AnnGroup $2,mj AnnUsing $3], \ss -> (mkGroupUsingStmt ss $4)) }

    | 'then' 'group' 'by' exp 'using' exp
             { sLL $1 $> ([mj AnnThen $1,mj AnnGroup $2,mj AnnBy $3,mj AnnUsing $5], \ss -> (mkGroupByUsingStmt ss $4 $6)) }

-- Note that 'group' is a special_id, which means that you can enable
-- TransformListComp while still using Data.List.group. However, this
-- introduces a shift/reduce conflict. Happy chooses to resolve the conflict
-- in by choosing the "group by" variant, which is what we want.

-----------------------------------------------------------------------------
-- Parallel array expressions

-- The rules below are little bit contorted; see the list case for details.
-- Note that, in contrast to lists, we only have finite arithmetic sequences.
-- Moreover, we allow explicit arrays with no element (represented by the nil
-- constructor in the list case).

parr :: { ([AddAnn],HsExpr RdrName) }
        :                      { ([],ExplicitPArr placeHolderType []) }
        | texp                 { ([],ExplicitPArr placeHolderType [$1]) }
        | lexps                { ([],ExplicitPArr placeHolderType
                                                          (reverse (unLoc $1))) }
        | texp '..' exp        { ([mj AnnDotdot $2]
                                 ,PArrSeq noPostTcExpr (FromTo $1 $3)) }
        | texp ',' exp '..' exp
                        { ([mj AnnComma $2,mj AnnDotdot $4]
                          ,PArrSeq noPostTcExpr (FromThenTo $1 $3 $5)) }
        | texp '|' flattenedpquals
                        { ([mj AnnVbar $2],mkHsComp PArrComp (unLoc $3) $1) }

-- We are reusing `lexps' and `flattenedpquals' from the list case.

-----------------------------------------------------------------------------
-- Guards

guardquals :: { Located [LStmt RdrName (LHsExpr RdrName)] }
    : guardquals1           { L (getLoc $1) (reverse (unLoc $1)) }

guardquals1 :: { Located [LStmt RdrName (LHsExpr RdrName)] }
    : guardquals1 ',' qual  {% addAnnotation (gl $ head $ unLoc $1) AnnComma
                                             (gl $2) >>
                               return (sLL $1 $> ($3 : unLoc $1)) }
    | qual                  { sL1 $1 [$1] }

-----------------------------------------------------------------------------
-- Case alternatives

altslist :: { Located ([AddAnn],[LMatch RdrName (LHsExpr RdrName)]) }
        : '{'            alts '}'  { sLL $1 $> ((moc $1:mcc $3:(fst $ unLoc $2))
                                               ,(reverse (snd $ unLoc $2))) }
        |     vocurly    alts  close { L (getLoc $2) (fst $ unLoc $2
                                        ,(reverse (snd $ unLoc $2))) }
        | '{'                 '}'    { noLoc ([moc $1,mcc $2],[]) }
        |     vocurly          close { noLoc ([],[]) }

alts    :: { Located ([AddAnn],[LMatch RdrName (LHsExpr RdrName)]) }
        : alts1                    { sL1 $1 (fst $ unLoc $1,snd $ unLoc $1) }
        | ';' alts                 { sLL $1 $> ((mj AnnSemi $1:(fst $ unLoc $2))
                                               ,snd $ unLoc $2) }

alts1   :: { Located ([AddAnn],[LMatch RdrName (LHsExpr RdrName)]) }
        : alts1 ';' alt         {% if null (snd $ unLoc $1)
                                     then return (sLL $1 $> (mj AnnSemi $2:(fst $ unLoc $1)
                                                  ,[$3]))
                                     else (ams (head $ snd $ unLoc $1)
                                               (mj AnnSemi $2:(fst $ unLoc $1))
                                           >> return (sLL $1 $> ([],$3 : (snd $ unLoc $1))) ) }
        | alts1 ';'             {% if null (snd $ unLoc $1)
                                     then return (sLL $1 $> (mj AnnSemi $2:(fst $ unLoc $1)
                                                  ,snd $ unLoc $1))
                                     else (ams (head $ snd $ unLoc $1)
                                               (mj AnnSemi $2:(fst $ unLoc $1))
                                           >> return (sLL $1 $> ([],snd $ unLoc $1))) }
        | alt                   { sL1 $1 ([],[$1]) }

alt     :: { LMatch RdrName (LHsExpr RdrName) }
        : pat opt_asig alt_rhs  {%ams (sLL $1 $> (Match { m_fixity = NonFunBindMatch
                                                        , m_pats = [$1]
                                                        , m_type = snd $2
                                                        , m_grhss = snd $ unLoc $3 }))
                                      (fst $2 ++ (fst $ unLoc $3))}

alt_rhs :: { Located ([AddAnn],GRHSs RdrName (LHsExpr RdrName)) }
        : ralt wherebinds           { sLL $1 $> (fst $ unLoc $2,
                                            GRHSs (unLoc $1) (snd $ unLoc $2)) }

ralt :: { Located [LGRHS RdrName (LHsExpr RdrName)] }
        : '->' exp            {% ams (sLL $1 $> (unguardedRHS (comb2 $1 $2) $2))
                                     [mu AnnRarrow $1] }
        | gdpats              { sL1 $1 (reverse (unLoc $1)) }

gdpats :: { Located [LGRHS RdrName (LHsExpr RdrName)] }
        : gdpats gdpat                  { sLL $1 $> ($2 : unLoc $1) }
        | gdpat                         { sL1 $1 [$1] }

-- optional semi-colons between the guards of a MultiWayIf, because we use
-- layout here, but we don't need (or want) the semicolon as a separator (#7783).
gdpatssemi :: { Located [LGRHS RdrName (LHsExpr RdrName)] }
        : gdpatssemi gdpat optSemi  {% ams (sL (comb2 $1 $2) ($2 : unLoc $1))
                                           (map (\l -> mj AnnSemi l) $ fst $3) }
        | gdpat optSemi             {% ams (sL1 $1 [$1])
                                           (map (\l -> mj AnnSemi l) $ fst $2) }

-- layout for MultiWayIf doesn't begin with an open brace, because it's hard to
-- generate the open brace in addition to the vertical bar in the lexer, and
-- we don't need it.
ifgdpats :: { Located ([AddAnn],[LGRHS RdrName (LHsExpr RdrName)]) }
         : '{' gdpatssemi '}'             { sLL $1 $> ([moc $1,mcc $3],unLoc $2)  }
         |     gdpatssemi close           { sL1 $1 ([],unLoc $1) }

gdpat   :: { LGRHS RdrName (LHsExpr RdrName) }
        : '|' guardquals '->' exp
                                  {% ams (sL (comb2 $1 $>) $ GRHS (unLoc $2) $4)
                                         [mj AnnVbar $1,mu AnnRarrow $3] }

-- 'pat' recognises a pattern, including one with a bang at the top
--      e.g.  "!x" or "!(x,y)" or "C a b" etc
-- Bangs inside are parsed as infix operator applications, so that
-- we parse them right when bang-patterns are off
pat     :: { LPat RdrName }
pat     :  exp          {% checkPattern empty $1 }
        | '!' aexp      {% amms (checkPattern empty (sLL $1 $> (SectionR
                                                     (sL1 $1 (HsVar bang_RDR)) $2)))
                                [mj AnnBang $1] }

bindpat :: { LPat RdrName }
bindpat :  exp            {% checkPattern
                                (text "Possibly caused by a missing 'do'?") $1 }
        | '!' aexp        {% amms (checkPattern
                                     (text "Possibly caused by a missing 'do'?")
                                     (sLL $1 $> (SectionR (sL1 $1 (HsVar bang_RDR)) $2)))
                                  [mj AnnBang $1] }

apat   :: { LPat RdrName }
apat    : aexp                  {% checkPattern empty $1 }
        | '!' aexp              {% amms (checkPattern empty
                                            (sLL $1 $> (SectionR
                                                (sL1 $1 (HsVar bang_RDR)) $2)))
                                        [mj AnnBang $1] }

apats  :: { [LPat RdrName] }
        : apat apats            { $1 : $2 }
        | {- empty -}           { [] }

-----------------------------------------------------------------------------
-- Statement sequences

stmtlist :: { Located ([AddAnn],[LStmt RdrName (LHsExpr RdrName)]) }
        : '{'           stmts '}'       { sLL $1 $> ((moc $1:mcc $3:(fst $ unLoc $2))
                                             ,(reverse $ snd $ unLoc $2)) } -- AZ:performance of reverse?
        |     vocurly   stmts close     { L (gl $2) (fst $ unLoc $2
                                                    ,reverse $ snd $ unLoc $2) }

--      do { ;; s ; s ; ; s ;; }
-- The last Stmt should be an expression, but that's hard to enforce
-- here, because we need too much lookahead if we see do { e ; }
-- So we use BodyStmts throughout, and switch the last one over
-- in ParseUtils.checkDo instead
-- AZ: TODO check that we can retrieve multiple semis.

stmts :: { Located ([AddAnn],[LStmt RdrName (LHsExpr RdrName)]) }
        : stmts ';' stmt  {% if null (snd $ unLoc $1)
                              then return (sLL $1 $> (mj AnnSemi $2:(fst $ unLoc $1)
                                                     ,$3 : (snd $ unLoc $1)))
                              else do
                               { ams (head $ snd $ unLoc $1) [mj AnnSemi $2]
                               ; return $ sLL $1 $> (fst $ unLoc $1,$3 :(snd $ unLoc $1)) }}

        | stmts ';'     {% if null (snd $ unLoc $1)
                             then return (sLL $1 $> (mj AnnSemi $2:(fst $ unLoc $1),snd $ unLoc $1))
                             else do
                               { ams (head $ snd $ unLoc $1)
                                               [mj AnnSemi $2]
                               ; return $1 } }
        | stmt                   { sL1 $1 ([],[$1]) }
        | {- empty -}            { noLoc ([],[]) }


-- For typing stmts at the GHCi prompt, where
-- the input may consist of just comments.
maybe_stmt :: { Maybe (LStmt RdrName (LHsExpr RdrName)) }
        : stmt                          { Just $1 }
        | {- nothing -}                 { Nothing }

stmt  :: { LStmt RdrName (LHsExpr RdrName) }
        : qual                          { $1 }
        | 'rec' stmtlist                {% ams (sLL $1 $> $ mkRecStmt (snd $ unLoc $2))
                                               (mj AnnRec $1:(fst $ unLoc $2)) }

qual  :: { LStmt RdrName (LHsExpr RdrName) }
    : bindpat '<-' exp                  {% ams (sLL $1 $> $ mkBindStmt $1 $3)
                                               [mu AnnLarrow $2] }
    | exp                               { sL1 $1 $ mkBodyStmt $1 }
    | 'let' binds                       {% ams (sLL $1 $>$ LetStmt (snd $ unLoc $2))
                                               (mj AnnLet $1:(fst $ unLoc $2)) }

-----------------------------------------------------------------------------
-- Record Field Update/Construction

fbinds  :: { ([AddAnn],([LHsRecField RdrName (LHsExpr RdrName)], Bool)) }
        : fbinds1                       { $1 }
        | {- empty -}                   { ([],([], False)) }

fbinds1 :: { ([AddAnn],([LHsRecField RdrName (LHsExpr RdrName)], Bool)) }
        : fbind ',' fbinds1
                {% addAnnotation (gl $1) AnnComma (gl $2) >>
                   return (case $3 of (ma,(flds, dd)) -> (ma,($1 : flds, dd))) }
        | fbind                         { ([],([$1], False)) }
        | '..'                          { ([mj AnnDotdot $1],([],   True)) }

fbind   :: { LHsRecField RdrName (LHsExpr RdrName) }
        : qvar '=' texp {% ams  (sLL $1 $> $ HsRecField (fmap mkFieldOcc $1) $3 False)
                                [mj AnnEqual $2] }
                        -- RHS is a 'texp', allowing view patterns (Trac #6038)
                        -- and, incidentaly, sections.  Eg
                        -- f (R { x = show -> s }) = ...

        | qvar          { sLL $1 $> $ HsRecField (fmap mkFieldOcc $1) placeHolderPunRhs True }
                        -- In the punning case, use a place-holder
                        -- The renamer fills in the final value

-----------------------------------------------------------------------------
-- Implicit Parameter Bindings

dbinds  :: { Located [LIPBind RdrName] }
        : dbinds ';' dbind
                      {% addAnnotation (gl $ last $ unLoc $1) AnnSemi (gl $2) >>
                         return (let { this = $3; rest = unLoc $1 }
                              in rest `seq` this `seq` sLL $1 $> (this : rest)) }
        | dbinds ';'  {% addAnnotation (gl $ last $ unLoc $1) AnnSemi (gl $2) >>
                         return (sLL $1 $> (unLoc $1)) }
        | dbind                        { let this = $1 in this `seq` sL1 $1 [this] }
--      | {- empty -}                  { [] }

dbind   :: { LIPBind RdrName }
dbind   : ipvar '=' exp                {% ams (sLL $1 $> (IPBind (Left $1) $3))
                                              [mj AnnEqual $2] }

ipvar   :: { Located HsIPName }
        : IPDUPVARID            { sL1 $1 (HsIPName (getIPDUPVARID $1)) }

-----------------------------------------------------------------------------
-- Overloaded labels

overloaded_label :: { Located FastString }
        : LABELVARID          { sL1 $1 (getLABELVARID $1) }

-----------------------------------------------------------------------------
-- Warnings and deprecations

name_boolformula_opt :: { LBooleanFormula (Located RdrName) }
        : name_boolformula          { $1 }
        | {- empty -}               { noLoc mkTrue }

name_boolformula :: { LBooleanFormula (Located RdrName) }
        : name_boolformula_and                      { $1 }
        | name_boolformula_and '|' name_boolformula
                           {% aa $1 (AnnVbar, $2)
                              >> return (sLL $1 $> (Or [$1,$3])) }

name_boolformula_and :: { LBooleanFormula (Located RdrName) }
        : name_boolformula_atom                             { $1 }
        | name_boolformula_atom ',' name_boolformula_and
                  {% aa $1 (AnnComma,$2) >> return (sLL $1 $> (And [$1,$3])) }

name_boolformula_atom :: { LBooleanFormula (Located RdrName) }
        : '(' name_boolformula ')'  {% ams (sLL $1 $> (Parens $2)) [mop $1,mcp $3] }
        | name_var                  { sL1 $1 (Var $1) }

namelist :: { Located [Located RdrName] }
namelist : name_var              { sL1 $1 [$1] }
         | name_var ',' namelist {% addAnnotation (gl $1) AnnComma (gl $2) >>
                                    return (sLL $1 $> ($1 : unLoc $3)) }

name_var :: { Located RdrName }
name_var : var { $1 }
         | con { $1 }

-----------------------------------------
-- Data constructors
-- There are two different productions here as lifted list constructors
-- are parsed differently.

qcon_nowiredlist :: { Located RdrName }
        : gen_qcon                     { $1 }
        | sysdcon_nolist               { sL1 $1 $ nameRdrName (dataConName (unLoc $1)) }

qcon :: { Located RdrName }
  : gen_qcon              { $1}
  | sysdcon               { sL1 $1 $ nameRdrName (dataConName (unLoc $1)) }

gen_qcon :: { Located RdrName }
  : qconid                { $1 }
  | '(' qconsym ')'       {% ams (sLL $1 $> (unLoc $2))
                                   [mop $1,mj AnnVal $2,mcp $3] }

-- The case of '[:' ':]' is part of the production `parr'

con     :: { Located RdrName }
        : conid                 { $1 }
        | '(' consym ')'        {% ams (sLL $1 $> (unLoc $2))
                                       [mop $1,mj AnnVal $2,mcp $3] }
        | sysdcon               { sL1 $1 $ nameRdrName (dataConName (unLoc $1)) }

con_list :: { Located [Located RdrName] }
con_list : con                  { sL1 $1 [$1] }
         | con ',' con_list     {% addAnnotation (gl $1) AnnComma (gl $2) >>
                                   return (sLL $1 $> ($1 : unLoc $3)) }

sysdcon_nolist :: { Located DataCon }  -- Wired in data constructors
        : '(' ')'               {% ams (sLL $1 $> unitDataCon) [mop $1,mcp $2] }
        | '(' commas ')'        {% ams (sLL $1 $> $ tupleDataCon Boxed (snd $2 + 1))
                                       (mop $1:mcp $3:(mcommas (fst $2))) }
        | '(#' '#)'             {% ams (sLL $1 $> $ unboxedUnitDataCon) [mo $1,mc $2] }
        | '(#' commas '#)'      {% ams (sLL $1 $> $ tupleDataCon Unboxed (snd $2 + 1))
                                       (mo $1:mc $3:(mcommas (fst $2))) }

sysdcon :: { Located DataCon }
        : sysdcon_nolist                 { $1 }
        | '[' ']'               {% ams (sLL $1 $> nilDataCon) [mos $1,mcs $2] }

conop :: { Located RdrName }
        : consym                { $1 }
        | '`' conid '`'         {% ams (sLL $1 $> (unLoc $2))
                                       [mj AnnBackquote $1,mj AnnVal $2
                                       ,mj AnnBackquote $3] }

qconop :: { Located RdrName }
        : qconsym               { $1 }
        | '`' qconid '`'        {% ams (sLL $1 $> (unLoc $2))
                                       [mj AnnBackquote $1,mj AnnVal $2
                                       ,mj AnnBackquote $3] }

----------------------------------------------------------------------------
-- Type constructors


-- See Note [Unit tuples] in HsTypes for the distinction
-- between gtycon and ntgtycon
gtycon :: { Located RdrName }  -- A "general" qualified tycon, including unit tuples
        : ntgtycon                     { $1 }
        | '(' ')'                      {% ams (sLL $1 $> $ getRdrName unitTyCon)
                                              [mop $1,mcp $2] }
        | '(#' '#)'                    {% ams (sLL $1 $> $ getRdrName unboxedUnitTyCon)
                                              [mo $1,mc $2] }

ntgtycon :: { Located RdrName }  -- A "general" qualified tycon, excluding unit tuples
        : oqtycon               { $1 }
        | '(' commas ')'        {% ams (sLL $1 $> $ getRdrName (tupleTyCon Boxed
                                                        (snd $2 + 1)))
                                       (mop $1:mcp $3:(mcommas (fst $2))) }
        | '(#' commas '#)'      {% ams (sLL $1 $> $ getRdrName (tupleTyCon Unboxed
                                                        (snd $2 + 1)))
                                       (mo $1:mc $3:(mcommas (fst $2))) }
        | '(' '->' ')'          {% ams (sLL $1 $> $ getRdrName funTyCon)
                                       [mop $1,mu AnnRarrow $2,mcp $3] }
        | '[' ']'               {% ams (sLL $1 $> $ listTyCon_RDR) [mos $1,mcs $2] }
        | '[:' ':]'             {% ams (sLL $1 $> $ parrTyCon_RDR) [mo $1,mc $2] }
        | '(' '~#' ')'          {% ams (sLL $1 $> $ getRdrName eqPrimTyCon)
                                        [mop $1,mj AnnTildehsh $2,mcp $3] }

oqtycon :: { Located RdrName }  -- An "ordinary" qualified tycon;
                                -- These can appear in export lists
        : qtycon                        { $1 }
        | '(' qtyconsym ')'             {% ams (sLL $1 $> (unLoc $2))
                                               [mop $1,mj AnnVal $2,mcp $3] }
        | '(' '~' ')'                   {% ams (sLL $1 $> $ eqTyCon_RDR)
                                               [mop $1,mj AnnTilde $2,mcp $3] }

oqtycon_no_varcon :: { Located RdrName }  -- Type constructor which cannot be mistaken
                                          -- for variable constructor in export lists
                                          -- see Note [Type constructors in export list]
        :  qtycon            { $1 }
        | '(' QCONSYM ')'    {% let name = sL1 $2 $! mkQual tcClsName (getQCONSYM $2)
                                in ams (sLL $1 $> (unLoc name)) [mop $1,mj AnnVal name,mcp $3] }
        | '(' CONSYM ')'     {% let name = sL1 $2 $! mkUnqual tcClsName (getCONSYM $2)
                                in ams (sLL $1 $> (unLoc name)) [mop $1,mj AnnVal name,mcp $3] }
        | '(' ':' ')'        {% let name = sL1 $2 $! consDataCon_RDR
                                in ams (sLL $1 $> (unLoc name)) [mop $1,mj AnnVal name,mcp $3] }
        | '(' '~' ')'        {% ams (sLL $1 $> $ eqTyCon_RDR) [mop $1,mj AnnTilde $2,mcp $3] }

{- Note [Type constructors in export list]
~~~~~~~~~~~~~~~~~~~~~
Mixing type constructors and variable constructors in export lists introduces
ambiguity in grammar: e.g. (*) may be both a type constructor and a function.

-XExplicitNamespaces allows to disambiguate by explicitly prefixing type
constructors with 'type' keyword.

This ambiguity causes reduce/reduce conflicts in parser, which are always
resolved in favour of variable constructors. To get rid of conflicts we demand
that ambigous type constructors (those, which are formed by the same
productions as variable constructors) are always prefixed with 'type' keyword.
Unambigous type constructors may occur both with or without 'type' keyword.
-}

qtyconop :: { Located RdrName } -- Qualified or unqualified
        : qtyconsym                     { $1 }
        | '`' qtycon '`'                {% ams (sLL $1 $> (unLoc $2))
                                               [mj AnnBackquote $1,mj AnnVal $2
                                               ,mj AnnBackquote $3] }

qtycon :: { Located RdrName }   -- Qualified or unqualified
        : QCONID            { sL1 $1 $! mkQual tcClsName (getQCONID $1) }
        | tycon             { $1 }

tycon   :: { Located RdrName }  -- Unqualified
        : CONID                   { sL1 $1 $! mkUnqual tcClsName (getCONID $1) }

qtyconsym :: { Located RdrName }
        : QCONSYM            { sL1 $1 $! mkQual tcClsName (getQCONSYM $1) }
        | QVARSYM            { sL1 $1 $! mkQual tcClsName (getQVARSYM $1) }
        | tyconsym           { $1 }

-- Does not include "!", because that is used for strictness marks
--               or ".", because that separates the quantified type vars from the rest
tyconsym :: { Located RdrName }
        : CONSYM                { sL1 $1 $! mkUnqual tcClsName (getCONSYM $1) }
        | VARSYM                { sL1 $1 $! mkUnqual tcClsName (getVARSYM $1) }
        | ':'                   { sL1 $1 $! consDataCon_RDR }
        | '*'                   {% ams (sL1 $1 $! mkUnqual tcClsName (fsLit "*"))
                                       [mu AnnStar $1] }
        | '-'                   { sL1 $1 $! mkUnqual tcClsName (fsLit "-") }


-----------------------------------------------------------------------------
-- Operators

op      :: { Located RdrName }   -- used in infix decls
        : varop                 { $1 }
        | conop                 { $1 }

varop   :: { Located RdrName }
        : varsym                { $1 }
        | '`' varid '`'         {% ams (sLL $1 $> (unLoc $2))
                                       [mj AnnBackquote $1,mj AnnVal $2
                                       ,mj AnnBackquote $3] }

qop     :: { LHsExpr RdrName }   -- used in sections
        : qvarop                { sL1 $1 $ HsVar (unLoc $1) }
        | qconop                { sL1 $1 $ HsVar (unLoc $1) }

qopm    :: { LHsExpr RdrName }   -- used in sections
        : qvaropm               { sL1 $1 $ HsVar (unLoc $1) }
        | qconop                { sL1 $1 $ HsVar (unLoc $1) }

qvarop :: { Located RdrName }
        : qvarsym               { $1 }
        | '`' qvarid '`'        {% ams (sLL $1 $> (unLoc $2))
                                       [mj AnnBackquote $1,mj AnnVal $2
                                       ,mj AnnBackquote $3] }

qvaropm :: { Located RdrName }
        : qvarsym_no_minus      { $1 }
        | '`' qvarid '`'        {% ams (sLL $1 $> (unLoc $2))
                                       [mj AnnBackquote $1,mj AnnVal $2
                                       ,mj AnnBackquote $3] }

-----------------------------------------------------------------------------
-- Type variables

tyvar   :: { Located RdrName }
tyvar   : tyvarid               { $1 }

tyvarop :: { Located RdrName }
tyvarop : '`' tyvarid '`'       {% ams (sLL $1 $> (unLoc $2))
                                       [mj AnnBackquote $1,mj AnnVal $2
                                       ,mj AnnBackquote $3] }
        | '.'                   {% parseErrorSDoc (getLoc $1)
                                      (vcat [ptext (sLit "Illegal symbol '.' in type"),
                                             ptext (sLit "Perhaps you intended to use RankNTypes or a similar language"),
                                             ptext (sLit "extension to enable explicit-forall syntax: forall <tvs>. <type>")])
                                }

tyvarid :: { Located RdrName }
        : VARID            { sL1 $1 $! mkUnqual tvName (getVARID $1) }
        | special_id       { sL1 $1 $! mkUnqual tvName (unLoc $1) }
        | 'unsafe'         { sL1 $1 $! mkUnqual tvName (fsLit "unsafe") }
        | 'safe'           { sL1 $1 $! mkUnqual tvName (fsLit "safe") }
        | 'interruptible'  { sL1 $1 $! mkUnqual tvName (fsLit "interruptible") }

-----------------------------------------------------------------------------
-- Variables

var     :: { Located RdrName }
        : varid                 { $1 }
        | '(' varsym ')'        {% ams (sLL $1 $> (unLoc $2))
                                       [mop $1,mj AnnVal $2,mcp $3] }

qvar    :: { Located RdrName }
        : qvarid                { $1 }
        | '(' varsym ')'        {% ams (sLL $1 $> (unLoc $2))
                                       [mop $1,mj AnnVal $2,mcp $3] }
        | '(' qvarsym1 ')'      {% ams (sLL $1 $> (unLoc $2))
                                       [mop $1,mj AnnVal $2,mcp $3] }
-- We've inlined qvarsym here so that the decision about
-- whether it's a qvar or a var can be postponed until
-- *after* we see the close paren.

qvarid :: { Located RdrName }
        : varid               { $1 }
        | QVARID              { sL1 $1 $! mkQual varName (getQVARID $1) }

-- Note that 'role' and 'family' get lexed separately regardless of
-- the use of extensions. However, because they are listed here, this
-- is OK and they can be used as normal varids.
-- See Note [Lexing type pseudo-keywords] in Lexer.x
varid :: { Located RdrName }
        : VARID            { sL1 $1 $! mkUnqual varName (getVARID $1) }
        | special_id       { sL1 $1 $! mkUnqual varName (unLoc $1) }
        | 'unsafe'         { sL1 $1 $! mkUnqual varName (fsLit "unsafe") }
        | 'safe'           { sL1 $1 $! mkUnqual varName (fsLit "safe") }
        | 'interruptible'  { sL1 $1 $! mkUnqual varName (fsLit "interruptible")}
        | 'forall'         { sL1 $1 $! mkUnqual varName (fsLit "forall") }
        | 'family'         { sL1 $1 $! mkUnqual varName (fsLit "family") }
        | 'role'           { sL1 $1 $! mkUnqual varName (fsLit "role") }

qvarsym :: { Located RdrName }
        : varsym                { $1 }
        | qvarsym1              { $1 }

qvarsym_no_minus :: { Located RdrName }
        : varsym_no_minus       { $1 }
        | qvarsym1              { $1 }

qvarsym1 :: { Located RdrName }
qvarsym1 : QVARSYM              { sL1 $1 $ mkQual varName (getQVARSYM $1) }

varsym :: { Located RdrName }
        : varsym_no_minus       { $1 }
        | '-'                   { sL1 $1 $ mkUnqual varName (fsLit "-") }

varsym_no_minus :: { Located RdrName } -- varsym not including '-'
        : VARSYM               { sL1 $1 $ mkUnqual varName (getVARSYM $1) }
        | special_sym          { sL1 $1 $ mkUnqual varName (unLoc $1) }


-- These special_ids are treated as keywords in various places,
-- but as ordinary ids elsewhere.   'special_id' collects all these
-- except 'unsafe', 'interruptible', 'forall', 'family', and 'role',
-- whose treatment differs depending on context
special_id :: { Located FastString }
special_id
        : 'as'                  { sL1 $1 (fsLit "as") }
        | 'qualified'           { sL1 $1 (fsLit "qualified") }
        | 'hiding'              { sL1 $1 (fsLit "hiding") }
        | 'export'              { sL1 $1 (fsLit "export") }
        | 'label'               { sL1 $1 (fsLit "label")  }
        | 'dynamic'             { sL1 $1 (fsLit "dynamic") }
        | 'stdcall'             { sL1 $1 (fsLit "stdcall") }
        | 'ccall'               { sL1 $1 (fsLit "ccall") }
        | 'capi'                { sL1 $1 (fsLit "capi") }
        | 'prim'                { sL1 $1 (fsLit "prim") }
        | 'javascript'          { sL1 $1 (fsLit "javascript") }
        | 'group'               { sL1 $1 (fsLit "group") }

special_sym :: { Located FastString }
special_sym : '!'       {% ams (sL1 $1 (fsLit "!")) [mj AnnBang $1] }
            | '.'       { sL1 $1 (fsLit ".") }
            | '*'       {% ams (sL1 $1 (fsLit "*")) [mu AnnStar $1] }

-----------------------------------------------------------------------------
-- Data constructors

qconid :: { Located RdrName }   -- Qualified or unqualified
        : conid              { $1 }
        | QCONID             { sL1 $1 $! mkQual dataName (getQCONID $1) }

conid   :: { Located RdrName }
        : CONID                { sL1 $1 $ mkUnqual dataName (getCONID $1) }

qconsym :: { Located RdrName }  -- Qualified or unqualified
        : consym               { $1 }
        | QCONSYM              { sL1 $1 $ mkQual dataName (getQCONSYM $1) }

consym :: { Located RdrName }
        : CONSYM              { sL1 $1 $ mkUnqual dataName (getCONSYM $1) }

        -- ':' means only list cons
        | ':'                { sL1 $1 $ consDataCon_RDR }


-----------------------------------------------------------------------------
-- Literals

literal :: { Located HsLit }
        : CHAR              { sL1 $1 $ HsChar       (getCHARs $1) $ getCHAR $1 }
        | STRING            { sL1 $1 $ HsString     (getSTRINGs $1)
                                                   $ getSTRING $1 }
        | PRIMINTEGER       { sL1 $1 $ HsIntPrim    (getPRIMINTEGERs $1)
                                                   $ getPRIMINTEGER $1 }
        | PRIMWORD          { sL1 $1 $ HsWordPrim   (getPRIMWORDs $1)
                                                   $ getPRIMWORD $1 }
        | PRIMCHAR          { sL1 $1 $ HsCharPrim   (getPRIMCHARs $1)
                                                   $ getPRIMCHAR $1 }
        | PRIMSTRING        { sL1 $1 $ HsStringPrim (getPRIMSTRINGs $1)
                                                   $ getPRIMSTRING $1 }
        | PRIMFLOAT         { sL1 $1 $ HsFloatPrim  $ getPRIMFLOAT $1 }
        | PRIMDOUBLE        { sL1 $1 $ HsDoublePrim $ getPRIMDOUBLE $1 }

-----------------------------------------------------------------------------
-- Layout

close :: { () }
        : vccurly               { () } -- context popped in lexer.
        | error                 {% popContext }

-----------------------------------------------------------------------------
-- Miscellaneous (mostly renamings)

modid   :: { Located ModuleName }
        : CONID                 { sL1 $1 $ mkModuleNameFS (getCONID $1) }
        | QCONID                { sL1 $1 $ let (mod,c) = getQCONID $1 in
                                  mkModuleNameFS
                                   (mkFastString
                                     (unpackFS mod ++ '.':unpackFS c))
                                }

commas :: { ([SrcSpan],Int) }   -- One or more commas
        : commas ','             { ((fst $1)++[gl $2],snd $1 + 1) }
        | ','                    { ([gl $1],1) }

-----------------------------------------------------------------------------
-- Documentation comments

docnext :: { LHsDocString }
  : DOCNEXT {% return (sL1 $1 (HsDocString (mkFastString (getDOCNEXT $1)))) }

docprev :: { LHsDocString }
  : DOCPREV {% return (sL1 $1 (HsDocString (mkFastString (getDOCPREV $1)))) }

docnamed :: { Located (String, HsDocString) }
  : DOCNAMED {%
      let string = getDOCNAMED $1
          (name, rest) = break isSpace string
      in return (sL1 $1 (name, HsDocString (mkFastString rest))) }

docsection :: { Located (Int, HsDocString) }
  : DOCSECTION {% let (n, doc) = getDOCSECTION $1 in
        return (sL1 $1 (n, HsDocString (mkFastString doc))) }

moduleheader :: { Maybe LHsDocString }
        : DOCNEXT {% let string = getDOCNEXT $1 in
                     return (Just (sL1 $1 (HsDocString (mkFastString string)))) }

maybe_docprev :: { Maybe LHsDocString }
        : docprev                       { Just $1 }
        | {- empty -}                   { Nothing }

maybe_docnext :: { Maybe LHsDocString }
        : docnext                       { Just $1 }
        | {- empty -}                   { Nothing }

{
happyError :: P a
happyError = srcParseFail

getVARID        (L _ (ITvarid    x)) = x
getCONID        (L _ (ITconid    x)) = x
getVARSYM       (L _ (ITvarsym   x)) = x
getCONSYM       (L _ (ITconsym   x)) = x
getQVARID       (L _ (ITqvarid   x)) = x
getQCONID       (L _ (ITqconid   x)) = x
getQVARSYM      (L _ (ITqvarsym  x)) = x
getQCONSYM      (L _ (ITqconsym  x)) = x
getIPDUPVARID   (L _ (ITdupipvarid   x)) = x
getLABELVARID   (L _ (ITlabelvarid   x)) = x
getCHAR         (L _ (ITchar   _ x)) = x
getSTRING       (L _ (ITstring _ x)) = x
getINTEGER      (L _ (ITinteger _ x)) = x
getRATIONAL     (L _ (ITrational x)) = x
getPRIMCHAR     (L _ (ITprimchar _ x)) = x
getPRIMSTRING   (L _ (ITprimstring _ x)) = x
getPRIMINTEGER  (L _ (ITprimint  _ x)) = x
getPRIMWORD     (L _ (ITprimword _ x)) = x
getPRIMFLOAT    (L _ (ITprimfloat x)) = x
getPRIMDOUBLE   (L _ (ITprimdouble x)) = x
getTH_ID_SPLICE (L _ (ITidEscape x)) = x
getTH_ID_TY_SPLICE (L _ (ITidTyEscape x)) = x
getINLINE       (L _ (ITinline_prag _ inl conl)) = (inl,conl)
getSPEC_INLINE  (L _ (ITspec_inline_prag _ True))  = (Inline,  FunLike)
getSPEC_INLINE  (L _ (ITspec_inline_prag _ False)) = (NoInline,FunLike)

getDOCNEXT (L _ (ITdocCommentNext x)) = x
getDOCPREV (L _ (ITdocCommentPrev x)) = x
getDOCNAMED (L _ (ITdocCommentNamed x)) = x
getDOCSECTION (L _ (ITdocSection n x)) = (n, x)

getCHARs        (L _ (ITchar       src _)) = src
getSTRINGs      (L _ (ITstring     src _)) = src
getINTEGERs     (L _ (ITinteger    src _)) = src
getPRIMCHARs    (L _ (ITprimchar   src _)) = src
getPRIMSTRINGs  (L _ (ITprimstring src _)) = src
getPRIMINTEGERs (L _ (ITprimint    src _)) = src
getPRIMWORDs    (L _ (ITprimword   src _)) = src

-- See Note [Pragma source text] in BasicTypes for the following
getINLINE_PRAGs       (L _ (ITinline_prag       src _ _)) = src
getSPEC_PRAGs         (L _ (ITspec_prag         src))     = src
getSPEC_INLINE_PRAGs  (L _ (ITspec_inline_prag  src _))   = src
getSOURCE_PRAGs       (L _ (ITsource_prag       src)) = src
getRULES_PRAGs        (L _ (ITrules_prag        src)) = src
getWARNING_PRAGs      (L _ (ITwarning_prag      src)) = src
getDEPRECATED_PRAGs   (L _ (ITdeprecated_prag   src)) = src
getSCC_PRAGs          (L _ (ITscc_prag          src)) = src
getGENERATED_PRAGs    (L _ (ITgenerated_prag    src)) = src
getCORE_PRAGs         (L _ (ITcore_prag         src)) = src
getUNPACK_PRAGs       (L _ (ITunpack_prag       src)) = src
getNOUNPACK_PRAGs     (L _ (ITnounpack_prag     src)) = src
getANN_PRAGs          (L _ (ITann_prag          src)) = src
getVECT_PRAGs         (L _ (ITvect_prag         src)) = src
getVECT_SCALAR_PRAGs  (L _ (ITvect_scalar_prag  src)) = src
getNOVECT_PRAGs       (L _ (ITnovect_prag       src)) = src
getMINIMAL_PRAGs      (L _ (ITminimal_prag      src)) = src
getOVERLAPPABLE_PRAGs (L _ (IToverlappable_prag src)) = src
getOVERLAPPING_PRAGs  (L _ (IToverlapping_prag  src)) = src
getOVERLAPS_PRAGs     (L _ (IToverlaps_prag     src)) = src
getINCOHERENT_PRAGs   (L _ (ITincoherent_prag   src)) = src
getCTYPEs             (L _ (ITctype             src)) = src

getStringLiteral l = StringLiteral (getSTRINGs l) (getSTRING l)

isUnicode :: Located Token -> Bool
isUnicode (L _ (ITforall     iu)) = iu == UnicodeSyntax
isUnicode (L _ (ITdarrow     iu)) = iu == UnicodeSyntax
isUnicode (L _ (ITdcolon     iu)) = iu == UnicodeSyntax
isUnicode (L _ (ITlarrow     iu)) = iu == UnicodeSyntax
isUnicode (L _ (ITrarrow     iu)) = iu == UnicodeSyntax
isUnicode (L _ (ITrarrow     iu)) = iu == UnicodeSyntax
isUnicode (L _ (ITstar       iu)) = iu == UnicodeSyntax
isUnicode (L _ (ITlarrowtail iu)) = iu == UnicodeSyntax
isUnicode (L _ (ITrarrowtail iu)) = iu == UnicodeSyntax
isUnicode (L _ (ITLarrowtail iu)) = iu == UnicodeSyntax
isUnicode (L _ (ITRarrowtail iu)) = iu == UnicodeSyntax
isUnicode _                       = False

hasE :: Located Token -> Bool
hasE (L _ (ITopenExpQuote HasE))  = True
hasE (L _ (ITopenTExpQuote HasE)) = True
hasE _                            = False

getSCC :: Located Token -> P FastString
getSCC lt = do let s = getSTRING lt
                   err = "Spaces are not allowed in SCCs"
               -- We probably actually want to be more restrictive than this
               if ' ' `elem` unpackFS s
                   then failSpanMsgP (getLoc lt) (text err)
                   else return s

-- Utilities for combining source spans
comb2 :: Located a -> Located b -> SrcSpan
comb2 a b = a `seq` b `seq` combineLocs a b

comb3 :: Located a -> Located b -> Located c -> SrcSpan
comb3 a b c = a `seq` b `seq` c `seq`
    combineSrcSpans (getLoc a) (combineSrcSpans (getLoc b) (getLoc c))

comb4 :: Located a -> Located b -> Located c -> Located d -> SrcSpan
comb4 a b c d = a `seq` b `seq` c `seq` d `seq`
    (combineSrcSpans (getLoc a) $ combineSrcSpans (getLoc b) $
                combineSrcSpans (getLoc c) (getLoc d))

-- strict constructor version:
{-# INLINE sL #-}
sL :: SrcSpan -> a -> Located a
sL span a = span `seq` a `seq` L span a

-- See Note [Adding location info] for how these utility functions are used

-- replaced last 3 CPP macros in this file
{-# INLINE sL0 #-}
sL0 :: a -> Located a
sL0 = L noSrcSpan       -- #define L0   L noSrcSpan

{-# INLINE sL1 #-}
sL1 :: Located a -> b -> Located b
sL1 x = sL (getLoc x)   -- #define sL1   sL (getLoc $1)

{-# INLINE sLL #-}
sLL :: Located a -> Located b -> c -> Located c
sLL x y = sL (comb2 x y) -- #define LL   sL (comb2 $1 $>)

{- Note [Adding location info]
   ~~~~~~~~~~~~~~~~~~~~~~~~~~~

This is done using the three functions below, sL0, sL1
and sLL.  Note that these functions were mechanically
converted from the three macros that used to exist before,
namely L0, L1 and LL.

They each add a SrcSpan to their argument.

   sL0  adds 'noSrcSpan', used for empty productions
     -- This doesn't seem to work anymore -=chak

   sL1  for a production with a single token on the lhs.  Grabs the SrcSpan
        from that token.

   sLL  for a production with >1 token on the lhs.  Makes up a SrcSpan from
        the first and last tokens.

These suffice for the majority of cases.  However, we must be
especially careful with empty productions: sLL won't work if the first
or last token on the lhs can represent an empty span.  In these cases,
we have to calculate the span using more of the tokens from the lhs, eg.

        | 'newtype' tycl_hdr '=' newconstr deriving
                { L (comb3 $1 $4 $5)
                    (mkTyData NewType (unLoc $2) $4 (unLoc $5)) }

We provide comb3 and comb4 functions which are useful in such cases.

Be careful: there's no checking that you actually got this right, the
only symptom will be that the SrcSpans of your syntax will be
incorrect.

-}

-- Make a source location for the file.  We're a bit lazy here and just
-- make a point SrcSpan at line 1, column 0.  Strictly speaking we should
-- try to find the span of the whole file (ToDo).
fileSrcSpan :: P SrcSpan
fileSrcSpan = do
  l <- getSrcLoc;
  let loc = mkSrcLoc (srcLocFile l) 1 1;
  return (mkSrcSpan loc loc)

-- Hint about the MultiWayIf extension
hintMultiWayIf :: SrcSpan -> P ()
hintMultiWayIf span = do
  mwiEnabled <- liftM ((Opt_MultiWayIf `xopt`) . dflags) getPState
  unless mwiEnabled $ parseErrorSDoc span $
    text "Multi-way if-expressions need MultiWayIf turned on"

-- Hint about if usage for beginners
hintIf :: SrcSpan -> String -> P (LHsExpr RdrName)
hintIf span msg = do
  mwiEnabled <- liftM ((Opt_MultiWayIf `xopt`) . dflags) getPState
  if mwiEnabled
    then parseErrorSDoc span $ text $ "parse error in if statement"
    else parseErrorSDoc span $ text $ "parse error in if statement: "++msg

-- Hint about explicit-forall, assuming UnicodeSyntax is on
hintExplicitForall :: SrcSpan -> P ()
hintExplicitForall span = do
    forall      <- extension explicitForallEnabled
    rulePrag    <- extension inRulePrag
    unless (forall || rulePrag) $ parseErrorSDoc span $ vcat
      [ text "Illegal symbol '\x2200' in type" -- U+2200 FOR ALL
      , text "Perhaps you intended to use RankNTypes or a similar language"
      , text "extension to enable explicit-forall syntax: \x2200 <tvs>. <type>"
      ]

namedWildCardsEnabled :: P Bool
namedWildCardsEnabled = liftM ((Opt_NamedWildCards `xopt`) . dflags) getPState

{-
%************************************************************************
%*                                                                      *
        Helper functions for generating annotations in the parser
%*                                                                      *
%************************************************************************

For the general principles of the following routines, see Note [Api annotations]
in ApiAnnotation.hs

-}

-- |Construct an AddAnn from the annotation keyword and the location
-- of the keyword itself
mj :: AnnKeywordId -> Located e -> AddAnn
mj a l s = addAnnotation s a (gl l)

<<<<<<< HEAD
addAnnsAt :: SrcSpan -> [AddAnn] -> P ()
addAnnsAt loc anns = mapM_ (\a -> a loc) anns
=======
-- |Construct an AddAnn from the annotation keyword and the Located Token. If
-- the token has a unicode equivalent and this has been used, provide the
-- unicode variant of the annotation.
mu :: AnnKeywordId -> Located Token -> AddAnn
mu a lt@(L l t) = (\s -> addAnnotation s (toUnicodeAnn a lt) l)

-- | If the 'Token' is using its unicode variant return the unicode variant of
--   the annotation
toUnicodeAnn :: AnnKeywordId -> Located Token -> AnnKeywordId
toUnicodeAnn a t = if isUnicode t then unicodeAnn a else a
>>>>>>> f40fe62d

gl = getLoc

-- |Add an annotation to the located element, and return the located
-- element as a pass through
aa :: Located a -> (AnnKeywordId,Located c) -> P (Located a)
aa a@(L l _) (b,s) = addAnnotation l b (gl s) >> return a

-- |Add an annotation to a located element resulting from a monadic action
am :: P (Located a) -> (AnnKeywordId, Located b) -> P (Located a)
am a (b,s) = do
  av@(L l _) <- a
  addAnnotation l b (gl s)
  return av

-- |Add a list of AddAnns to the given AST element
ams :: Located a -> [AddAnn] -> P (Located a)
ams a@(L l _) bs = addAnnsAt l bs >> return a

-- |Add all [AddAnn] to an AST element wrapped in a Just
aljs :: Located (Maybe a) -> [AddAnn] -> P (Located (Maybe a))
aljs a@(L l _) bs = addAnnsAt l bs >> return a

-- |Add all [AddAnn] to an AST element wrapped in a Just
ajs a@(Just (L l _)) bs = addAnnsAt l bs >> return a

-- |Add a list of AddAnns to the given AST element, where the AST element is the
--  result of a monadic action
amms :: P (Located a) -> [AddAnn] -> P (Located a)
amms a bs = do { av@(L l _) <- a
               ; addAnnsAt l bs
               ; return av }

-- |Add a list of AddAnns to the AST element, and return the element as a
--  OrdList
amsu :: Located a -> [AddAnn] -> P (OrdList (Located a))
amsu a@(L l _) bs = addAnnsAt l bs >> return (unitOL a)

-- |Synonyms for AddAnn versions of AnnOpen and AnnClose
mo,mc :: Located Token -> AddAnn
mo ll = mj AnnOpen ll
mc ll = mj AnnClose ll

moc,mcc :: Located Token -> AddAnn
moc ll = mj AnnOpenC ll
mcc ll = mj AnnCloseC ll

mop,mcp :: Located Token -> AddAnn
mop ll = mj AnnOpenP ll
mcp ll = mj AnnCloseP ll

mos,mcs :: Located Token -> AddAnn
mos ll = mj AnnOpenS ll
mcs ll = mj AnnCloseS ll

-- |Given a list of the locations of commas, provide a [AddAnn] with an AnnComma
--  entry for each SrcSpan
mcommas :: [SrcSpan] -> [AddAnn]
mcommas ss = map (\s -> mj AnnCommaTuple (L s ())) ss

-- |Get the location of the last element of a OrdList, or noSrcSpan
oll :: OrdList (Located a) -> SrcSpan
oll l =
  if isNilOL l then noSrcSpan
               else getLoc (lastOL l)

-- |Add a semicolon annotation in the right place in a list. If the
-- leading list is empty, add it to the tail
asl :: [Located a] -> Located b -> Located a -> P()
asl [] (L ls _) (L l _) = addAnnotation l          AnnSemi ls
asl (x:_xs) (L ls _) _x = addAnnotation (getLoc x) AnnSemi ls
}<|MERGE_RESOLUTION|>--- conflicted
+++ resolved
@@ -1164,12 +1164,8 @@
         | 'pattern' pattern_synonym_lhs '<-' pat
          {%    let (name, args, as) = $2 in
                ams (sLL $1 $> . ValD $ mkPatSynBind name args $4 Unidirectional)
-<<<<<<< HEAD
-               (as ++ [mj AnnPattern $1,mj AnnLarrow $3]) }
-
-=======
                (as ++ [mj AnnPattern $1,mu AnnLarrow $3]) }
->>>>>>> f40fe62d
+
         | 'pattern' pattern_synonym_lhs '<-' pat where_decls
             {% do { let (name, args, as) = $2
                   ; mg <- mkPatSynMatchGroup name (snd $ unLoc $5)
@@ -1201,9 +1197,8 @@
 
 pattern_synonym_sig :: { LSig RdrName }
         : 'pattern' con '::' ptype
-<<<<<<< HEAD
                    {% ams (sLL $1 $> $ PatSynSig $2 (mkLHsSigType $4))
-                          [mj AnnPattern $1, mj AnnDcolon $3] }
+                          [mj AnnPattern $1, mu AnnDcolon $3] }
 
 ptype   :: { LHsType RdrName }
         : 'forall' tv_bndrs '.' ptype
@@ -1211,41 +1206,18 @@
                       ams (sLL $1 $> $
                            HsForAllTy { hst_bndrs = $2
                                       , hst_body = $4 })
-                          [mj AnnForall $1, mj AnnDot $3] }
+                          [mu AnnForall $1, mj AnnDot $3] }
 
         | context '=>' context '=>' type
                    {% ams (sLL $1 $> $
                            HsQualTy { hst_ctxt = $1, hst_body = sLL $3 $> $
                            HsQualTy { hst_ctxt = $3, hst_body = $5 } })
-                           [mj AnnDarrow $2, mj AnnDarrow $4] }
+                           [mu AnnDarrow $2, mu AnnDarrow $4] }
         | context '=>' type
                    {% ams (sLL $1 $> $
                            HsQualTy { hst_ctxt = $1, hst_body = $3 })
-                           [mj AnnDarrow $2] }
+                           [mu AnnDarrow $2] }
         | type     { $1 }
-=======
-            {% do { let (flag, qtvs, req, prov, ty) = snd $ unLoc $4
-                  ; let sig = PatSynSig $2 (flag, mkHsQTvs qtvs) req prov ty
-                  ; ams (sLL $1 $> $ sig)
-                        (mj AnnPattern $1:mu AnnDcolon $3:(fst $ unLoc $4)) } }
-
-ptype :: { Located ([AddAnn]
-                  ,( HsExplicitFlag, [LHsTyVarBndr RdrName], LHsContext RdrName
-                   , LHsContext RdrName, LHsType RdrName)) }
-        : 'forall' tv_bndrs '.' ptype
-            {% do { hintExplicitForall (getLoc $1)
-                  ; let (_, qtvs', prov, req, ty) = snd $ unLoc $4
-                  ; return $ sLL $1 $>
-                                ((mu AnnForall $1:mj AnnDot $3:(fst $ unLoc $4))
-                                ,(Explicit, $2 ++ qtvs', prov, req ,ty)) }}
-        | context '=>' context '=>' type
-            { sLL $1 $> ([mu AnnDarrow $2,mu AnnDarrow $4]
-                        ,(Implicit, [], $1, $3, $5)) }
-        | context '=>' type
-            { sLL $1 $> ([mu AnnDarrow $2],(Implicit, [], $1, noLoc [], $3)) }
-        | type
-            { sL1 $1 ([],(Implicit, [], noLoc [], noLoc [], $1)) }
->>>>>>> f40fe62d
 
 -----------------------------------------------------------------------------
 -- Nested declarations
@@ -1260,15 +1232,9 @@
           | 'default' infixexp '::' sigtypedoc
                     {% do { v <- checkValSigLhs $2
                           ; let err = text "in default signature" <> colon <+>
-<<<<<<< HEAD
                                       quotes (ppr $2)
                           ; ams (sLL $1 $> $ SigD $ ClassOpSig True [v] $ mkLHsSigType $4)
-                                [mj AnnDefault $1,mj AnnDcolon $3] } }
-=======
-                                      quotes (ppr ty)
-                          ; ams (sLL $1 $> $ SigD (GenericSig l ty))
                                 [mj AnnDefault $1,mu AnnDcolon $3] } }
->>>>>>> f40fe62d
 
 decls_cls :: { Located ([AddAnn],OrdList (LHsDecl RdrName)) }  -- Reversed
           : decls_cls ';' decl_cls      {% if isNilOL (snd $ unLoc $1)
@@ -1436,13 +1402,8 @@
 rule_var :: { LRuleBndr RdrName }
         : varid                         { sLL $1 $> (RuleBndr $1) }
         | '(' varid '::' ctype ')'      {% ams (sLL $1 $> (RuleBndrSig $2
-<<<<<<< HEAD
-                                                             (mkLHsSigWcType $4)))
-                                               [mop $1,mj AnnDcolon $3,mcp $5] }
-=======
-                                                       (mkHsWithBndrs $4)))
+                                                       (mkLHsSigWcType $4)))
                                                [mop $1,mu AnnDcolon $3,mcp $5] }
->>>>>>> f40fe62d
 
 -----------------------------------------------------------------------------
 -- Warnings and deprecations (c.f. rules)
@@ -1533,23 +1494,12 @@
         | 'interruptible'               { sLL $1 $> PlayInterruptible }
 
 fspec :: { Located ([AddAnn]
-<<<<<<< HEAD
                     ,(Located StringLiteral, Located RdrName, LHsSigType RdrName)) }
-       : STRING var '::' sigtypedoc     { sLL $1 $>
-                                              ( [mj AnnDcolon $3]
-                                              , (L (getLoc $1)
-                                                   (getStringLiteral $1), $2, mkLHsSigType $4)) }
-       | var '::' sigtypedoc            { sLL $1 $>
-                                              ( [mj AnnDcolon $2]
-                                              , (noLoc (StringLiteral "" nilFS), $1, mkLHsSigType $3)) }
-=======
-                    ,(Located StringLiteral, Located RdrName, LHsType RdrName)) }
        : STRING var '::' sigtypedoc     { sLL $1 $> ([mu AnnDcolon $3]
                                              ,(L (getLoc $1)
-                                                    (getStringLiteral $1), $2, $4)) }
+                                                    (getStringLiteral $1), $2, mkLHsSigType $4)) }
        |        var '::' sigtypedoc     { sLL $1 $> ([mu AnnDcolon $2]
-                                             ,(noLoc (StringLiteral "" nilFS), $1, $3)) }
->>>>>>> f40fe62d
+                                             ,(noLoc (StringLiteral "" nilFS), $1, mkLHsSigType $3)) }
          -- if the entity string is missing, it defaults to the empty string;
          -- the meaning of an empty entity string depends on the calling
          -- convention
@@ -1606,27 +1556,16 @@
 -- A ctype is a for-all type
 ctype   :: { LHsType RdrName }
         : 'forall' tv_bndrs '.' ctype   {% hintExplicitForall (getLoc $1) >>
-<<<<<<< HEAD
                                            ams (sLL $1 $> $
                                                 HsForAllTy { hst_bndrs = $2
                                                            , hst_body = $4 })
                                                [mj AnnForall $1, mj AnnDot $3] }
-        | context '=>' ctype          {% addAnnotation (gl $1) AnnDarrow (gl $2)
-=======
-                                           ams (sLL $1 $> $ mkExplicitHsForAllTy $2
-                                                                 (noLoc []) $4)
-                                               [mu AnnForall $1,mj AnnDot $3] }
         | context '=>' ctype          {% addAnnotation (gl $1) (toUnicodeAnn AnnDarrow $2) (gl $2)
->>>>>>> f40fe62d
                                          >> return (sLL $1 $> $
                                             HsQualTy { hst_ctxt = $1
                                                      , hst_body = $3 }) }
         | ipvar '::' type             {% ams (sLL $1 $> (HsIParamTy (unLoc $1) $3))
-<<<<<<< HEAD
-                                             [mj AnnVal $1, mj AnnDcolon $2] }
-=======
                                              [mj AnnVal $1,mu AnnDcolon $2] }
->>>>>>> f40fe62d
         | type                        { $1 }
 
 ----------------------
@@ -1642,18 +1581,11 @@
 
 ctypedoc :: { LHsType RdrName }
         : 'forall' tv_bndrs '.' ctypedoc {% hintExplicitForall (getLoc $1) >>
-<<<<<<< HEAD
                                             ams (sLL $1 $> $
                                                  HsForAllTy { hst_bndrs = $2
                                                             , hst_body = $4 })
                                                 [mj AnnForall $1,mj AnnDot $3] }
-        | context '=>' ctypedoc       {% addAnnotation (gl $1) AnnDarrow (gl $2)
-=======
-                                            ams (sLL $1 $> $ mkExplicitHsForAllTy $2
-                                                                  (noLoc []) $4)
-                                                [mu AnnForall $1,mj AnnDot $3] }
         | context '=>' ctypedoc       {% addAnnotation (gl $1) (toUnicodeAnn AnnDarrow $2) (gl $2)
->>>>>>> f40fe62d
                                          >> return (sLL $1 $> $
                                             HsQualTy { hst_ctxt = $1
                                                      , hst_body = $3 }) }
@@ -1988,15 +1920,9 @@
                             ($1 `mplus` $4))
                        (fst $ unLoc $2) }
 
-<<<<<<< HEAD
 forall :: { Located ([AddAnn], Maybe [LHsTyVarBndr RdrName]) }
-        : 'forall' tv_bndrs '.'       { sLL $1 $> ([mj AnnForall $1,mj AnnDot $3], Just $2) }
+        : 'forall' tv_bndrs '.'       { sLL $1 $> ([mu AnnForall $1,mj AnnDot $3], Just $2) }
         | {- empty -}                 { noLoc ([], Nothing) }
-=======
-forall :: { Located ([AddAnn],[LHsTyVarBndr RdrName]) }
-        : 'forall' tv_bndrs '.'       { sLL $1 $> ([mu AnnForall $1,mj AnnDot $3],$2) }
-        | {- empty -}                 { noLoc ([],[]) }
->>>>>>> f40fe62d
 
 constr_stuff :: { Located (Located RdrName, HsConDeclDetails RdrName) }
     -- see Note [Parsing data constructors is hard]
@@ -2141,16 +2067,10 @@
         :
         -- See Note [Declaration/signature overlap] for why we need infixexp here
           infixexp '::' sigtypedoc
-<<<<<<< HEAD
                         {% do v <- checkValSigLhs $1
-                        ; _ <- ams (sLL $1 $> ()) [mj AnnDcolon $2]
+                        ; _ <- ams (sLL $1 $> ()) [mu AnnDcolon $2]
                         ; return (sLL $1 $> $ SigD $
                                   TypeSig [v] (mkLHsSigWcType $3)) }
-=======
-                        {% do s <- checkValSig $1 $3
-                        ; _ <- ams (sLL $1 $> ()) [mu AnnDcolon $2]
-                        ; return (sLL $1 $> $ SigD s) }
->>>>>>> f40fe62d
 
         | var ',' sig_vars '::' sigtypedoc
            {% do { let sig = TypeSig ($1 : reverse (unLoc $3))
@@ -2221,13 +2141,8 @@
                             in sL (getLoc $1) (mkHsQuasiQuote quoterId (RealSrcSpan quoteSpan) quote) }
 
 exp   :: { LHsExpr RdrName }
-<<<<<<< HEAD
         : infixexp '::' sigtype {% ams (sLL $1 $> $ ExprWithTySig $1 (mkLHsSigWcType $3))
-                                       [mj AnnDcolon $2] }
-=======
-        : infixexp '::' sigtype {% ams (sLL $1 $> $ ExprWithTySig $1 $3 PlaceHolder)
                                        [mu AnnDcolon $2] }
->>>>>>> f40fe62d
         | infixexp '-<' exp     {% ams (sLL $1 $> $ HsArrApp $1 $3 placeHolderType
                                                         HsFirstOrderApp True)
                                        [mu Annlarrowtail $2] }
@@ -2253,16 +2168,12 @@
 exp10 :: { LHsExpr RdrName }
         : '\\' apat apats opt_asig '->' exp
                    {% ams (sLL $1 $> $ HsLam (mkMatchGroup FromSource
-<<<<<<< HEAD
                             [sLL $1 $> $ Match { m_fixity = NonFunBindMatch
                                                , m_pats = $2:$3
                                                , m_type = snd $4
                                                , m_grhss = unguardedGRHSs $6 }]))
-                          (mj AnnLam $1:mj AnnRarrow $5:(fst $4)) }
-=======
-                            [sLL $1 $> $ Match NonFunBindMatch ($2:$3) (snd $4) (unguardedGRHSs $6)]))
                           (mj AnnLam $1:mu AnnRarrow $5:(fst $4)) }
->>>>>>> f40fe62d
+
         | 'let' binds 'in' exp          {% ams (sLL $1 $> $ HsLet (snd $ unLoc $2) $4)
                                                (mj AnnLet $1:mj AnnIn $3
                                                  :(fst $ unLoc $2)) }
@@ -3454,15 +3365,14 @@
 
 -}
 
+addAnnsAt :: SrcSpan -> [AddAnn] -> P ()
+addAnnsAt loc anns = mapM_ (\a -> a loc) anns
+
 -- |Construct an AddAnn from the annotation keyword and the location
 -- of the keyword itself
 mj :: AnnKeywordId -> Located e -> AddAnn
 mj a l s = addAnnotation s a (gl l)
 
-<<<<<<< HEAD
-addAnnsAt :: SrcSpan -> [AddAnn] -> P ()
-addAnnsAt loc anns = mapM_ (\a -> a loc) anns
-=======
 -- |Construct an AddAnn from the annotation keyword and the Located Token. If
 -- the token has a unicode equivalent and this has been used, provide the
 -- unicode variant of the annotation.
@@ -3473,7 +3383,6 @@
 --   the annotation
 toUnicodeAnn :: AnnKeywordId -> Located Token -> AnnKeywordId
 toUnicodeAnn a t = if isUnicode t then unicodeAnn a else a
->>>>>>> f40fe62d
 
 gl = getLoc
 

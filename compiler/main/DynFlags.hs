{-# LANGUAGE CPP #-}
{-# LANGUAGE FlexibleInstances #-}

-------------------------------------------------------------------------------
--
-- | Dynamic flags
--
-- Most flags are dynamic flags, which means they can change from compilation
-- to compilation using @OPTIONS_GHC@ pragmas, and in a multi-session GHC each
-- session can be using different dynamic flags. Dynamic flags can also be set
-- at the prompt in GHCi.
--
-- (c) The University of Glasgow 2005
--
-------------------------------------------------------------------------------

{-# OPTIONS_GHC -fno-cse #-}
-- -fno-cse is needed for GLOBAL_VAR's to behave properly

module DynFlags (
        -- * Dynamic flags and associated configuration types
        DumpFlag(..),
        GeneralFlag(..),
        WarningFlag(..), WarnReason(..),
        Language(..),
        PlatformConstants(..),
        FatalMessager, LogAction, LogFinaliser, FlushOut(..), FlushErr(..),
        ProfAuto(..),
        glasgowExtsFlags,
        warningGroups, warningHierarchies,
        hasPprDebug, hasNoDebugOutput, hasNoStateHack, hasNoOptCoercion,
        dopt, dopt_set, dopt_unset,
        gopt, gopt_set, gopt_unset, setGeneralFlag', unSetGeneralFlag',
        wopt, wopt_set, wopt_unset,
        wopt_fatal,
        xopt, xopt_set, xopt_unset,
        lang_set,
        useUnicodeSyntax,
        whenGeneratingDynamicToo, ifGeneratingDynamicToo,
        whenCannotGenerateDynamicToo,
        dynamicTooMkDynamicDynFlags,
        DynFlags(..),
        FlagSpec(..),
        HasDynFlags(..), ContainsDynFlags(..),
        RtsOptsEnabled(..),
        HscTarget(..), isObjectTarget, defaultObjectTarget,
        targetRetainsAllBindings,
        GhcMode(..), isOneShot,
        GhcLink(..), isNoLink,
        PackageFlag(..), PackageArg(..), ModRenaming(..),
        packageFlagsChanged,
        IgnorePackageFlag(..), TrustFlag(..),
        PackageDBFlag(..), PkgConfRef(..),
        Option(..), showOpt,
        DynLibLoader(..),
        fFlags, fLangFlags, xFlags,
        wWarningFlags,
        dynFlagDependencies,
        tablesNextToCode, mkTablesNextToCode,
        makeDynFlagsConsistent,
        shouldUseColor,
        shouldUseHexWordLiterals,
        positionIndependent,
        optimisationFlags,

        Way(..), mkBuildTag, wayRTSOnly, addWay', updateWays,
        wayGeneralFlags, wayUnsetGeneralFlags,

        thisPackage, thisComponentId, thisUnitIdInsts,

        -- ** Log output
        putLogMsg,

        -- ** Safe Haskell
        SafeHaskellMode(..),
        safeHaskellOn, safeImportsOn, safeLanguageOn, safeInferOn,
        packageTrustOn,
        safeDirectImpsReq, safeImplicitImpsReq,
        unsafeFlags, unsafeFlagsForInfer,

        -- ** LLVM Targets
        LlvmTarget(..), LlvmTargets,

        -- ** System tool settings and locations
        Settings(..),
        targetPlatform, programName, projectVersion,
        ghcUsagePath, ghciUsagePath, topDir, tmpDir, rawSettings,
        versionedAppDir,
        extraGccViaCFlags, systemPackageConfig,
        pgm_L, pgm_P, pgm_F, pgm_c, pgm_s, pgm_a, pgm_l, pgm_dll, pgm_T,
        pgm_windres, pgm_libtool, pgm_ar, pgm_ranlib, pgm_lo, pgm_lc,
        pgm_lcc, pgm_i, opt_L, opt_P, opt_F, opt_c, opt_a, opt_l, opt_i,
        opt_P_signature,
        opt_windres, opt_lo, opt_lc, opt_lcc,

        -- ** Manipulating DynFlags
        addPluginModuleName,
        defaultDynFlags,                -- Settings -> DynFlags
        defaultWays,
        interpWays,
        interpreterProfiled, interpreterDynamic,
        initDynFlags,                   -- DynFlags -> IO DynFlags
        defaultFatalMessager,
        defaultLogAction,
        defaultLogActionHPrintDoc,
        defaultLogActionHPutStrDoc,
        defaultFlushOut,
        defaultFlushErr,

        getOpts,                        -- DynFlags -> (DynFlags -> [a]) -> [a]
        getVerbFlags,
        updOptLevel,
        setTmpDir,
        setUnitId,
        interpretPackageEnv,
        canonicalizeHomeModule,

        -- ** Parsing DynFlags
        parseDynamicFlagsCmdLine,
        parseDynamicFilePragma,
        parseDynamicFlagsFull,

        -- ** Available DynFlags
        allNonDeprecatedFlags,
        flagsAll,
        flagsDynamic,
        flagsPackage,
        flagsForCompletion,

        supportedLanguagesAndExtensions,
        languageExtensions,

        -- ** DynFlags C compiler options
        picCCOpts, picPOpts,

        -- * Compiler configuration suitable for display to the user
        compilerInfo,

        rtsIsProfiled,
        dynamicGhc,

#include "GHCConstantsHaskellExports.hs"
        bLOCK_SIZE_W,
        wORD_SIZE_IN_BITS,
        tAG_MASK,
        mAX_PTR_TAG,
        tARGET_MIN_INT, tARGET_MAX_INT, tARGET_MAX_WORD,

        unsafeGlobalDynFlags, setUnsafeGlobalDynFlags,

        -- * SSE and AVX
        isSseEnabled,
        isSse2Enabled,
        isSse4_2Enabled,
        isBmiEnabled,
        isBmi2Enabled,
        isAvxEnabled,
        isAvx2Enabled,
        isAvx512cdEnabled,
        isAvx512erEnabled,
        isAvx512fEnabled,
        isAvx512pfEnabled,

        -- * Linker/compiler information
        LinkerInfo(..),
        CompilerInfo(..),

        -- * File cleanup
        FilesToClean(..), emptyFilesToClean,

        -- * Include specifications
        IncludeSpecs(..), addGlobalInclude, addQuoteInclude, flattenIncludes
  ) where

#include "HsVersions.h"

import GhcPrelude

import Platform
import PlatformConstants
import Module
import PackageConfig
import {-# SOURCE #-} Plugins
import {-# SOURCE #-} Hooks
import {-# SOURCE #-} PrelNames ( mAIN )
import {-# SOURCE #-} Packages (PackageState, emptyPackageState)
import DriverPhases     ( Phase(..), phaseInputExt )
import Config
import CmdLineParser hiding (WarnReason(..))
import qualified CmdLineParser as Cmd
import Constants
import Panic
import qualified PprColour as Col
import Util
import Maybes
import MonadUtils
import qualified Pretty
import SrcLoc
import BasicTypes       ( IntWithInf, treatZeroAsInf )
import FastString
import Fingerprint
import Outputable
import Foreign.C        ( CInt(..) )
import System.IO.Unsafe ( unsafeDupablePerformIO )
import {-# SOURCE #-} ErrUtils ( Severity(..), MsgDoc, mkLocMessageAnn
                               , getCaretDiagnostic, dumpSDoc )
import Json
import SysTools.Terminal ( stderrSupportsAnsiColors )
import SysTools.BaseDir ( expandTopDir )

import System.IO.Unsafe ( unsafePerformIO )
import Data.IORef
import Control.Arrow ((&&&))
import Control.Monad
import Control.Monad.Trans.Class
import Control.Monad.Trans.Writer
import Control.Monad.Trans.Reader
import Control.Monad.Trans.Except
import Control.Exception (throwIO)

import Data.Ord
import Data.Bits
import Data.Char
import Data.Int
import Data.List
import Data.Map (Map)
import qualified Data.Map as Map
import Data.Set (Set)
import qualified Data.Set as Set
import Data.Word
import System.FilePath
import System.Directory
import System.Environment (getEnv, lookupEnv)
import System.IO
import System.IO.Error
import Text.ParserCombinators.ReadP hiding (char)
import Text.ParserCombinators.ReadP as R

import EnumSet (EnumSet)
import qualified EnumSet

import GHC.Foreign (withCString, peekCString)
import qualified GHC.LanguageExtensions as LangExt

import Foreign (Ptr) -- needed for 2nd stage

-- Note [Updating flag description in the User's Guide]
-- ~~~~~~~~~~~~~~~~~~~~~~~~~~~~~~~~~~~~~~~~~~~~~~~~~~~~
--
-- If you modify anything in this file please make sure that your changes are
-- described in the User's Guide. Please update the flag description in the
-- users guide (docs/users_guide) whenever you add or change a flag.

-- Note [Supporting CLI completion]
-- ~~~~~~~~~~~~~~~~~~~~~~~~~~~~~~~~
--
-- The command line interface completion (in for example bash) is an easy way
-- for the developer to learn what flags are available from GHC.
-- GHC helps by separating which flags are available when compiling with GHC,
-- and which flags are available when using GHCi.
-- A flag is assumed to either work in both these modes, or only in one of them.
-- When adding or changing a flag, please consider for which mode the flag will
-- have effect, and annotate it accordingly. For Flags use defFlag, defGhcFlag,
-- defGhciFlag, and for FlagSpec use flagSpec or flagGhciSpec.

-- Note [Adding a language extension]
-- ~~~~~~~~~~~~~~~~~~~~~~~~~~~~~~~~~~
--
-- There are a few steps to adding (or removing) a language extension,
--
--  * Adding the extension to GHC.LanguageExtensions
--
--    The Extension type in libraries/ghc-boot-th/GHC/LanguageExtensions/Type.hs
--    is the canonical list of language extensions known by GHC.
--
--  * Adding a flag to DynFlags.xFlags
--
--    This is fairly self-explanatory. The name should be concise, memorable,
--    and consistent with any previous implementations of the similar idea in
--    other Haskell compilers.
--
--  * Adding the flag to the documentation
--
--    This is the same as any other flag. See
--    Note [Updating flag description in the User's Guide]
--
--  * Adding the flag to Cabal
--
--    The Cabal library has its own list of all language extensions supported
--    by all major compilers. This is the list that user code being uploaded
--    to Hackage is checked against to ensure language extension validity.
--    Consequently, it is very important that this list remains up-to-date.
--
--    To this end, there is a testsuite test (testsuite/tests/driver/T4437.hs)
--    whose job it is to ensure these GHC's extensions are consistent with
--    Cabal.
--
--    The recommended workflow is,
--
--     1. Temporarily add your new language extension to the
--        expectedGhcOnlyExtensions list in T4437 to ensure the test doesn't
--        break while Cabal is updated.
--
--     2. After your GHC change is accepted, submit a Cabal pull request adding
--        your new extension to Cabal's list (found in
--        Cabal/Language/Haskell/Extension.hs).
--
--     3. After your Cabal change is accepted, let the GHC developers know so
--        they can update the Cabal submodule and remove the extensions from
--        expectedGhcOnlyExtensions.
--
--  * Adding the flag to the GHC Wiki
--
--    There is a change log tracking language extension additions and removals
--    on the GHC wiki:  https://ghc.haskell.org/trac/ghc/wiki/LanguagePragmaHistory
--
--  See Trac #4437 and #8176.

-- -----------------------------------------------------------------------------
-- DynFlags

data DumpFlag
-- See Note [Updating flag description in the User's Guide]

   -- debugging flags
   = Opt_D_dump_cmm
   | Opt_D_dump_cmm_from_stg
   | Opt_D_dump_cmm_raw
   | Opt_D_dump_cmm_verbose
   -- All of the cmm subflags (there are a lot!) automatically
   -- enabled if you run -ddump-cmm-verbose
   -- Each flag corresponds to exact stage of Cmm pipeline.
   | Opt_D_dump_cmm_cfg
   | Opt_D_dump_cmm_cbe
   | Opt_D_dump_cmm_switch
   | Opt_D_dump_cmm_proc
   | Opt_D_dump_cmm_sp
   | Opt_D_dump_cmm_sink
   | Opt_D_dump_cmm_caf
   | Opt_D_dump_cmm_procmap
   | Opt_D_dump_cmm_split
   | Opt_D_dump_cmm_info
   | Opt_D_dump_cmm_cps
   -- end cmm subflags
   | Opt_D_dump_asm
   | Opt_D_dump_asm_native
   | Opt_D_dump_asm_liveness
   | Opt_D_dump_asm_regalloc
   | Opt_D_dump_asm_regalloc_stages
   | Opt_D_dump_asm_conflicts
   | Opt_D_dump_asm_stats
   | Opt_D_dump_asm_expanded
   | Opt_D_dump_llvm
   | Opt_D_dump_core_stats
   | Opt_D_dump_deriv
   | Opt_D_dump_ds
   | Opt_D_dump_ds_preopt
   | Opt_D_dump_foreign
   | Opt_D_dump_inlinings
   | Opt_D_dump_rule_firings
   | Opt_D_dump_rule_rewrites
   | Opt_D_dump_simpl_trace
   | Opt_D_dump_occur_anal
   | Opt_D_dump_parsed
   | Opt_D_dump_parsed_ast
   | Opt_D_dump_rn
   | Opt_D_dump_rn_ast
   | Opt_D_dump_shape
   | Opt_D_dump_simpl
   | Opt_D_dump_simpl_iterations
   | Opt_D_dump_spec
   | Opt_D_dump_prep
   | Opt_D_dump_stg
   | Opt_D_dump_call_arity
   | Opt_D_dump_exitify
   | Opt_D_dump_stranal
   | Opt_D_dump_str_signatures
   | Opt_D_dump_tc
   | Opt_D_dump_tc_ast
   | Opt_D_dump_types
   | Opt_D_dump_rules
   | Opt_D_dump_cse
   | Opt_D_dump_worker_wrapper
   | Opt_D_dump_rn_trace
   | Opt_D_dump_rn_stats
   | Opt_D_dump_opt_cmm
   | Opt_D_dump_simpl_stats
   | Opt_D_dump_cs_trace -- Constraint solver in type checker
   | Opt_D_dump_tc_trace
   | Opt_D_dump_ec_trace -- Pattern match exhaustiveness checker
   | Opt_D_dump_if_trace
   | Opt_D_dump_vt_trace
   | Opt_D_dump_splices
   | Opt_D_th_dec_file
   | Opt_D_dump_BCOs
   | Opt_D_dump_vect
   | Opt_D_dump_ticked
   | Opt_D_dump_rtti
   | Opt_D_source_stats
   | Opt_D_verbose_stg2stg
   | Opt_D_dump_hi
   | Opt_D_dump_hi_diffs
   | Opt_D_dump_mod_cycles
   | Opt_D_dump_mod_map
<<<<<<< HEAD
   | Opt_D_dump_late_float
=======
   | Opt_D_dump_timings
>>>>>>> a26983a3
   | Opt_D_dump_view_pattern_commoning
   | Opt_D_verbose_core2core
   | Opt_D_dump_debug
   | Opt_D_dump_json
   | Opt_D_ppr_debug
   | Opt_D_no_debug_output
   deriving (Eq, Show, Enum)


-- | Enumerates the simple on-or-off dynamic flags
data GeneralFlag
-- See Note [Updating flag description in the User's Guide]

   = Opt_DumpToFile                     -- ^ Append dump output to files instead of stdout.
   | Opt_D_faststring_stats
   | Opt_D_dump_minimal_imports
   | Opt_DoCoreLinting
   | Opt_DoStgLinting
   | Opt_DoCmmLinting
   | Opt_DoAsmLinting
   | Opt_DoAnnotationLinting
   | Opt_NoLlvmMangler                 -- hidden flag
   | Opt_FastLlvm                      -- hidden flag

   | Opt_WarnIsError                    -- -Werror; makes warnings fatal
   | Opt_ShowWarnGroups                 -- Show the group a warning belongs to
   | Opt_HideSourcePaths                -- Hide module source/object paths

   | Opt_PrintExplicitForalls
   | Opt_PrintExplicitKinds
   | Opt_PrintExplicitCoercions
   | Opt_PrintExplicitRuntimeReps
   | Opt_PrintEqualityRelations
   | Opt_PrintUnicodeSyntax
   | Opt_PrintExpandedSynonyms
   | Opt_PrintPotentialInstances
   | Opt_PrintTypecheckerElaboration

   -- optimisation opts
   | Opt_CallArity
   | Opt_Exitification
   | Opt_Strictness
   | Opt_LateDmdAnal                    -- #6087
   | Opt_KillAbsence
   | Opt_KillOneShot
   | Opt_FullLaziness
   | Opt_FloatIn
   | Opt_LateSpecialise
   | Opt_Specialise
   | Opt_SpecialiseAggressively
   | Opt_CrossModuleSpecialise
   | Opt_StaticArgumentTransformation
   | Opt_CSE
   | Opt_StgCSE
   | Opt_LiberateCase
   | Opt_SpecConstr
   | Opt_SpecConstrKeen
   | Opt_DoLambdaEtaExpansion
   | Opt_IgnoreAsserts
   | Opt_DoEtaReduction
   | Opt_CaseMerge
   | Opt_CaseFolding                    -- Constant folding through case-expressions
   | Opt_UnboxStrictFields
   | Opt_UnboxSmallStrictFields
   | Opt_DictsCheap
   | Opt_EnableRewriteRules             -- Apply rewrite rules during simplification
   | Opt_Vectorise
   | Opt_VectorisationAvoidance
   | Opt_RegsGraph                      -- do graph coloring register allocation
   | Opt_RegsIterative                  -- do iterative coalescing graph coloring register allocation
   | Opt_PedanticBottoms                -- Be picky about how we treat bottom
   | Opt_LlvmTBAA                       -- Use LLVM TBAA infastructure for improving AA (hidden flag)
   | Opt_LlvmPassVectorsInRegisters     -- Pass SIMD vectors in registers (requires a patched LLVM) (hidden flag)
   | Opt_LlvmFillUndefWithGarbage       -- Testing for undef bugs (hidden flag)
   | Opt_IrrefutableTuples
   | Opt_CmmSink
   | Opt_CmmElimCommonBlocks
   | Opt_AsmShortcutting
   | Opt_OmitYields
   | Opt_FunToThunk               -- allow WwLib.mkWorkerArgs to remove all value lambdas
   | Opt_DictsStrict                     -- be strict in argument dictionaries
   | Opt_DmdTxDictSel              -- use a special demand transformer for dictionary selectors
   | Opt_Loopification                  -- See Note [Self-recursive tail calls]
   | Opt_CprAnal
   | Opt_WorkerWrapper
   | Opt_SolveConstantDicts
   | Opt_AlignmentSanitisation
   | Opt_CatchBottoms

   -- PreInlining is on by default. The option is there just to see how
   -- bad things get if you turn it off!
   | Opt_SimplPreInlining

   | Opt_ProtectLastValArg
   | Opt_IgnoreRealWorld

   | Opt_NoLNE

   | Opt_LLF        -- ^ Enable the late lambda lift pass
   | Opt_LLF_AbsLNE        -- ^ allowed to abstract LNE variables?
   | Opt_LLF_AbsUnsat        -- ^ allowed to abstract undersaturated applied let-bound variables?
   | Opt_LLF_AbsSat        -- ^ allowed to abstract      saturated applied let-bound variables?
   | Opt_LLF_AbsOversat       -- ^ allowed to abstract  oversaturated applied let-bound variables?
   | Opt_LLF_CreatePAPs        -- ^ allowed to float function bindings that occur unapplied
   | Opt_LLF_Simpl        -- ^ follow the late lambda lift with a simplification pass?
   | Opt_LLF_Stabilize
   | Opt_LLF_UseStr        -- ^ use strictness in the late lambda float
   | Opt_LLF_IgnoreLNEClo        -- ^ predict LNEs in the late lambda float
   | Opt_LLF_FloatLNE0        -- ^ float zero-arity LNEs
   | Opt_LLF_OneShot
   | Opt_LLF_LeaveLNE

   -- Interface files
   | Opt_IgnoreInterfacePragmas
   | Opt_OmitInterfacePragmas
   | Opt_ExposeAllUnfoldings
   | Opt_WriteInterface -- forces .hi files to be written even with -fno-code

   -- profiling opts
   | Opt_AutoSccsOnIndividualCafs
   | Opt_ProfCountEntries

   -- misc opts
   | Opt_Pp
   | Opt_ForceRecomp
   | Opt_IgnoreOptimChanges
   | Opt_IgnoreHpcChanges
   | Opt_ExcessPrecision
   | Opt_EagerBlackHoling
   | Opt_NoHsMain
   | Opt_SplitObjs
   | Opt_SplitSections
   | Opt_StgStats
   | Opt_HideAllPackages
   | Opt_HideAllPluginPackages
   | Opt_PrintBindResult
   | Opt_Haddock
   | Opt_HaddockOptions
   | Opt_BreakOnException
   | Opt_BreakOnError
   | Opt_PrintEvldWithShow
   | Opt_PrintBindContents
   | Opt_GenManifest
   | Opt_EmbedManifest
   | Opt_SharedImplib
   | Opt_BuildingCabalPackage
   | Opt_IgnoreDotGhci
   | Opt_GhciSandbox
   | Opt_GhciHistory
   | Opt_LocalGhciHistory
   | Opt_NoIt
   | Opt_HelpfulErrors
   | Opt_DeferTypeErrors
   | Opt_DeferTypedHoles
   | Opt_DeferOutOfScopeVariables
   | Opt_PIC                         -- ^ @-fPIC@
   | Opt_PIE                         -- ^ @-fPIE@
   | Opt_PICExecutable               -- ^ @-pie@
   | Opt_ExternalDynamicRefs
   | Opt_SccProfilingOn
   | Opt_Ticky
   | Opt_Ticky_Allocd
   | Opt_Ticky_LNE
   | Opt_Ticky_Dyn_Thunk
   | Opt_RPath
   | Opt_RelativeDynlibPaths
   | Opt_Hpc
   | Opt_FlatCache
   | Opt_ExternalInterpreter
   | Opt_OptimalApplicativeDo
   | Opt_VersionMacros
   | Opt_WholeArchiveHsLibs

   -- output style opts
   | Opt_ErrorSpans -- Include full span info in error messages,
                    -- instead of just the start position.
   | Opt_DiagnosticsShowCaret -- Show snippets of offending code
   | Opt_PprCaseAsLet
   | Opt_PprShowTicks
   | Opt_ShowHoleConstraints
   | Opt_NoShowValidSubstitutions
   | Opt_UnclutterValidSubstitutions
   | Opt_NoSortValidSubstitutions
   | Opt_AbstractRefSubstitutions
   | Opt_ShowLoadedModules
   | Opt_HexWordLiterals -- See Note [Print Hexadecimal Literals]

   -- Suppress all coercions, them replacing with '...'
   | Opt_SuppressCoercions
   | Opt_SuppressVarKinds
   -- Suppress module id prefixes on variables.
   | Opt_SuppressModulePrefixes
   -- Suppress type applications.
   | Opt_SuppressTypeApplications
   -- Suppress info such as arity and unfoldings on identifiers.
   | Opt_SuppressIdInfo
   -- Suppress separate type signatures in core, but leave types on
   -- lambda bound vars
   | Opt_SuppressUnfoldings
   -- Suppress the details of even stable unfoldings
   | Opt_SuppressTypeSignatures
   -- Suppress unique ids on variables.
   -- Except for uniques, as some simplifier phases introduce new
   -- variables that have otherwise identical names.
   | Opt_SuppressUniques
   | Opt_SuppressStgFreeVars
   | Opt_SuppressTicks     -- Replaces Opt_PprShowTicks
   | Opt_SuppressTimestamps -- ^ Suppress timestamps in dumps

   -- temporary flags
   | Opt_AutoLinkPackages
   | Opt_ImplicitImportQualified

   -- keeping stuff
   | Opt_KeepHiDiffs
   | Opt_KeepHcFiles
   | Opt_KeepSFiles
   | Opt_KeepTmpFiles
   | Opt_KeepRawTokenStream
   | Opt_KeepLlvmFiles
   | Opt_KeepHiFiles
   | Opt_KeepOFiles

   | Opt_BuildDynamicToo

   -- safe haskell flags
   | Opt_DistrustAllPackages
   | Opt_PackageTrust

   | Opt_G_NoStateHack
   | Opt_G_NoOptCoercion
   deriving (Eq, Show, Enum)

-- Check whether a flag should be considered an "optimisation flag"
-- for purposes of recompilation avoidance (see
-- Note [Ignoring some flag changes] in FlagChecker). Being listed here is
-- not a guarantee that the flag has no other effect. We could, and
-- perhaps should, separate out the flags that have some minor impact on
-- program semantics and/or error behavior (e.g., assertions), but
-- then we'd need to go to extra trouble (and an additional flag)
-- to allow users to ignore the optimisation level even though that
-- means ignoring some change.
optimisationFlags :: EnumSet GeneralFlag
optimisationFlags = EnumSet.fromList
   [ Opt_CallArity
   , Opt_Strictness
   , Opt_LateDmdAnal
   , Opt_KillAbsence
   , Opt_KillOneShot
   , Opt_FullLaziness
   , Opt_FloatIn
   , Opt_LateSpecialise
   , Opt_Specialise
   , Opt_SpecialiseAggressively
   , Opt_CrossModuleSpecialise
   , Opt_StaticArgumentTransformation
   , Opt_CSE
   , Opt_StgCSE
   , Opt_LiberateCase
   , Opt_SpecConstr
   , Opt_SpecConstrKeen
   , Opt_DoLambdaEtaExpansion
   , Opt_IgnoreAsserts
   , Opt_DoEtaReduction
   , Opt_CaseMerge
   , Opt_CaseFolding
   , Opt_UnboxStrictFields
   , Opt_UnboxSmallStrictFields
   , Opt_DictsCheap
   , Opt_EnableRewriteRules
   , Opt_Vectorise
   , Opt_VectorisationAvoidance
   , Opt_RegsGraph
   , Opt_RegsIterative
   , Opt_PedanticBottoms
   , Opt_LlvmTBAA
   , Opt_LlvmPassVectorsInRegisters
   , Opt_LlvmFillUndefWithGarbage
   , Opt_IrrefutableTuples
   , Opt_CmmSink
   , Opt_CmmElimCommonBlocks
   , Opt_AsmShortcutting
   , Opt_OmitYields
   , Opt_FunToThunk
   , Opt_DictsStrict
   , Opt_DmdTxDictSel
   , Opt_Loopification
   , Opt_CprAnal
   , Opt_WorkerWrapper
   , Opt_SolveConstantDicts
   , Opt_CatchBottoms
   , Opt_IgnoreAsserts
   ]

-- | Used when outputting warnings: if a reason is given, it is
-- displayed. If a warning isn't controlled by a flag, this is made
-- explicit at the point of use.
data WarnReason
  = NoReason
  -- | Warning was enabled with the flag
  | Reason !WarningFlag
  -- | Warning was made an error because of -Werror or -Werror=WarningFlag
  | ErrReason !(Maybe WarningFlag)
  deriving Show

-- | Used to differentiate the scope an include needs to apply to.
-- We have to split the include paths to avoid accidentally forcing recursive
-- includes since -I overrides the system search paths. See Trac #14312.
data IncludeSpecs
  = IncludeSpecs { includePathsQuote  :: [String]
                 , includePathsGlobal :: [String]
                 }
  deriving Show

-- | Append to the list of includes a path that shall be included using `-I`
-- when the C compiler is called. These paths override system search paths.
addGlobalInclude :: IncludeSpecs -> [String] -> IncludeSpecs
addGlobalInclude spec paths  = let f = includePathsGlobal spec
                               in spec { includePathsGlobal = f ++ paths }

-- | Append to the list of includes a path that shall be included using
-- `-iquote` when the C compiler is called. These paths only apply when quoted
-- includes are used. e.g. #include "foo.h"
addQuoteInclude :: IncludeSpecs -> [String] -> IncludeSpecs
addQuoteInclude spec paths  = let f = includePathsQuote spec
                              in spec { includePathsQuote = f ++ paths }

-- | Concatenate and flatten the list of global and quoted includes returning
-- just a flat list of paths.
flattenIncludes :: IncludeSpecs -> [String]
flattenIncludes specs = includePathsQuote specs ++ includePathsGlobal specs

instance Outputable WarnReason where
  ppr = text . show

instance ToJson WarnReason where
  json NoReason = JSNull
  json (Reason wf) = JSString (show wf)
  json (ErrReason Nothing) = JSString "Opt_WarnIsError"
  json (ErrReason (Just wf)) = JSString (show wf)

data WarningFlag =
-- See Note [Updating flag description in the User's Guide]
     Opt_WarnDuplicateExports
   | Opt_WarnDuplicateConstraints
   | Opt_WarnRedundantConstraints
   | Opt_WarnHiShadows
   | Opt_WarnImplicitPrelude
   | Opt_WarnIncompletePatterns
   | Opt_WarnIncompleteUniPatterns
   | Opt_WarnIncompletePatternsRecUpd
   | Opt_WarnOverflowedLiterals
   | Opt_WarnEmptyEnumerations
   | Opt_WarnMissingFields
   | Opt_WarnMissingImportList
   | Opt_WarnMissingMethods
   | Opt_WarnMissingSignatures
   | Opt_WarnMissingLocalSignatures
   | Opt_WarnNameShadowing
   | Opt_WarnOverlappingPatterns
   | Opt_WarnTypeDefaults
   | Opt_WarnMonomorphism
   | Opt_WarnUnusedTopBinds
   | Opt_WarnUnusedLocalBinds
   | Opt_WarnUnusedPatternBinds
   | Opt_WarnUnusedImports
   | Opt_WarnUnusedMatches
   | Opt_WarnUnusedTypePatterns
   | Opt_WarnUnusedForalls
   | Opt_WarnWarningsDeprecations
   | Opt_WarnDeprecatedFlags
   | Opt_WarnAMP -- Introduced in GHC 7.8, obsolete since 7.10
   | Opt_WarnMissingMonadFailInstances -- since 8.0
   | Opt_WarnSemigroup -- since 8.0
   | Opt_WarnDodgyExports
   | Opt_WarnDodgyImports
   | Opt_WarnOrphans
   | Opt_WarnAutoOrphans
   | Opt_WarnIdentities
   | Opt_WarnTabs
   | Opt_WarnUnrecognisedPragmas
   | Opt_WarnDodgyForeignImports
   | Opt_WarnUnusedDoBind
   | Opt_WarnWrongDoBind
   | Opt_WarnAlternativeLayoutRuleTransitional
   | Opt_WarnUnsafe
   | Opt_WarnSafe
   | Opt_WarnTrustworthySafe
   | Opt_WarnMissedSpecs
   | Opt_WarnAllMissedSpecs
   | Opt_WarnUnsupportedCallingConventions
   | Opt_WarnUnsupportedLlvmVersion
   | Opt_WarnInlineRuleShadowing
   | Opt_WarnTypedHoles
   | Opt_WarnPartialTypeSignatures
   | Opt_WarnMissingExportedSignatures
   | Opt_WarnUntickedPromotedConstructors
   | Opt_WarnDerivingTypeable
   | Opt_WarnDeferredTypeErrors
   | Opt_WarnDeferredOutOfScopeVariables
   | Opt_WarnNonCanonicalMonadInstances   -- since 8.0
   | Opt_WarnNonCanonicalMonadFailInstances -- since 8.0
   | Opt_WarnNonCanonicalMonoidInstances  -- since 8.0
   | Opt_WarnMissingPatternSynonymSignatures -- since 8.0
   | Opt_WarnUnrecognisedWarningFlags     -- since 8.0
   | Opt_WarnSimplifiableClassConstraints -- Since 8.2
   | Opt_WarnCPPUndef                     -- Since 8.2
   | Opt_WarnUnbangedStrictPatterns       -- Since 8.2
   | Opt_WarnMissingHomeModules           -- Since 8.2
   | Opt_WarnPartialFields                -- Since 8.4
   | Opt_WarnMissingExportList
   deriving (Eq, Show, Enum)

data Language = Haskell98 | Haskell2010
   deriving (Eq, Enum, Show)

instance Outputable Language where
    ppr = text . show

-- | The various Safe Haskell modes
data SafeHaskellMode
   = Sf_None
   | Sf_Unsafe
   | Sf_Trustworthy
   | Sf_Safe
   deriving (Eq)

instance Show SafeHaskellMode where
    show Sf_None         = "None"
    show Sf_Unsafe       = "Unsafe"
    show Sf_Trustworthy  = "Trustworthy"
    show Sf_Safe         = "Safe"

instance Outputable SafeHaskellMode where
    ppr = text . show

-- | Contains not only a collection of 'GeneralFlag's but also a plethora of
-- information relating to the compilation of a single file or GHC session
data DynFlags = DynFlags {
  ghcMode               :: GhcMode,
  ghcLink               :: GhcLink,
  hscTarget             :: HscTarget,
  settings              :: Settings,
  llvmTargets           :: LlvmTargets,
  verbosity             :: Int,         -- ^ Verbosity level: see Note [Verbosity levels]
  optLevel              :: Int,         -- ^ Optimisation level
  debugLevel            :: Int,         -- ^ How much debug information to produce
  simplPhases           :: Int,         -- ^ Number of simplifier phases
  maxSimplIterations    :: Int,         -- ^ Max simplifier iterations
  maxPmCheckIterations  :: Int,         -- ^ Max no iterations for pm checking
  ruleCheck             :: Maybe String,
  inlineCheck           :: Maybe String, -- ^ A prefix to report inlining decisions about
  strictnessBefore      :: [Int],       -- ^ Additional demand analysis

  parMakeCount          :: Maybe Int,   -- ^ The number of modules to compile in parallel
                                        --   in --make mode, where Nothing ==> compile as
                                        --   many in parallel as there are CPUs.

  enableTimeStats       :: Bool,        -- ^ Enable RTS timing statistics?
  ghcHeapSize           :: Maybe Int,   -- ^ The heap size to set.

  maxRelevantBinds      :: Maybe Int,   -- ^ Maximum number of bindings from the type envt
                                        --   to show in type error messages
  maxValidSubstitutions :: Maybe Int,   -- ^ Maximum number of substitutions to
                                        --   show in typed hole error messages
  maxRefSubstitutions   :: Maybe Int,   -- ^ Maximum number of refinement
                                        --   substitutions to show in typed hole
                                        --   error messages
  refLevelSubstitutions :: Maybe Int,   -- ^ Maximum level of refinement for
                                        --   refinement substitutions in typed
                                        --   typed hole error messages
  maxUncoveredPatterns  :: Int,         -- ^ Maximum number of unmatched patterns to show
                                        --   in non-exhaustiveness warnings
  simplTickFactor       :: Int,         -- ^ Multiplier for simplifier ticks
  specConstrThreshold   :: Maybe Int,   -- ^ Threshold for SpecConstr
  specConstrCount       :: Maybe Int,   -- ^ Max number of specialisations for any one function
  specConstrRecursive   :: Int,         -- ^ Max number of specialisations for recursive types
                                        --   Not optional; otherwise ForceSpecConstr can diverge.
  liberateCaseThreshold :: Maybe Int,   -- ^ Threshold for LiberateCase
  floatLamArgs          :: Maybe Int,   -- ^ Arg count for lambda floating
                                        --   See CoreMonad.FloatOutSwitches

<<<<<<< HEAD
  lateFloatNonRecLam    :: Maybe Int,   -- ^ Limit on # abstracted variables for *late* non-recursive function floating (Nothing => all, Just 0 => none)
  lateFloatRecLam       :: Maybe Int,   -- ^   "    " "     "          "     for *late*     recursive function floating
  lateFloatIfInClo      :: Maybe Int,   -- ^ Limit on # abstracted variables for floating a binding that occurs in a closure
  lateFloatCloGrowth    :: Maybe Int,   -- ^ Limit on # additional free variables for closures in which the function occurs
  lateFloatCloGrowthInLam :: Maybe Int,

  historySize           :: Int,
=======
  historySize           :: Int,         -- ^ Simplification history size
>>>>>>> a26983a3

  importPaths           :: [FilePath],
  mainModIs             :: Module,
  mainFunIs             :: Maybe String,
  reductionDepth        :: IntWithInf,   -- ^ Typechecker maximum stack depth
  solverIterations      :: IntWithInf,   -- ^ Number of iterations in the constraints solver
                                         --   Typically only 1 is needed

  thisInstalledUnitId   :: InstalledUnitId,
  thisComponentId_      :: Maybe ComponentId,
  thisUnitIdInsts_      :: Maybe [(ModuleName, Module)],

  -- ways
  ways                  :: [Way],       -- ^ Way flags from the command line
  buildTag              :: String,      -- ^ The global \"way\" (e.g. \"p\" for prof)

  -- For object splitting
  splitInfo             :: Maybe (String,Int),

  -- paths etc.
  objectDir             :: Maybe String,
  dylibInstallName      :: Maybe String,
  hiDir                 :: Maybe String,
  stubDir               :: Maybe String,
  dumpDir               :: Maybe String,

  objectSuf             :: String,
  hcSuf                 :: String,
  hiSuf                 :: String,

  canGenerateDynamicToo :: IORef Bool,
  dynObjectSuf          :: String,
  dynHiSuf              :: String,

  outputFile            :: Maybe String,
  dynOutputFile         :: Maybe String,
  outputHi              :: Maybe String,
  dynLibLoader          :: DynLibLoader,

  -- | This is set by 'DriverPipeline.runPipeline' based on where
  --    its output is going.
  dumpPrefix            :: Maybe FilePath,

  -- | Override the 'dumpPrefix' set by 'DriverPipeline.runPipeline'.
  --    Set by @-ddump-file-prefix@
  dumpPrefixForce       :: Maybe FilePath,

  ldInputs              :: [Option],

  includePaths          :: IncludeSpecs,
  libraryPaths          :: [String],
  frameworkPaths        :: [String],    -- used on darwin only
  cmdlineFrameworks     :: [String],    -- ditto

  rtsOpts               :: Maybe String,
  rtsOptsEnabled        :: RtsOptsEnabled,
  rtsOptsSuggestions    :: Bool,

  hpcDir                :: String,      -- ^ Path to store the .mix files

  -- Plugins
  pluginModNames        :: [ModuleName],
  pluginModNameOpts     :: [(ModuleName,String)],
  frontendPluginOpts    :: [String],
    -- ^ the @-ffrontend-opt@ flags given on the command line, in *reverse*
    -- order that they're specified on the command line.
  plugins               :: [LoadedPlugin],
    -- ^ plugins loaded after processing arguments. What will be loaded here
    -- is directed by pluginModNames. Arguments are loaded from
    -- pluginModNameOpts. The purpose of this field is to cache the plugins so
    -- they don't have to be loaded each time they are needed.
    -- See 'DynamicLoading.initializePlugins'.

  -- GHC API hooks
  hooks                 :: Hooks,

  --  For ghc -M
  depMakefile           :: FilePath,
  depIncludePkgDeps     :: Bool,
  depExcludeMods        :: [ModuleName],
  depSuffixes           :: [String],

  --  Package flags
  packageDBFlags        :: [PackageDBFlag],
        -- ^ The @-package-db@ flags given on the command line, In
        -- *reverse* order that they're specified on the command line.
        -- This is intended to be applied with the list of "initial"
        -- package databases derived from @GHC_PACKAGE_PATH@; see
        -- 'getPackageConfRefs'.

  ignorePackageFlags    :: [IgnorePackageFlag],
        -- ^ The @-ignore-package@ flags from the command line.
        -- In *reverse* order that they're specified on the command line.
  packageFlags          :: [PackageFlag],
        -- ^ The @-package@ and @-hide-package@ flags from the command-line.
        -- In *reverse* order that they're specified on the command line.
  pluginPackageFlags    :: [PackageFlag],
        -- ^ The @-plugin-package-id@ flags from command line.
        -- In *reverse* order that they're specified on the command line.
  trustFlags            :: [TrustFlag],
        -- ^ The @-trust@ and @-distrust@ flags.
        -- In *reverse* order that they're specified on the command line.
  packageEnv            :: Maybe FilePath,
        -- ^ Filepath to the package environment file (if overriding default)

  -- Package state
  -- NB. do not modify this field, it is calculated by
  -- Packages.initPackages
  pkgDatabase           :: Maybe [(FilePath, [PackageConfig])],
  pkgState              :: PackageState,

  -- Temporary files
  -- These have to be IORefs, because the defaultCleanupHandler needs to
  -- know what to clean when an exception happens
  filesToClean          :: IORef FilesToClean,
  dirsToClean           :: IORef (Map FilePath FilePath),
  -- The next available suffix to uniquely name a temp file, updated atomically
  nextTempSuffix        :: IORef Int,

  -- Names of files which were generated from -ddump-to-file; used to
  -- track which ones we need to truncate because it's our first run
  -- through
  generatedDumps        :: IORef (Set FilePath),

  -- hsc dynamic flags
  dumpFlags             :: EnumSet DumpFlag,
  generalFlags          :: EnumSet GeneralFlag,
  warningFlags          :: EnumSet WarningFlag,
  fatalWarningFlags     :: EnumSet WarningFlag,
  -- Don't change this without updating extensionFlags:
  language              :: Maybe Language,
  -- | Safe Haskell mode
  safeHaskell           :: SafeHaskellMode,
  safeInfer             :: Bool,
  safeInferred          :: Bool,
  -- We store the location of where some extension and flags were turned on so
  -- we can produce accurate error messages when Safe Haskell fails due to
  -- them.
  thOnLoc               :: SrcSpan,
  newDerivOnLoc         :: SrcSpan,
  overlapInstLoc        :: SrcSpan,
  incoherentOnLoc       :: SrcSpan,
  pkgTrustOnLoc         :: SrcSpan,
  warnSafeOnLoc         :: SrcSpan,
  warnUnsafeOnLoc       :: SrcSpan,
  trustworthyOnLoc      :: SrcSpan,
  -- Don't change this without updating extensionFlags:
  extensions            :: [OnOff LangExt.Extension],
  -- extensionFlags should always be equal to
  --     flattenExtensionFlags language extensions
  -- LangExt.Extension is defined in libraries/ghc-boot so that it can be used
  -- by template-haskell
  extensionFlags        :: EnumSet LangExt.Extension,

  -- Unfolding control
  -- See Note [Discounts and thresholds] in CoreUnfold
  ufCreationThreshold   :: Int,
  ufUseThreshold        :: Int,
  ufFunAppDiscount      :: Int,
  ufDictDiscount        :: Int,
  ufKeenessFactor       :: Float,
  ufDearOp              :: Int,
  ufVeryAggressive      :: Bool,

  maxWorkerArgs         :: Int,

  ghciHistSize          :: Int,

  -- | MsgDoc output action: use "ErrUtils" instead of this if you can
  initLogAction         :: IO (Maybe LogOutput),
  log_action            :: LogAction,
  log_finaliser         :: LogFinaliser,
  flushOut              :: FlushOut,
  flushErr              :: FlushErr,

  ghcVersionFile        :: Maybe FilePath,
  haddockOptions        :: Maybe String,

  -- | GHCi scripts specified by -ghci-script, in reverse order
  ghciScripts           :: [String],

  -- Output style options
  pprUserLength         :: Int,
  pprCols               :: Int,

  useUnicode            :: Bool,
  useColor              :: OverridingBool,
  canUseColor           :: Bool,
  colScheme             :: Col.Scheme,

  -- | what kind of {-# SCC #-} to add automatically
  profAuto              :: ProfAuto,

  interactivePrint      :: Maybe String,

  nextWrapperNum        :: IORef (ModuleEnv Int),

  -- | Machine dependent flags (-m<blah> stuff)
  sseVersion            :: Maybe SseVersion,
  bmiVersion            :: Maybe BmiVersion,
  avx                   :: Bool,
  avx2                  :: Bool,
  avx512cd              :: Bool, -- Enable AVX-512 Conflict Detection Instructions.
  avx512er              :: Bool, -- Enable AVX-512 Exponential and Reciprocal Instructions.
  avx512f               :: Bool, -- Enable AVX-512 instructions.
  avx512pf              :: Bool, -- Enable AVX-512 PreFetch Instructions.

  -- | Run-time linker information (what options we need, etc.)
  rtldInfo              :: IORef (Maybe LinkerInfo),

  -- | Run-time compiler information
  rtccInfo              :: IORef (Maybe CompilerInfo),

  -- Constants used to control the amount of optimization done.

  -- | Max size, in bytes, of inline array allocations.
  maxInlineAllocSize    :: Int,

  -- | Only inline memcpy if it generates no more than this many
  -- pseudo (roughly: Cmm) instructions.
  maxInlineMemcpyInsns  :: Int,

  -- | Only inline memset if it generates no more than this many
  -- pseudo (roughly: Cmm) instructions.
  maxInlineMemsetInsns  :: Int,

  -- | Reverse the order of error messages in GHC/GHCi
  reverseErrors         :: Bool,

  -- | Limit the maximum number of errors to show
  maxErrors             :: Maybe Int,

  -- | Unique supply configuration for testing build determinism
  initialUnique         :: Int,
  uniqueIncrement       :: Int
}

class HasDynFlags m where
    getDynFlags :: m DynFlags

{- It would be desirable to have the more generalised

  instance (MonadTrans t, Monad m, HasDynFlags m) => HasDynFlags (t m) where
      getDynFlags = lift getDynFlags

instance definition. However, that definition would overlap with the
`HasDynFlags (GhcT m)` instance. Instead we define instances for a
couple of common Monad transformers explicitly. -}

instance (Monoid a, Monad m, HasDynFlags m) => HasDynFlags (WriterT a m) where
    getDynFlags = lift getDynFlags

instance (Monad m, HasDynFlags m) => HasDynFlags (ReaderT a m) where
    getDynFlags = lift getDynFlags

instance (Monad m, HasDynFlags m) => HasDynFlags (MaybeT m) where
    getDynFlags = lift getDynFlags

instance (Monad m, HasDynFlags m) => HasDynFlags (ExceptT e m) where
    getDynFlags = lift getDynFlags

class ContainsDynFlags t where
    extractDynFlags :: t -> DynFlags

data ProfAuto
  = NoProfAuto         -- ^ no SCC annotations added
  | ProfAutoAll        -- ^ top-level and nested functions are annotated
  | ProfAutoTop        -- ^ top-level functions annotated only
  | ProfAutoExports    -- ^ exported functions annotated only
  | ProfAutoCalls      -- ^ annotate call-sites
  deriving (Eq,Enum)

data LlvmTarget = LlvmTarget
  { lDataLayout :: String
  , lCPU        :: String
  , lAttributes :: [String]
  }

type LlvmTargets = [(String, LlvmTarget)]

data Settings = Settings {
  sTargetPlatform        :: Platform,    -- Filled in by SysTools
  sGhcUsagePath          :: FilePath,    -- Filled in by SysTools
  sGhciUsagePath         :: FilePath,    -- ditto
  sTopDir                :: FilePath,
  sTmpDir                :: String,      -- no trailing '/'
  sProgramName           :: String,
  sProjectVersion        :: String,
  -- You shouldn't need to look things up in rawSettings directly.
  -- They should have their own fields instead.
  sRawSettings           :: [(String, String)],
  sExtraGccViaCFlags     :: [String],
  sSystemPackageConfig   :: FilePath,
  sLdSupportsCompactUnwind :: Bool,
  sLdSupportsBuildId       :: Bool,
  sLdSupportsFilelist      :: Bool,
  sLdIsGnuLd               :: Bool,
  sGccSupportsNoPie        :: Bool,
  -- commands for particular phases
  sPgm_L                 :: String,
  sPgm_P                 :: (String,[Option]),
  sPgm_F                 :: String,
  sPgm_c                 :: (String,[Option]),
  sPgm_s                 :: (String,[Option]),
  sPgm_a                 :: (String,[Option]),
  sPgm_l                 :: (String,[Option]),
  sPgm_dll               :: (String,[Option]),
  sPgm_T                 :: String,
  sPgm_windres           :: String,
  sPgm_libtool           :: String,
  sPgm_ar                :: String,
  sPgm_ranlib            :: String,
  sPgm_lo                :: (String,[Option]), -- LLVM: opt llvm optimiser
  sPgm_lc                :: (String,[Option]), -- LLVM: llc static compiler
  sPgm_lcc               :: (String,[Option]), -- LLVM: c compiler
  sPgm_i                 :: String,
  -- options for particular phases
  sOpt_L                 :: [String],
  sOpt_P                 :: [String],
  sOpt_P_fingerprint     :: Fingerprint, -- cached Fingerprint of sOpt_P
                                         -- See Note [Repeated -optP hashing]
  sOpt_F                 :: [String],
  sOpt_c                 :: [String],
  sOpt_a                 :: [String],
  sOpt_l                 :: [String],
  sOpt_windres           :: [String],
  sOpt_lo                :: [String], -- LLVM: llvm optimiser
  sOpt_lc                :: [String], -- LLVM: llc static compiler
  sOpt_lcc               :: [String], -- LLVM: c compiler
  sOpt_i                 :: [String], -- iserv options

  sPlatformConstants     :: PlatformConstants
 }

targetPlatform :: DynFlags -> Platform
targetPlatform dflags = sTargetPlatform (settings dflags)
programName :: DynFlags -> String
programName dflags = sProgramName (settings dflags)
projectVersion :: DynFlags -> String
projectVersion dflags = sProjectVersion (settings dflags)
ghcUsagePath          :: DynFlags -> FilePath
ghcUsagePath dflags = sGhcUsagePath (settings dflags)
ghciUsagePath         :: DynFlags -> FilePath
ghciUsagePath dflags = sGhciUsagePath (settings dflags)
topDir                :: DynFlags -> FilePath
topDir dflags = sTopDir (settings dflags)
tmpDir                :: DynFlags -> String
tmpDir dflags = sTmpDir (settings dflags)
rawSettings           :: DynFlags -> [(String, String)]
rawSettings dflags = sRawSettings (settings dflags)
extraGccViaCFlags     :: DynFlags -> [String]
extraGccViaCFlags dflags = sExtraGccViaCFlags (settings dflags)
systemPackageConfig   :: DynFlags -> FilePath
systemPackageConfig dflags = sSystemPackageConfig (settings dflags)
pgm_L                 :: DynFlags -> String
pgm_L dflags = sPgm_L (settings dflags)
pgm_P                 :: DynFlags -> (String,[Option])
pgm_P dflags = sPgm_P (settings dflags)
pgm_F                 :: DynFlags -> String
pgm_F dflags = sPgm_F (settings dflags)
pgm_c                 :: DynFlags -> (String,[Option])
pgm_c dflags = sPgm_c (settings dflags)
pgm_s                 :: DynFlags -> (String,[Option])
pgm_s dflags = sPgm_s (settings dflags)
pgm_a                 :: DynFlags -> (String,[Option])
pgm_a dflags = sPgm_a (settings dflags)
pgm_l                 :: DynFlags -> (String,[Option])
pgm_l dflags = sPgm_l (settings dflags)
pgm_dll               :: DynFlags -> (String,[Option])
pgm_dll dflags = sPgm_dll (settings dflags)
pgm_T                 :: DynFlags -> String
pgm_T dflags = sPgm_T (settings dflags)
pgm_windres           :: DynFlags -> String
pgm_windres dflags = sPgm_windres (settings dflags)
pgm_libtool           :: DynFlags -> String
pgm_libtool dflags = sPgm_libtool (settings dflags)
pgm_lcc               :: DynFlags -> (String,[Option])
pgm_lcc dflags = sPgm_lcc (settings dflags)
pgm_ar                :: DynFlags -> String
pgm_ar dflags = sPgm_ar (settings dflags)
pgm_ranlib            :: DynFlags -> String
pgm_ranlib dflags = sPgm_ranlib (settings dflags)
pgm_lo                :: DynFlags -> (String,[Option])
pgm_lo dflags = sPgm_lo (settings dflags)
pgm_lc                :: DynFlags -> (String,[Option])
pgm_lc dflags = sPgm_lc (settings dflags)
pgm_i                 :: DynFlags -> String
pgm_i dflags = sPgm_i (settings dflags)
opt_L                 :: DynFlags -> [String]
opt_L dflags = sOpt_L (settings dflags)
opt_P                 :: DynFlags -> [String]
opt_P dflags = concatMap (wayOptP (targetPlatform dflags)) (ways dflags)
            ++ sOpt_P (settings dflags)

-- This function packages everything that's needed to fingerprint opt_P
-- flags. See Note [Repeated -optP hashing].
opt_P_signature       :: DynFlags -> ([String], Fingerprint)
opt_P_signature dflags =
  ( concatMap (wayOptP (targetPlatform dflags)) (ways dflags)
  , sOpt_P_fingerprint (settings dflags))

opt_F                 :: DynFlags -> [String]
opt_F dflags = sOpt_F (settings dflags)
opt_c                 :: DynFlags -> [String]
opt_c dflags = concatMap (wayOptc (targetPlatform dflags)) (ways dflags)
            ++ sOpt_c (settings dflags)
opt_a                 :: DynFlags -> [String]
opt_a dflags = sOpt_a (settings dflags)
opt_l                 :: DynFlags -> [String]
opt_l dflags = concatMap (wayOptl (targetPlatform dflags)) (ways dflags)
            ++ sOpt_l (settings dflags)
opt_windres           :: DynFlags -> [String]
opt_windres dflags = sOpt_windres (settings dflags)
opt_lcc                :: DynFlags -> [String]
opt_lcc dflags = sOpt_lcc (settings dflags)
opt_lo                :: DynFlags -> [String]
opt_lo dflags = sOpt_lo (settings dflags)
opt_lc                :: DynFlags -> [String]
opt_lc dflags = sOpt_lc (settings dflags)
opt_i                 :: DynFlags -> [String]
opt_i dflags = sOpt_i (settings dflags)

-- | The directory for this version of ghc in the user's app directory
-- (typically something like @~/.ghc/x86_64-linux-7.6.3@)
--
versionedAppDir :: DynFlags -> MaybeT IO FilePath
versionedAppDir dflags = do
  -- Make sure we handle the case the HOME isn't set (see #11678)
  appdir <- tryMaybeT $ getAppUserDataDirectory (programName dflags)
  return $ appdir </> versionedFilePath dflags

-- | A filepath like @x86_64-linux-7.6.3@ with the platform string to use when
-- constructing platform-version-dependent files that need to co-exist.
--
versionedFilePath :: DynFlags -> FilePath
versionedFilePath dflags =     TARGET_ARCH
                        ++ '-':TARGET_OS
                        ++ '-':projectVersion dflags
  -- NB: This functionality is reimplemented in Cabal, so if you
  -- change it, be sure to update Cabal.

-- | The target code type of the compilation (if any).
--
-- Whenever you change the target, also make sure to set 'ghcLink' to
-- something sensible.
--
-- 'HscNothing' can be used to avoid generating any output, however, note
-- that:
--
--  * If a program uses Template Haskell the typechecker may need to run code
--    from an imported module.  To facilitate this, code generation is enabled
--    for modules imported by modules that use template haskell.
--    See Note [-fno-code mode].
--
data HscTarget
  = HscC           -- ^ Generate C code.
  | HscAsm         -- ^ Generate assembly using the native code generator.
  | HscLlvm        -- ^ Generate assembly using the llvm code generator.
  | HscInterpreted -- ^ Generate bytecode.  (Requires 'LinkInMemory')
  | HscNothing     -- ^ Don't generate any code.  See notes above.
  deriving (Eq, Show)

-- | Will this target result in an object file on the disk?
isObjectTarget :: HscTarget -> Bool
isObjectTarget HscC     = True
isObjectTarget HscAsm   = True
isObjectTarget HscLlvm  = True
isObjectTarget _        = False

-- | Does this target retain *all* top-level bindings for a module,
-- rather than just the exported bindings, in the TypeEnv and compiled
-- code (if any)?  In interpreted mode we do this, so that GHCi can
-- call functions inside a module.  In HscNothing mode we also do it,
-- so that Haddock can get access to the GlobalRdrEnv for a module
-- after typechecking it.
targetRetainsAllBindings :: HscTarget -> Bool
targetRetainsAllBindings HscInterpreted = True
targetRetainsAllBindings HscNothing     = True
targetRetainsAllBindings _              = False

-- | The 'GhcMode' tells us whether we're doing multi-module
-- compilation (controlled via the "GHC" API) or one-shot
-- (single-module) compilation.  This makes a difference primarily to
-- the "Finder": in one-shot mode we look for interface files for
-- imported modules, but in multi-module mode we look for source files
-- in order to check whether they need to be recompiled.
data GhcMode
  = CompManager         -- ^ @\-\-make@, GHCi, etc.
  | OneShot             -- ^ @ghc -c Foo.hs@
  | MkDepend            -- ^ @ghc -M@, see "Finder" for why we need this
  deriving Eq

instance Outputable GhcMode where
  ppr CompManager = text "CompManager"
  ppr OneShot     = text "OneShot"
  ppr MkDepend    = text "MkDepend"

isOneShot :: GhcMode -> Bool
isOneShot OneShot = True
isOneShot _other  = False

-- | What to do in the link step, if there is one.
data GhcLink
  = NoLink              -- ^ Don't link at all
  | LinkBinary          -- ^ Link object code into a binary
  | LinkInMemory        -- ^ Use the in-memory dynamic linker (works for both
                        --   bytecode and object code).
  | LinkDynLib          -- ^ Link objects into a dynamic lib (DLL on Windows, DSO on ELF platforms)
  | LinkStaticLib       -- ^ Link objects into a static lib
  deriving (Eq, Show)

isNoLink :: GhcLink -> Bool
isNoLink NoLink = True
isNoLink _      = False

-- | We accept flags which make packages visible, but how they select
-- the package varies; this data type reflects what selection criterion
-- is used.
data PackageArg =
      PackageArg String    -- ^ @-package@, by 'PackageName'
    | UnitIdArg UnitId     -- ^ @-package-id@, by 'UnitId'
  deriving (Eq, Show)
instance Outputable PackageArg where
    ppr (PackageArg pn) = text "package" <+> text pn
    ppr (UnitIdArg uid) = text "unit" <+> ppr uid

-- | Represents the renaming that may be associated with an exposed
-- package, e.g. the @rns@ part of @-package "foo (rns)"@.
--
-- Here are some example parsings of the package flags (where
-- a string literal is punned to be a 'ModuleName':
--
--      * @-package foo@ is @ModRenaming True []@
--      * @-package foo ()@ is @ModRenaming False []@
--      * @-package foo (A)@ is @ModRenaming False [("A", "A")]@
--      * @-package foo (A as B)@ is @ModRenaming False [("A", "B")]@
--      * @-package foo with (A as B)@ is @ModRenaming True [("A", "B")]@
data ModRenaming = ModRenaming {
    modRenamingWithImplicit :: Bool, -- ^ Bring all exposed modules into scope?
    modRenamings :: [(ModuleName, ModuleName)] -- ^ Bring module @m@ into scope
                                               --   under name @n@.
  } deriving (Eq)
instance Outputable ModRenaming where
    ppr (ModRenaming b rns) = ppr b <+> parens (ppr rns)

-- | Flags for manipulating the set of non-broken packages.
newtype IgnorePackageFlag = IgnorePackage String -- ^ @-ignore-package@
  deriving (Eq)

-- | Flags for manipulating package trust.
data TrustFlag
  = TrustPackage    String -- ^ @-trust@
  | DistrustPackage String -- ^ @-distrust@
  deriving (Eq)

-- | Flags for manipulating packages visibility.
data PackageFlag
  = ExposePackage   String PackageArg ModRenaming -- ^ @-package@, @-package-id@
  | HidePackage     String -- ^ @-hide-package@
  deriving (Eq) -- NB: equality instance is used by packageFlagsChanged

data PackageDBFlag
  = PackageDB PkgConfRef
  | NoUserPackageDB
  | NoGlobalPackageDB
  | ClearPackageDBs
  deriving (Eq)

packageFlagsChanged :: DynFlags -> DynFlags -> Bool
packageFlagsChanged idflags1 idflags0 =
  packageFlags idflags1 /= packageFlags idflags0 ||
  ignorePackageFlags idflags1 /= ignorePackageFlags idflags0 ||
  pluginPackageFlags idflags1 /= pluginPackageFlags idflags0 ||
  trustFlags idflags1 /= trustFlags idflags0 ||
  packageDBFlags idflags1 /= packageDBFlags idflags0 ||
  packageGFlags idflags1 /= packageGFlags idflags0
 where
   packageGFlags dflags = map (`gopt` dflags)
     [ Opt_HideAllPackages
     , Opt_HideAllPluginPackages
     , Opt_AutoLinkPackages ]

instance Outputable PackageFlag where
    ppr (ExposePackage n arg rn) = text n <> braces (ppr arg <+> ppr rn)
    ppr (HidePackage str) = text "-hide-package" <+> text str

defaultHscTarget :: Platform -> HscTarget
defaultHscTarget = defaultObjectTarget

-- | The 'HscTarget' value corresponding to the default way to create
-- object files on the current platform.
defaultObjectTarget :: Platform -> HscTarget
defaultObjectTarget platform
  | platformUnregisterised platform     =  HscC
  | cGhcWithNativeCodeGen == "YES"      =  HscAsm
  | otherwise                           =  HscLlvm

tablesNextToCode :: DynFlags -> Bool
tablesNextToCode dflags
    = mkTablesNextToCode (platformUnregisterised (targetPlatform dflags))

-- Determines whether we will be compiling
-- info tables that reside just before the entry code, or with an
-- indirection to the entry code.  See TABLES_NEXT_TO_CODE in
-- includes/rts/storage/InfoTables.h.
mkTablesNextToCode :: Bool -> Bool
mkTablesNextToCode unregisterised
    = not unregisterised && cGhcEnableTablesNextToCode == "YES"

data DynLibLoader
  = Deployable
  | SystemDependent
  deriving Eq

data RtsOptsEnabled
  = RtsOptsNone | RtsOptsIgnore | RtsOptsIgnoreAll | RtsOptsSafeOnly
  | RtsOptsAll
  deriving (Show)

shouldUseColor :: DynFlags -> Bool
shouldUseColor dflags = overrideWith (canUseColor dflags) (useColor dflags)

shouldUseHexWordLiterals :: DynFlags -> Bool
shouldUseHexWordLiterals dflags =
  Opt_HexWordLiterals `EnumSet.member` generalFlags dflags

-- | Are we building with @-fPIE@ or @-fPIC@ enabled?
positionIndependent :: DynFlags -> Bool
positionIndependent dflags = gopt Opt_PIC dflags || gopt Opt_PIE dflags

-----------------------------------------------------------------------------
-- Ways

-- The central concept of a "way" is that all objects in a given
-- program must be compiled in the same "way".  Certain options change
-- parameters of the virtual machine, eg. profiling adds an extra word
-- to the object header, so profiling objects cannot be linked with
-- non-profiling objects.

-- After parsing the command-line options, we determine which "way" we
-- are building - this might be a combination way, eg. profiling+threaded.

-- We then find the "build-tag" associated with this way, and this
-- becomes the suffix used to find .hi files and libraries used in
-- this compilation.

data Way
  = WayCustom String -- for GHC API clients building custom variants
  | WayThreaded
  | WayDebug
  | WayProf
  | WayEventLog
  | WayDyn
  deriving (Eq, Ord, Show)

allowed_combination :: [Way] -> Bool
allowed_combination way = and [ x `allowedWith` y
                              | x <- way, y <- way, x < y ]
  where
        -- Note ordering in these tests: the left argument is
        -- <= the right argument, according to the Ord instance
        -- on Way above.

        -- dyn is allowed with everything
        _ `allowedWith` WayDyn                  = True
        WayDyn `allowedWith` _                  = True

        -- debug is allowed with everything
        _ `allowedWith` WayDebug                = True
        WayDebug `allowedWith` _                = True

        (WayCustom {}) `allowedWith` _          = True
        WayThreaded `allowedWith` WayProf       = True
        WayThreaded `allowedWith` WayEventLog   = True
        WayProf     `allowedWith` WayEventLog   = True
        _ `allowedWith` _                       = False

mkBuildTag :: [Way] -> String
mkBuildTag ways = concat (intersperse "_" (map wayTag ways))

wayTag :: Way -> String
wayTag (WayCustom xs) = xs
wayTag WayThreaded = "thr"
wayTag WayDebug    = "debug"
wayTag WayDyn      = "dyn"
wayTag WayProf     = "p"
wayTag WayEventLog = "l"

wayRTSOnly :: Way -> Bool
wayRTSOnly (WayCustom {}) = False
wayRTSOnly WayThreaded = True
wayRTSOnly WayDebug    = True
wayRTSOnly WayDyn      = False
wayRTSOnly WayProf     = False
wayRTSOnly WayEventLog = True

wayDesc :: Way -> String
wayDesc (WayCustom xs) = xs
wayDesc WayThreaded = "Threaded"
wayDesc WayDebug    = "Debug"
wayDesc WayDyn      = "Dynamic"
wayDesc WayProf     = "Profiling"
wayDesc WayEventLog = "RTS Event Logging"

-- Turn these flags on when enabling this way
wayGeneralFlags :: Platform -> Way -> [GeneralFlag]
wayGeneralFlags _ (WayCustom {}) = []
wayGeneralFlags _ WayThreaded = []
wayGeneralFlags _ WayDebug    = []
wayGeneralFlags _ WayDyn      = [Opt_PIC, Opt_ExternalDynamicRefs]
    -- We could get away without adding -fPIC when compiling the
    -- modules of a program that is to be linked with -dynamic; the
    -- program itself does not need to be position-independent, only
    -- the libraries need to be.  HOWEVER, GHCi links objects into a
    -- .so before loading the .so using the system linker.  Since only
    -- PIC objects can be linked into a .so, we have to compile even
    -- modules of the main program with -fPIC when using -dynamic.
wayGeneralFlags _ WayProf     = [Opt_SccProfilingOn]
wayGeneralFlags _ WayEventLog = []

-- Turn these flags off when enabling this way
wayUnsetGeneralFlags :: Platform -> Way -> [GeneralFlag]
wayUnsetGeneralFlags _ (WayCustom {}) = []
wayUnsetGeneralFlags _ WayThreaded = []
wayUnsetGeneralFlags _ WayDebug    = []
wayUnsetGeneralFlags _ WayDyn      = [-- There's no point splitting objects
                                      -- when we're going to be dynamically
                                      -- linking. Plus it breaks compilation
                                      -- on OSX x86.
                                      Opt_SplitObjs,
                                      -- If splitobjs wasn't useful for this,
                                      -- assume sections aren't either.
                                      Opt_SplitSections]
wayUnsetGeneralFlags _ WayProf     = []
wayUnsetGeneralFlags _ WayEventLog = []

wayOptc :: Platform -> Way -> [String]
wayOptc _ (WayCustom {}) = []
wayOptc platform WayThreaded = case platformOS platform of
                               OSOpenBSD -> ["-pthread"]
                               OSNetBSD  -> ["-pthread"]
                               _         -> []
wayOptc _ WayDebug      = []
wayOptc _ WayDyn        = []
wayOptc _ WayProf       = ["-DPROFILING"]
wayOptc _ WayEventLog   = ["-DTRACING"]

wayOptl :: Platform -> Way -> [String]
wayOptl _ (WayCustom {}) = []
wayOptl platform WayThreaded =
        case platformOS platform of
        OSFreeBSD  -> ["-pthread"]
        OSOpenBSD  -> ["-pthread"]
        OSNetBSD   -> ["-pthread"]
        _          -> []
wayOptl _ WayDebug      = []
wayOptl _ WayDyn        = []
wayOptl _ WayProf       = []
wayOptl _ WayEventLog   = []

wayOptP :: Platform -> Way -> [String]
wayOptP _ (WayCustom {}) = []
wayOptP _ WayThreaded = []
wayOptP _ WayDebug    = []
wayOptP _ WayDyn      = []
wayOptP _ WayProf     = ["-DPROFILING"]
wayOptP _ WayEventLog = ["-DTRACING"]

whenGeneratingDynamicToo :: MonadIO m => DynFlags -> m () -> m ()
whenGeneratingDynamicToo dflags f = ifGeneratingDynamicToo dflags f (return ())

ifGeneratingDynamicToo :: MonadIO m => DynFlags -> m a -> m a -> m a
ifGeneratingDynamicToo dflags f g = generateDynamicTooConditional dflags f g g

whenCannotGenerateDynamicToo :: MonadIO m => DynFlags -> m () -> m ()
whenCannotGenerateDynamicToo dflags f
    = ifCannotGenerateDynamicToo dflags f (return ())

ifCannotGenerateDynamicToo :: MonadIO m => DynFlags -> m a -> m a -> m a
ifCannotGenerateDynamicToo dflags f g
    = generateDynamicTooConditional dflags g f g

generateDynamicTooConditional :: MonadIO m
                              => DynFlags -> m a -> m a -> m a -> m a
generateDynamicTooConditional dflags canGen cannotGen notTryingToGen
    = if gopt Opt_BuildDynamicToo dflags
      then do let ref = canGenerateDynamicToo dflags
              b <- liftIO $ readIORef ref
              if b then canGen else cannotGen
      else notTryingToGen

dynamicTooMkDynamicDynFlags :: DynFlags -> DynFlags
dynamicTooMkDynamicDynFlags dflags0
    = let dflags1 = addWay' WayDyn dflags0
          dflags2 = dflags1 {
                        outputFile = dynOutputFile dflags1,
                        hiSuf = dynHiSuf dflags1,
                        objectSuf = dynObjectSuf dflags1
                    }
          dflags3 = updateWays dflags2
          dflags4 = gopt_unset dflags3 Opt_BuildDynamicToo
      in dflags4

-----------------------------------------------------------------------------

-- | Used by 'GHC.runGhc' to partially initialize a new 'DynFlags' value
initDynFlags :: DynFlags -> IO DynFlags
initDynFlags dflags = do
 let -- We can't build with dynamic-too on Windows, as labels before
     -- the fork point are different depending on whether we are
     -- building dynamically or not.
     platformCanGenerateDynamicToo
         = platformOS (targetPlatform dflags) /= OSMinGW32
 refCanGenerateDynamicToo <- newIORef platformCanGenerateDynamicToo
 refNextTempSuffix <- newIORef 0
 refFilesToClean <- newIORef emptyFilesToClean
 refDirsToClean <- newIORef Map.empty
 refGeneratedDumps <- newIORef Set.empty
 refRtldInfo <- newIORef Nothing
 refRtccInfo <- newIORef Nothing
 wrapperNum <- newIORef emptyModuleEnv
 canUseUnicode <- do let enc = localeEncoding
                         str = "‘’"
                     (withCString enc str $ \cstr ->
                          do str' <- peekCString enc cstr
                             return (str == str'))
                         `catchIOError` \_ -> return False
 canUseColor <- stderrSupportsAnsiColors
 maybeGhcColorsEnv  <- lookupEnv "GHC_COLORS"
 maybeGhcColoursEnv <- lookupEnv "GHC_COLOURS"
 let adjustCols (Just env) = Col.parseScheme env
     adjustCols Nothing    = id
 let (useColor', colScheme') =
       (adjustCols maybeGhcColoursEnv . adjustCols maybeGhcColorsEnv)
       (useColor dflags, colScheme dflags)
 return dflags{
        canGenerateDynamicToo = refCanGenerateDynamicToo,
        nextTempSuffix = refNextTempSuffix,
        filesToClean   = refFilesToClean,
        dirsToClean    = refDirsToClean,
        generatedDumps = refGeneratedDumps,
        nextWrapperNum = wrapperNum,
        useUnicode    = canUseUnicode,
        useColor      = useColor',
        canUseColor   = canUseColor,
        colScheme     = colScheme',
        rtldInfo      = refRtldInfo,
        rtccInfo      = refRtccInfo
        }

-- | The normal 'DynFlags'. Note that they are not suitable for use in this form
-- and must be fully initialized by 'GHC.runGhc' first.
defaultDynFlags :: Settings -> LlvmTargets -> DynFlags
defaultDynFlags mySettings myLlvmTargets =
-- See Note [Updating flag description in the User's Guide]
     DynFlags {
        ghcMode                 = CompManager,
        ghcLink                 = LinkBinary,
        hscTarget               = defaultHscTarget (sTargetPlatform mySettings),
        verbosity               = 0,
        optLevel                = 0,
        debugLevel              = 0,
        simplPhases             = 2,
        maxSimplIterations      = 4,
        maxPmCheckIterations    = 2000000,
        ruleCheck               = Nothing,
        inlineCheck             = Nothing,
        maxRelevantBinds        = Just 6,
        maxValidSubstitutions   = Just 6,
        maxRefSubstitutions     = Just 6,
        refLevelSubstitutions   = Nothing,
        maxUncoveredPatterns    = 4,
        simplTickFactor         = 100,
        specConstrThreshold     = Just 2000,
        specConstrCount         = Just 3,
        specConstrRecursive     = 3,
        liberateCaseThreshold   = Just 2000,

        lateFloatNonRecLam      = Just 0,
        lateFloatRecLam         = Just 0,
        lateFloatIfInClo        = Nothing,
        lateFloatCloGrowth      = Just 0,
        lateFloatCloGrowthInLam = Just 0,

        floatLamArgs            = Just 0, -- Default: float only if no fvs

        historySize             = 20,
        strictnessBefore        = [],

        parMakeCount            = Just 1,

        enableTimeStats         = False,
        ghcHeapSize             = Nothing,

        importPaths             = ["."],
        mainModIs               = mAIN,
        mainFunIs               = Nothing,
        reductionDepth          = treatZeroAsInf mAX_REDUCTION_DEPTH,
        solverIterations        = treatZeroAsInf mAX_SOLVER_ITERATIONS,

        thisInstalledUnitId     = toInstalledUnitId mainUnitId,
        thisUnitIdInsts_        = Nothing,
        thisComponentId_        = Nothing,

        objectDir               = Nothing,
        dylibInstallName        = Nothing,
        hiDir                   = Nothing,
        stubDir                 = Nothing,
        dumpDir                 = Nothing,

        objectSuf               = phaseInputExt StopLn,
        hcSuf                   = phaseInputExt HCc,
        hiSuf                   = "hi",

        canGenerateDynamicToo   = panic "defaultDynFlags: No canGenerateDynamicToo",
        dynObjectSuf            = "dyn_" ++ phaseInputExt StopLn,
        dynHiSuf                = "dyn_hi",

        pluginModNames          = [],
        pluginModNameOpts       = [],
        frontendPluginOpts      = [],
        plugins                 = [],
        hooks                   = emptyHooks,

        outputFile              = Nothing,
        dynOutputFile           = Nothing,
        outputHi                = Nothing,
        dynLibLoader            = SystemDependent,
        dumpPrefix              = Nothing,
        dumpPrefixForce         = Nothing,
        ldInputs                = [],
        includePaths            = IncludeSpecs [] [],
        libraryPaths            = [],
        frameworkPaths          = [],
        cmdlineFrameworks       = [],
        rtsOpts                 = Nothing,
        rtsOptsEnabled          = RtsOptsSafeOnly,
        rtsOptsSuggestions      = True,

        hpcDir                  = ".hpc",

        packageDBFlags          = [],
        packageFlags            = [],
        pluginPackageFlags      = [],
        ignorePackageFlags      = [],
        trustFlags              = [],
        packageEnv              = Nothing,
        pkgDatabase             = Nothing,
        -- This gets filled in with GHC.setSessionDynFlags
        pkgState                = emptyPackageState,
        ways                    = defaultWays mySettings,
        buildTag                = mkBuildTag (defaultWays mySettings),
        splitInfo               = Nothing,
        settings                = mySettings,
        llvmTargets             = myLlvmTargets,

        -- ghc -M values
        depMakefile       = "Makefile",
        depIncludePkgDeps = False,
        depExcludeMods    = [],
        depSuffixes       = [],
        -- end of ghc -M values
        nextTempSuffix = panic "defaultDynFlags: No nextTempSuffix",
        filesToClean   = panic "defaultDynFlags: No filesToClean",
        dirsToClean    = panic "defaultDynFlags: No dirsToClean",
        generatedDumps = panic "defaultDynFlags: No generatedDumps",
        ghcVersionFile = Nothing,
        haddockOptions = Nothing,
        dumpFlags = EnumSet.empty,
        generalFlags = EnumSet.fromList (defaultFlags mySettings),
        warningFlags = EnumSet.fromList standardWarnings,
        fatalWarningFlags = EnumSet.empty,
        ghciScripts = [],
        language = Nothing,
        safeHaskell = Sf_None,
        safeInfer   = True,
        safeInferred = True,
        thOnLoc = noSrcSpan,
        newDerivOnLoc = noSrcSpan,
        overlapInstLoc = noSrcSpan,
        incoherentOnLoc = noSrcSpan,
        pkgTrustOnLoc = noSrcSpan,
        warnSafeOnLoc = noSrcSpan,
        warnUnsafeOnLoc = noSrcSpan,
        trustworthyOnLoc = noSrcSpan,
        extensions = [],
        extensionFlags = flattenExtensionFlags Nothing [],

        -- The ufCreationThreshold threshold must be reasonably high to
        -- take account of possible discounts.
        -- E.g. 450 is not enough in 'fulsom' for Interval.sqr to inline
        -- into Csg.calc (The unfolding for sqr never makes it into the
        -- interface file.)
        ufCreationThreshold = 750,
        ufUseThreshold      = 60,
        ufFunAppDiscount    = 60,
        -- Be fairly keen to inline a function if that means
        -- we'll be able to pick the right method from a dictionary
        ufDictDiscount      = 30,
        ufKeenessFactor     = 1.5,
        ufDearOp            = 40,
        ufVeryAggressive    = False,

        maxWorkerArgs = 10,

        ghciHistSize = 50, -- keep a log of length 50 by default

        -- Logging

        initLogAction = defaultLogOutput,

        log_action = defaultLogAction,
        log_finaliser = \ _ -> return (),

        flushOut = defaultFlushOut,
        flushErr = defaultFlushErr,
        pprUserLength = 5,
        pprCols = 100,
        useUnicode = False,
        useColor = Auto,
        canUseColor = False,
        colScheme = Col.defaultScheme,
        profAuto = NoProfAuto,
        interactivePrint = Nothing,
        nextWrapperNum = panic "defaultDynFlags: No nextWrapperNum",
        sseVersion = Nothing,
        bmiVersion = Nothing,
        avx = False,
        avx2 = False,
        avx512cd = False,
        avx512er = False,
        avx512f = False,
        avx512pf = False,
        rtldInfo = panic "defaultDynFlags: no rtldInfo",
        rtccInfo = panic "defaultDynFlags: no rtccInfo",

        maxInlineAllocSize = 128,
        maxInlineMemcpyInsns = 32,
        maxInlineMemsetInsns = 32,

        initialUnique = 0,
        uniqueIncrement = 1,

        reverseErrors = False,
        maxErrors     = Nothing
      }

defaultWays :: Settings -> [Way]
defaultWays settings = if pc_DYNAMIC_BY_DEFAULT (sPlatformConstants settings)
                       then [WayDyn]
                       else []

interpWays :: [Way]
interpWays
  | dynamicGhc = [WayDyn]
  | rtsIsProfiled = [WayProf]
  | otherwise = []

interpreterProfiled :: DynFlags -> Bool
interpreterProfiled dflags
  | gopt Opt_ExternalInterpreter dflags = gopt Opt_SccProfilingOn dflags
  | otherwise = rtsIsProfiled

interpreterDynamic :: DynFlags -> Bool
interpreterDynamic dflags
  | gopt Opt_ExternalInterpreter dflags = WayDyn `elem` ways dflags
  | otherwise = dynamicGhc

--------------------------------------------------------------------------
--
-- Note [JSON Error Messages]
--
-- When the user requests the compiler output to be dumped as json
-- we modify the log_action to collect all the messages in an IORef
-- and then finally in GHC.withCleanupSession the log_finaliser is
-- called which prints out the messages together.
--
-- Before the compiler calls log_action, it has already turned the `ErrMsg`
-- into a formatted message. This means that we lose some possible
-- information to provide to the user but refactoring log_action is quite
-- invasive as it is called in many places. So, for now I left it alone
-- and we can refine its behaviour as users request different output.

type FatalMessager = String -> IO ()

data LogOutput = LogOutput
               { getLogAction :: LogAction
               , getLogFinaliser :: LogFinaliser
               }

defaultLogOutput :: IO (Maybe LogOutput)
defaultLogOutput = return $ Nothing

type LogAction = DynFlags
              -> WarnReason
              -> Severity
              -> SrcSpan
              -> PprStyle
              -> MsgDoc
              -> IO ()

type LogFinaliser = DynFlags -> IO ()

defaultFatalMessager :: FatalMessager
defaultFatalMessager = hPutStrLn stderr


-- See Note [JSON Error Messages]
jsonLogOutput :: IO (Maybe LogOutput)
jsonLogOutput = do
  ref <- newIORef []
  return . Just $ LogOutput (jsonLogAction ref) (jsonLogFinaliser ref)

jsonLogAction :: IORef [SDoc] -> LogAction
jsonLogAction iref dflags reason severity srcSpan style msg
  = do
      addMessage . withPprStyle (mkCodeStyle CStyle) . renderJSON $
        JSObject [ ( "span", json srcSpan )
                 , ( "doc" , JSString (showSDoc dflags msg) )
                 , ( "severity", json severity )
                 , ( "reason" ,   json reason )
                ]
      defaultLogAction dflags reason severity srcSpan style msg
  where
    addMessage m = modifyIORef iref (m:)


jsonLogFinaliser :: IORef [SDoc] -> DynFlags -> IO ()
jsonLogFinaliser iref dflags = do
  msgs <- readIORef iref
  let fmt_msgs = brackets $ pprWithCommas (blankLine $$) msgs
  output fmt_msgs
  where
    -- dumpSDoc uses log_action to output the dump
    dflags' = dflags { log_action = defaultLogAction }
    output doc = dumpSDoc dflags' neverQualify Opt_D_dump_json "" doc


defaultLogAction :: LogAction
defaultLogAction dflags reason severity srcSpan style msg
    = case severity of
      SevOutput      -> printOut msg style
      SevDump        -> printOut (msg $$ blankLine) style
      SevInteractive -> putStrSDoc msg style
      SevInfo        -> printErrs msg style
      SevFatal       -> printErrs msg style
      SevWarning     -> printWarns
      SevError       -> printWarns
    where
      printOut   = defaultLogActionHPrintDoc  dflags stdout
      printErrs  = defaultLogActionHPrintDoc  dflags stderr
      putStrSDoc = defaultLogActionHPutStrDoc dflags stdout
      -- Pretty print the warning flag, if any (#10752)
      message = mkLocMessageAnn flagMsg severity srcSpan msg

      printWarns = do
        hPutChar stderr '\n'
        caretDiagnostic <-
            if gopt Opt_DiagnosticsShowCaret dflags
            then getCaretDiagnostic severity srcSpan
            else pure empty
        printErrs (message $+$ caretDiagnostic)
            (setStyleColoured True style)
        -- careful (#2302): printErrs prints in UTF-8,
        -- whereas converting to string first and using
        -- hPutStr would just emit the low 8 bits of
        -- each unicode char.

      flagMsg =
        case reason of
          NoReason -> Nothing
          Reason wflag -> do
            spec <- flagSpecOf wflag
            return ("-W" ++ flagSpecName spec ++ warnFlagGrp wflag)
          ErrReason Nothing ->
            return "-Werror"
          ErrReason (Just wflag) -> do
            spec <- flagSpecOf wflag
            return $
              "-W" ++ flagSpecName spec ++ warnFlagGrp wflag ++
              ", -Werror=" ++ flagSpecName spec

      warnFlagGrp flag
          | gopt Opt_ShowWarnGroups dflags =
                case smallestGroups flag of
                    [] -> ""
                    groups -> " (in " ++ intercalate ", " (map ("-W"++) groups) ++ ")"
          | otherwise = ""

-- | Like 'defaultLogActionHPutStrDoc' but appends an extra newline.
defaultLogActionHPrintDoc :: DynFlags -> Handle -> SDoc -> PprStyle -> IO ()
defaultLogActionHPrintDoc dflags h d sty
 = defaultLogActionHPutStrDoc dflags h (d $$ text "") sty

defaultLogActionHPutStrDoc :: DynFlags -> Handle -> SDoc -> PprStyle -> IO ()
defaultLogActionHPutStrDoc dflags h d sty
  -- Don't add a newline at the end, so that successive
  -- calls to this log-action can output all on the same line
  = printSDoc Pretty.PageMode dflags h sty d

newtype FlushOut = FlushOut (IO ())

defaultFlushOut :: FlushOut
defaultFlushOut = FlushOut $ hFlush stdout

newtype FlushErr = FlushErr (IO ())

defaultFlushErr :: FlushErr
defaultFlushErr = FlushErr $ hFlush stderr

{-
Note [Verbosity levels]
~~~~~~~~~~~~~~~~~~~~~~~
    0   |   print errors & warnings only
    1   |   minimal verbosity: print "compiling M ... done." for each module.
    2   |   equivalent to -dshow-passes
    3   |   equivalent to existing "ghc -v"
    4   |   "ghc -v -ddump-most"
    5   |   "ghc -v -ddump-all"
-}

data OnOff a = On a
             | Off a
  deriving (Eq, Show)

instance Outputable a => Outputable (OnOff a) where
  ppr (On x)  = text "On" <+> ppr x
  ppr (Off x) = text "Off" <+> ppr x

-- OnOffs accumulate in reverse order, so we use foldr in order to
-- process them in the right order
flattenExtensionFlags :: Maybe Language -> [OnOff LangExt.Extension] -> EnumSet LangExt.Extension
flattenExtensionFlags ml = foldr f defaultExtensionFlags
    where f (On f)  flags = EnumSet.insert f flags
          f (Off f) flags = EnumSet.delete f flags
          defaultExtensionFlags = EnumSet.fromList (languageExtensions ml)

languageExtensions :: Maybe Language -> [LangExt.Extension]

languageExtensions Nothing
    -- Nothing => the default case
    = LangExt.NondecreasingIndentation -- This has been on by default for some time
    : delete LangExt.DatatypeContexts  -- The Haskell' committee decided to
                                       -- remove datatype contexts from the
                                       -- language:
   -- http://www.haskell.org/pipermail/haskell-prime/2011-January/003335.html
      (languageExtensions (Just Haskell2010))

   -- NB: MonoPatBinds is no longer the default

languageExtensions (Just Haskell98)
    = [LangExt.ImplicitPrelude,
       LangExt.MonomorphismRestriction,
       LangExt.NPlusKPatterns,
       LangExt.DatatypeContexts,
       LangExt.TraditionalRecordSyntax,
       LangExt.NondecreasingIndentation
           -- strictly speaking non-standard, but we always had this
           -- on implicitly before the option was added in 7.1, and
           -- turning it off breaks code, so we're keeping it on for
           -- backwards compatibility.  Cabal uses -XHaskell98 by
           -- default unless you specify another language.
      ]

languageExtensions (Just Haskell2010)
    = [LangExt.ImplicitPrelude,
       LangExt.MonomorphismRestriction,
       LangExt.DatatypeContexts,
       LangExt.TraditionalRecordSyntax,
       LangExt.EmptyDataDecls,
       LangExt.ForeignFunctionInterface,
       LangExt.PatternGuards,
       LangExt.DoAndIfThenElse,
       LangExt.RelaxedPolyRec]

hasPprDebug :: DynFlags -> Bool
hasPprDebug = dopt Opt_D_ppr_debug

hasNoDebugOutput :: DynFlags -> Bool
hasNoDebugOutput = dopt Opt_D_no_debug_output

hasNoStateHack :: DynFlags -> Bool
hasNoStateHack = gopt Opt_G_NoStateHack

hasNoOptCoercion :: DynFlags -> Bool
hasNoOptCoercion = gopt Opt_G_NoOptCoercion


-- | Test whether a 'DumpFlag' is set
dopt :: DumpFlag -> DynFlags -> Bool
dopt f dflags = (f `EnumSet.member` dumpFlags dflags)
             || (verbosity dflags >= 4 && enableIfVerbose f)
    where enableIfVerbose Opt_D_dump_tc_trace               = False
          enableIfVerbose Opt_D_dump_rn_trace               = False
          enableIfVerbose Opt_D_dump_cs_trace               = False
          enableIfVerbose Opt_D_dump_if_trace               = False
          enableIfVerbose Opt_D_dump_vt_trace               = False
          enableIfVerbose Opt_D_dump_tc                     = False
          enableIfVerbose Opt_D_dump_rn                     = False
          enableIfVerbose Opt_D_dump_shape                  = False
          enableIfVerbose Opt_D_dump_rn_stats               = False
          enableIfVerbose Opt_D_dump_hi_diffs               = False
          enableIfVerbose Opt_D_verbose_core2core           = False
          enableIfVerbose Opt_D_verbose_stg2stg             = False
          enableIfVerbose Opt_D_dump_splices                = False
          enableIfVerbose Opt_D_th_dec_file                 = False
          enableIfVerbose Opt_D_dump_rule_firings           = False
          enableIfVerbose Opt_D_dump_rule_rewrites          = False
          enableIfVerbose Opt_D_dump_simpl_trace            = False
          enableIfVerbose Opt_D_dump_rtti                   = False
          enableIfVerbose Opt_D_dump_inlinings              = False
          enableIfVerbose Opt_D_dump_core_stats             = False
          enableIfVerbose Opt_D_dump_asm_stats              = False
          enableIfVerbose Opt_D_dump_types                  = False
          enableIfVerbose Opt_D_dump_simpl_iterations       = False
          enableIfVerbose Opt_D_dump_ticked                 = False
          enableIfVerbose Opt_D_dump_view_pattern_commoning = False
          enableIfVerbose Opt_D_dump_mod_cycles             = False
          enableIfVerbose Opt_D_dump_mod_map                = False
<<<<<<< HEAD
          enableIfVerbose Opt_D_dump_late_float             = False
=======
          enableIfVerbose Opt_D_dump_ec_trace               = False
>>>>>>> a26983a3
          enableIfVerbose _                                 = True

-- | Set a 'DumpFlag'
dopt_set :: DynFlags -> DumpFlag -> DynFlags
dopt_set dfs f = dfs{ dumpFlags = EnumSet.insert f (dumpFlags dfs) }

-- | Unset a 'DumpFlag'
dopt_unset :: DynFlags -> DumpFlag -> DynFlags
dopt_unset dfs f = dfs{ dumpFlags = EnumSet.delete f (dumpFlags dfs) }

-- | Test whether a 'GeneralFlag' is set
gopt :: GeneralFlag -> DynFlags -> Bool
gopt f dflags  = f `EnumSet.member` generalFlags dflags

-- | Set a 'GeneralFlag'
gopt_set :: DynFlags -> GeneralFlag -> DynFlags
gopt_set dfs f = dfs{ generalFlags = EnumSet.insert f (generalFlags dfs) }

-- | Unset a 'GeneralFlag'
gopt_unset :: DynFlags -> GeneralFlag -> DynFlags
gopt_unset dfs f = dfs{ generalFlags = EnumSet.delete f (generalFlags dfs) }

-- | Test whether a 'WarningFlag' is set
wopt :: WarningFlag -> DynFlags -> Bool
wopt f dflags  = f `EnumSet.member` warningFlags dflags

-- | Set a 'WarningFlag'
wopt_set :: DynFlags -> WarningFlag -> DynFlags
wopt_set dfs f = dfs{ warningFlags = EnumSet.insert f (warningFlags dfs) }

-- | Unset a 'WarningFlag'
wopt_unset :: DynFlags -> WarningFlag -> DynFlags
wopt_unset dfs f = dfs{ warningFlags = EnumSet.delete f (warningFlags dfs) }

-- | Test whether a 'WarningFlag' is set as fatal
wopt_fatal :: WarningFlag -> DynFlags -> Bool
wopt_fatal f dflags = f `EnumSet.member` fatalWarningFlags dflags

-- | Mark a 'WarningFlag' as fatal (do not set the flag)
wopt_set_fatal :: DynFlags -> WarningFlag -> DynFlags
wopt_set_fatal dfs f
    = dfs { fatalWarningFlags = EnumSet.insert f (fatalWarningFlags dfs) }

-- | Mark a 'WarningFlag' as not fatal
wopt_unset_fatal :: DynFlags -> WarningFlag -> DynFlags
wopt_unset_fatal dfs f
    = dfs { fatalWarningFlags = EnumSet.delete f (fatalWarningFlags dfs) }

-- | Test whether a 'LangExt.Extension' is set
xopt :: LangExt.Extension -> DynFlags -> Bool
xopt f dflags = f `EnumSet.member` extensionFlags dflags

-- | Set a 'LangExt.Extension'
xopt_set :: DynFlags -> LangExt.Extension -> DynFlags
xopt_set dfs f
    = let onoffs = On f : extensions dfs
      in dfs { extensions = onoffs,
               extensionFlags = flattenExtensionFlags (language dfs) onoffs }

-- | Unset a 'LangExt.Extension'
xopt_unset :: DynFlags -> LangExt.Extension -> DynFlags
xopt_unset dfs f
    = let onoffs = Off f : extensions dfs
      in dfs { extensions = onoffs,
               extensionFlags = flattenExtensionFlags (language dfs) onoffs }

lang_set :: DynFlags -> Maybe Language -> DynFlags
lang_set dflags lang =
   dflags {
            language = lang,
            extensionFlags = flattenExtensionFlags lang (extensions dflags)
          }

-- | An internal helper to check whether to use unicode syntax for output.
--
-- Note: You should very likely be using 'Outputable.unicodeSyntax' instead
-- of this function.
useUnicodeSyntax :: DynFlags -> Bool
useUnicodeSyntax = gopt Opt_PrintUnicodeSyntax

-- | Set the Haskell language standard to use
setLanguage :: Language -> DynP ()
setLanguage l = upd (`lang_set` Just l)

-- | Some modules have dependencies on others through the DynFlags rather than textual imports
dynFlagDependencies :: DynFlags -> [ModuleName]
dynFlagDependencies = pluginModNames

-- | Is the -fpackage-trust mode on
packageTrustOn :: DynFlags -> Bool
packageTrustOn = gopt Opt_PackageTrust

-- | Is Safe Haskell on in some way (including inference mode)
safeHaskellOn :: DynFlags -> Bool
safeHaskellOn dflags = safeHaskell dflags /= Sf_None || safeInferOn dflags

-- | Is the Safe Haskell safe language in use
safeLanguageOn :: DynFlags -> Bool
safeLanguageOn dflags = safeHaskell dflags == Sf_Safe

-- | Is the Safe Haskell safe inference mode active
safeInferOn :: DynFlags -> Bool
safeInferOn = safeInfer

-- | Test if Safe Imports are on in some form
safeImportsOn :: DynFlags -> Bool
safeImportsOn dflags = safeHaskell dflags == Sf_Unsafe ||
                       safeHaskell dflags == Sf_Trustworthy ||
                       safeHaskell dflags == Sf_Safe

-- | Set a 'Safe Haskell' flag
setSafeHaskell :: SafeHaskellMode -> DynP ()
setSafeHaskell s = updM f
    where f dfs = do
              let sf = safeHaskell dfs
              safeM <- combineSafeFlags sf s
              case s of
                Sf_Safe -> return $ dfs { safeHaskell = safeM, safeInfer = False }
                -- leave safe inferrence on in Trustworthy mode so we can warn
                -- if it could have been inferred safe.
                Sf_Trustworthy -> do
                  l <- getCurLoc
                  return $ dfs { safeHaskell = safeM, trustworthyOnLoc = l }
                -- leave safe inference on in Unsafe mode as well.
                _ -> return $ dfs { safeHaskell = safeM }

-- | Are all direct imports required to be safe for this Safe Haskell mode?
-- Direct imports are when the code explicitly imports a module
safeDirectImpsReq :: DynFlags -> Bool
safeDirectImpsReq d = safeLanguageOn d

-- | Are all implicit imports required to be safe for this Safe Haskell mode?
-- Implicit imports are things in the prelude. e.g System.IO when print is used.
safeImplicitImpsReq :: DynFlags -> Bool
safeImplicitImpsReq d = safeLanguageOn d

-- | Combine two Safe Haskell modes correctly. Used for dealing with multiple flags.
-- This makes Safe Haskell very much a monoid but for now I prefer this as I don't
-- want to export this functionality from the module but do want to export the
-- type constructors.
combineSafeFlags :: SafeHaskellMode -> SafeHaskellMode -> DynP SafeHaskellMode
combineSafeFlags a b | a == Sf_None         = return b
                     | b == Sf_None         = return a
                     | a == b               = return a
                     | otherwise            = addErr errm >> pure a
    where errm = "Incompatible Safe Haskell flags! ("
                    ++ show a ++ ", " ++ show b ++ ")"

-- | A list of unsafe flags under Safe Haskell. Tuple elements are:
--     * name of the flag
--     * function to get srcspan that enabled the flag
--     * function to test if the flag is on
--     * function to turn the flag off
unsafeFlags, unsafeFlagsForInfer
  :: [(String, DynFlags -> SrcSpan, DynFlags -> Bool, DynFlags -> DynFlags)]
unsafeFlags = [ ("-XGeneralizedNewtypeDeriving", newDerivOnLoc,
                    xopt LangExt.GeneralizedNewtypeDeriving,
                    flip xopt_unset LangExt.GeneralizedNewtypeDeriving)
              , ("-XTemplateHaskell", thOnLoc,
                    xopt LangExt.TemplateHaskell,
                    flip xopt_unset LangExt.TemplateHaskell)
              ]
unsafeFlagsForInfer = unsafeFlags


-- | Retrieve the options corresponding to a particular @opt_*@ field in the correct order
getOpts :: DynFlags             -- ^ 'DynFlags' to retrieve the options from
        -> (DynFlags -> [a])    -- ^ Relevant record accessor: one of the @opt_*@ accessors
        -> [a]                  -- ^ Correctly ordered extracted options
getOpts dflags opts = reverse (opts dflags)
        -- We add to the options from the front, so we need to reverse the list

-- | Gets the verbosity flag for the current verbosity level. This is fed to
-- other tools, so GHC-specific verbosity flags like @-ddump-most@ are not included
getVerbFlags :: DynFlags -> [String]
getVerbFlags dflags
  | verbosity dflags >= 4 = ["-v"]
  | otherwise             = []

setObjectDir, setHiDir, setStubDir, setDumpDir, setOutputDir,
         setDynObjectSuf, setDynHiSuf,
         setDylibInstallName,
         setObjectSuf, setHiSuf, setHcSuf, parseDynLibLoaderMode,
         setPgmP, addOptl, addOptc, addOptP,
         addCmdlineFramework, addHaddockOpts, addGhciScript,
         setInteractivePrint
   :: String -> DynFlags -> DynFlags
setOutputFile, setDynOutputFile, setOutputHi, setDumpPrefixForce
   :: Maybe String -> DynFlags -> DynFlags

setObjectDir  f d = d { objectDir  = Just f}
setHiDir      f d = d { hiDir      = Just f}
setStubDir    f d = d { stubDir    = Just f
                      , includePaths = addGlobalInclude (includePaths d) [f] }
  -- -stubdir D adds an implicit -I D, so that gcc can find the _stub.h file
  -- \#included from the .hc file when compiling via C (i.e. unregisterised
  -- builds).
setDumpDir    f d = d { dumpDir    = Just f}
setOutputDir  f = setObjectDir f . setHiDir f . setStubDir f . setDumpDir f
setDylibInstallName  f d = d { dylibInstallName = Just f}

setObjectSuf    f d = d { objectSuf    = f}
setDynObjectSuf f d = d { dynObjectSuf = f}
setHiSuf        f d = d { hiSuf        = f}
setDynHiSuf     f d = d { dynHiSuf     = f}
setHcSuf        f d = d { hcSuf        = f}

setOutputFile f d = d { outputFile = f}
setDynOutputFile f d = d { dynOutputFile = f}
setOutputHi   f d = d { outputHi   = f}

setJsonLogAction :: DynFlags -> DynFlags
setJsonLogAction d = d { initLogAction = jsonLogOutput }

thisComponentId :: DynFlags -> ComponentId
thisComponentId dflags =
  case thisComponentId_ dflags of
    Just cid -> cid
    Nothing  ->
      case thisUnitIdInsts_ dflags of
        Just _  ->
          throwGhcException $ CmdLineError ("Use of -instantiated-with requires -this-component-id")
        Nothing -> ComponentId (unitIdFS (thisPackage dflags))

thisUnitIdInsts :: DynFlags -> [(ModuleName, Module)]
thisUnitIdInsts dflags =
    case thisUnitIdInsts_ dflags of
        Just insts -> insts
        Nothing    -> []

thisPackage :: DynFlags -> UnitId
thisPackage dflags =
    case thisUnitIdInsts_ dflags of
        Nothing -> default_uid
        Just insts
          | all (\(x,y) -> mkHoleModule x == y) insts
          -> newUnitId (thisComponentId dflags) insts
          | otherwise
          -> default_uid
  where
    default_uid = DefiniteUnitId (DefUnitId (thisInstalledUnitId dflags))

parseUnitIdInsts :: String -> [(ModuleName, Module)]
parseUnitIdInsts str = case filter ((=="").snd) (readP_to_S parse str) of
    [(r, "")] -> r
    _ -> throwGhcException $ CmdLineError ("Can't parse -instantiated-with: " ++ str)
  where parse = sepBy parseEntry (R.char ',')
        parseEntry = do
            n <- parseModuleName
            _ <- R.char '='
            m <- parseModuleId
            return (n, m)

setUnitIdInsts :: String -> DynFlags -> DynFlags
setUnitIdInsts s d =
    d { thisUnitIdInsts_ = Just (parseUnitIdInsts s) }

setComponentId :: String -> DynFlags -> DynFlags
setComponentId s d =
    d { thisComponentId_ = Just (ComponentId (fsLit s)) }

addPluginModuleName :: String -> DynFlags -> DynFlags
addPluginModuleName name d = d { pluginModNames = (mkModuleName name) : (pluginModNames d) }

addPluginModuleNameOption :: String -> DynFlags -> DynFlags
addPluginModuleNameOption optflag d = d { pluginModNameOpts = (mkModuleName m, option) : (pluginModNameOpts d) }
  where (m, rest) = break (== ':') optflag
        option = case rest of
          [] -> "" -- should probably signal an error
          (_:plug_opt) -> plug_opt -- ignore the ':' from break

addFrontendPluginOption :: String -> DynFlags -> DynFlags
addFrontendPluginOption s d = d { frontendPluginOpts = s : frontendPluginOpts d }

parseDynLibLoaderMode f d =
 case splitAt 8 f of
   ("deploy", "")       -> d { dynLibLoader = Deployable }
   ("sysdep", "")       -> d { dynLibLoader = SystemDependent }
   _                    -> throwGhcException (CmdLineError ("Unknown dynlib loader: " ++ f))

setDumpPrefixForce f d = d { dumpPrefixForce = f}

-- XXX HACK: Prelude> words "'does not' work" ===> ["'does","not'","work"]
-- Config.hs should really use Option.
setPgmP   f = let (pgm:args) = words f in alterSettings (\s -> s { sPgm_P   = (pgm, map Option args)})
addOptl   f = alterSettings (\s -> s { sOpt_l   = f : sOpt_l s})
addOptc   f = alterSettings (\s -> s { sOpt_c   = f : sOpt_c s})
addOptP   f = alterSettings (\s -> s { sOpt_P   = f : sOpt_P s
                                     , sOpt_P_fingerprint = fingerprintStrings (f : sOpt_P s)
                                     })
                                     -- See Note [Repeated -optP hashing]
  where
  fingerprintStrings ss = fingerprintFingerprints $ map fingerprintString ss


setDepMakefile :: FilePath -> DynFlags -> DynFlags
setDepMakefile f d = d { depMakefile = f }

setDepIncludePkgDeps :: Bool -> DynFlags -> DynFlags
setDepIncludePkgDeps b d = d { depIncludePkgDeps = b }

addDepExcludeMod :: String -> DynFlags -> DynFlags
addDepExcludeMod m d
    = d { depExcludeMods = mkModuleName m : depExcludeMods d }

addDepSuffix :: FilePath -> DynFlags -> DynFlags
addDepSuffix s d = d { depSuffixes = s : depSuffixes d }

addCmdlineFramework f d = d { cmdlineFrameworks = f : cmdlineFrameworks d}

addGhcVersionFile :: FilePath -> DynFlags -> DynFlags
addGhcVersionFile f d = d { ghcVersionFile = Just f }

addHaddockOpts f d = d { haddockOptions = Just f}

addGhciScript f d = d { ghciScripts = f : ghciScripts d}

setInteractivePrint f d = d { interactivePrint = Just f}

-- -----------------------------------------------------------------------------
-- Command-line options

-- | When invoking external tools as part of the compilation pipeline, we
-- pass these a sequence of options on the command-line. Rather than
-- just using a list of Strings, we use a type that allows us to distinguish
-- between filepaths and 'other stuff'. The reason for this is that
-- this type gives us a handle on transforming filenames, and filenames only,
-- to whatever format they're expected to be on a particular platform.
data Option
 = FileOption -- an entry that _contains_ filename(s) / filepaths.
              String  -- a non-filepath prefix that shouldn't be
                      -- transformed (e.g., "/out=")
              String  -- the filepath/filename portion
 | Option     String
 deriving ( Eq )

showOpt :: Option -> String
showOpt (FileOption pre f) = pre ++ f
showOpt (Option s)  = s

-----------------------------------------------------------------------------
-- Setting the optimisation level

updOptLevel :: Int -> DynFlags -> DynFlags
-- ^ Sets the 'DynFlags' to be appropriate to the optimisation level
updOptLevel n dfs
  = dfs2{ optLevel = final_n }
  where
   final_n = max 0 (min 2 n)    -- Clamp to 0 <= n <= 2
   dfs1 = foldr (flip gopt_unset) dfs  remove_gopts
   dfs2 = foldr (flip gopt_set)   dfs1 extra_gopts

   extra_gopts  = [ f | (ns,f) <- optLevelFlags, final_n `elem` ns ]
   remove_gopts = [ f | (ns,f) <- optLevelFlags, final_n `notElem` ns ]

{- **********************************************************************
%*                                                                      *
                DynFlags parser
%*                                                                      *
%********************************************************************* -}

-- -----------------------------------------------------------------------------
-- Parsing the dynamic flags.


-- | Parse dynamic flags from a list of command line arguments.  Returns the
-- the parsed 'DynFlags', the left-over arguments, and a list of warnings.
-- Throws a 'UsageError' if errors occurred during parsing (such as unknown
-- flags or missing arguments).
parseDynamicFlagsCmdLine :: MonadIO m => DynFlags -> [Located String]
                         -> m (DynFlags, [Located String], [Warn])
                            -- ^ Updated 'DynFlags', left-over arguments, and
                            -- list of warnings.
parseDynamicFlagsCmdLine = parseDynamicFlagsFull flagsAll True


-- | Like 'parseDynamicFlagsCmdLine' but does not allow the package flags
-- (-package, -hide-package, -ignore-package, -hide-all-packages, -package-db).
-- Used to parse flags set in a modules pragma.
parseDynamicFilePragma :: MonadIO m => DynFlags -> [Located String]
                       -> m (DynFlags, [Located String], [Warn])
                          -- ^ Updated 'DynFlags', left-over arguments, and
                          -- list of warnings.
parseDynamicFilePragma = parseDynamicFlagsFull flagsDynamic False


-- | Parses the dynamically set flags for GHC. This is the most general form of
-- the dynamic flag parser that the other methods simply wrap. It allows
-- saying which flags are valid flags and indicating if we are parsing
-- arguments from the command line or from a file pragma.
parseDynamicFlagsFull :: MonadIO m
                  => [Flag (CmdLineP DynFlags)]    -- ^ valid flags to match against
                  -> Bool                          -- ^ are the arguments from the command line?
                  -> DynFlags                      -- ^ current dynamic flags
                  -> [Located String]              -- ^ arguments to parse
                  -> m (DynFlags, [Located String], [Warn])
parseDynamicFlagsFull activeFlags cmdline dflags0 args = do
  let ((leftover, errs, warns), dflags1)
          = runCmdLine (processArgs activeFlags args) dflags0

  -- See Note [Handling errors when parsing commandline flags]
  unless (null errs) $ liftIO $ throwGhcExceptionIO $ errorsToGhcException $
    map ((showPpr dflags0 . getLoc &&& unLoc) . errMsg) $ errs

  -- check for disabled flags in safe haskell
  let (dflags2, sh_warns) = safeFlagCheck cmdline dflags1
      dflags3 = updateWays dflags2
      theWays = ways dflags3

  unless (allowed_combination theWays) $ liftIO $
      throwGhcExceptionIO (CmdLineError ("combination not supported: " ++
                               intercalate "/" (map wayDesc theWays)))

  let chooseOutput
        | isJust (outputFile dflags3)          -- Only iff user specified -o ...
        , not (isJust (dynOutputFile dflags3)) -- but not -dyno
        = return $ dflags3 { dynOutputFile = Just $ dynOut (fromJust $ outputFile dflags3) }
        | otherwise
        = return dflags3
        where
          dynOut = flip addExtension (dynObjectSuf dflags3) . dropExtension
  dflags4 <- ifGeneratingDynamicToo dflags3 chooseOutput (return dflags3)

  let (dflags5, consistency_warnings) = makeDynFlagsConsistent dflags4

  -- Set timer stats & heap size
  when (enableTimeStats dflags5) $ liftIO enableTimingStats
  case (ghcHeapSize dflags5) of
    Just x -> liftIO (setHeapSize x)
    _      -> return ()

  dflags7 <- liftIO $ setLogAction dflags5

  liftIO $ setUnsafeGlobalDynFlags dflags7

  let warns' = map (Warn Cmd.NoReason) (consistency_warnings ++ sh_warns)

  return (dflags7, leftover, warns' ++ warns)

setLogAction :: DynFlags -> IO DynFlags
setLogAction dflags = do
 mlogger <- initLogAction dflags
 return $
    maybe
         dflags
         (\logger ->
            dflags
              { log_action    = getLogAction logger
              , log_finaliser = getLogFinaliser logger
              , initLogAction = return $ Nothing -- Don't initialise it twice
              })
         mlogger

-- | Write an error or warning to the 'LogOutput'.
putLogMsg :: DynFlags -> WarnReason -> Severity -> SrcSpan -> PprStyle
          -> MsgDoc -> IO ()
putLogMsg dflags = log_action dflags dflags

updateWays :: DynFlags -> DynFlags
updateWays dflags
    = let theWays = sort $ nub $ ways dflags
      in dflags {
             ways        = theWays,
             buildTag    = mkBuildTag (filter (not . wayRTSOnly) theWays)
         }

-- | Check (and potentially disable) any extensions that aren't allowed
-- in safe mode.
--
-- The bool is to indicate if we are parsing command line flags (false means
-- file pragma). This allows us to generate better warnings.
safeFlagCheck :: Bool -> DynFlags -> (DynFlags, [Located String])
safeFlagCheck _ dflags | safeLanguageOn dflags = (dflagsUnset, warns)
  where
    -- Handle illegal flags under safe language.
    (dflagsUnset, warns) = foldl check_method (dflags, []) unsafeFlags

    check_method (df, warns) (str,loc,test,fix)
        | test df   = (fix df, warns ++ safeFailure (loc df) str)
        | otherwise = (df, warns)

    safeFailure loc str
       = [L loc $ str ++ " is not allowed in Safe Haskell; ignoring "
           ++ str]

safeFlagCheck cmdl dflags =
  case (safeInferOn dflags) of
    True | safeFlags -> (dflags', warn)
    True             -> (dflags' { safeInferred = False }, warn)
    False            -> (dflags', warn)

  where
    -- dynflags and warn for when -fpackage-trust by itself with no safe
    -- haskell flag
    (dflags', warn)
      | safeHaskell dflags == Sf_None && not cmdl && packageTrustOn dflags
      = (gopt_unset dflags Opt_PackageTrust, pkgWarnMsg)
      | otherwise = (dflags, [])

    pkgWarnMsg = [L (pkgTrustOnLoc dflags') $
                    "-fpackage-trust ignored;" ++
                    " must be specified with a Safe Haskell flag"]

    -- Have we inferred Unsafe? See Note [HscMain . Safe Haskell Inference]
    safeFlags = all (\(_,_,t,_) -> not $ t dflags) unsafeFlagsForInfer


{- **********************************************************************
%*                                                                      *
                DynFlags specifications
%*                                                                      *
%********************************************************************* -}

-- | All dynamic flags option strings without the deprecated ones.
-- These are the user facing strings for enabling and disabling options.
allNonDeprecatedFlags :: [String]
allNonDeprecatedFlags = allFlagsDeps False

-- | All flags with possibility to filter deprecated ones
allFlagsDeps :: Bool -> [String]
allFlagsDeps keepDeprecated = [ '-':flagName flag
                              | (deprecated, flag) <- flagsAllDeps
                              , ok (flagOptKind flag)
                              , keepDeprecated || not (isDeprecated deprecated)]
  where ok (PrefixPred _ _) = False
        ok _   = True
        isDeprecated Deprecated = True
        isDeprecated _ = False

{-
 - Below we export user facing symbols for GHC dynamic flags for use with the
 - GHC API.
 -}

-- All dynamic flags present in GHC.
flagsAll :: [Flag (CmdLineP DynFlags)]
flagsAll = map snd flagsAllDeps

-- All dynamic flags present in GHC with deprecation information.
flagsAllDeps :: [(Deprecation, Flag (CmdLineP DynFlags))]
flagsAllDeps =  package_flags_deps ++ dynamic_flags_deps


-- All dynamic flags, minus package flags, present in GHC.
flagsDynamic :: [Flag (CmdLineP DynFlags)]
flagsDynamic = map snd dynamic_flags_deps

-- ALl package flags present in GHC.
flagsPackage :: [Flag (CmdLineP DynFlags)]
flagsPackage = map snd package_flags_deps

----------------Helpers to make flags and keep deprecation information----------

type FlagMaker m = String -> OptKind m -> Flag m
type DynFlagMaker = FlagMaker (CmdLineP DynFlags)
data Deprecation = NotDeprecated | Deprecated deriving (Eq, Ord)

-- Make a non-deprecated flag
make_ord_flag :: DynFlagMaker -> String -> OptKind (CmdLineP DynFlags)
              -> (Deprecation, Flag (CmdLineP DynFlags))
make_ord_flag fm name kind = (NotDeprecated, fm name kind)

-- Make a deprecated flag
make_dep_flag :: DynFlagMaker -> String -> OptKind (CmdLineP DynFlags) -> String
                 -> (Deprecation, Flag (CmdLineP DynFlags))
make_dep_flag fm name kind message = (Deprecated,
                                      fm name $ add_dep_message kind message)

add_dep_message :: OptKind (CmdLineP DynFlags) -> String
                -> OptKind (CmdLineP DynFlags)
add_dep_message (NoArg f) message = NoArg $ f >> deprecate message
add_dep_message (HasArg f) message = HasArg $ \s -> f s >> deprecate message
add_dep_message (SepArg f) message = SepArg $ \s -> f s >> deprecate message
add_dep_message (Prefix f) message = Prefix $ \s -> f s >> deprecate message
add_dep_message (OptPrefix f) message =
                                  OptPrefix $ \s -> f s >> deprecate message
add_dep_message (OptIntSuffix f) message =
                               OptIntSuffix $ \oi -> f oi >> deprecate message
add_dep_message (IntSuffix f) message =
                                  IntSuffix $ \i -> f i >> deprecate message
add_dep_message (FloatSuffix f) message =
                                FloatSuffix $ \fl -> f fl >> deprecate message
add_dep_message (PassFlag f) message =
                                   PassFlag $ \s -> f s >> deprecate message
add_dep_message (AnySuffix f) message =
                                  AnySuffix $ \s -> f s >> deprecate message
add_dep_message (PrefixPred pred f) message =
                            PrefixPred pred $ \s -> f s >> deprecate message
add_dep_message (AnySuffixPred pred f) message =
                         AnySuffixPred pred $ \s -> f s >> deprecate message

----------------------- The main flags themselves ------------------------------
-- See Note [Updating flag description in the User's Guide]
-- See Note [Supporting CLI completion]
dynamic_flags_deps :: [(Deprecation, Flag (CmdLineP DynFlags))]
dynamic_flags_deps = [
    make_dep_flag defFlag "n" (NoArg $ return ())
        "The -n flag is deprecated and no longer has any effect"
  , make_ord_flag defFlag "cpp"      (NoArg (setExtensionFlag LangExt.Cpp))
  , make_ord_flag defFlag "F"        (NoArg (setGeneralFlag Opt_Pp))
  , (Deprecated, defFlag "#include"
      (HasArg (\_s ->
         deprecate ("-#include and INCLUDE pragmas are " ++
                    "deprecated: They no longer have any effect"))))
  , make_ord_flag defFlag "v"        (OptIntSuffix setVerbosity)

  , make_ord_flag defGhcFlag "j"     (OptIntSuffix
        (\n -> case n of
                 Just n
                     | n > 0     -> upd (\d -> d { parMakeCount = Just n })
                     | otherwise -> addErr "Syntax: -j[n] where n > 0"
                 Nothing -> upd (\d -> d { parMakeCount = Nothing })))
                 -- When the number of parallel builds
                 -- is omitted, it is the same
                 -- as specifing that the number of
                 -- parallel builds is equal to the
                 -- result of getNumProcessors
  , make_ord_flag defFlag "instantiated-with"   (sepArg setUnitIdInsts)
  , make_ord_flag defFlag "this-component-id"   (sepArg setComponentId)

    -- RTS options -------------------------------------------------------------
  , make_ord_flag defFlag "H"           (HasArg (\s -> upd (\d ->
          d { ghcHeapSize = Just $ fromIntegral (decodeSize s)})))

  , make_ord_flag defFlag "Rghc-timing" (NoArg (upd (\d ->
                                               d { enableTimeStats = True })))

    ------- ways ---------------------------------------------------------------
  , make_ord_flag defGhcFlag "prof"           (NoArg (addWay WayProf))
  , make_ord_flag defGhcFlag "eventlog"       (NoArg (addWay WayEventLog))
  , make_dep_flag defGhcFlag "smp"
      (NoArg $ addWay WayThreaded) "Use -threaded instead"
  , make_ord_flag defGhcFlag "debug"          (NoArg (addWay WayDebug))
  , make_ord_flag defGhcFlag "threaded"       (NoArg (addWay WayThreaded))

  , make_ord_flag defGhcFlag "ticky"
      (NoArg (setGeneralFlag Opt_Ticky >> addWay WayDebug))

    -- -ticky enables ticky-ticky code generation, and also implies -debug which
    -- is required to get the RTS ticky support.

        ----- Linker --------------------------------------------------------
  , make_ord_flag defGhcFlag "static"         (NoArg removeWayDyn)
  , make_ord_flag defGhcFlag "dynamic"        (NoArg (addWay WayDyn))
  , make_ord_flag defGhcFlag "rdynamic" $ noArg $
#if defined(linux_HOST_OS)
                              addOptl "-rdynamic"
#elif defined (mingw32_HOST_OS)
                              addOptl "-Wl,--export-all-symbols"
#else
    -- ignored for compat w/ gcc:
                              id
#endif
  , make_ord_flag defGhcFlag "relative-dynlib-paths"
      (NoArg (setGeneralFlag Opt_RelativeDynlibPaths))
  , make_ord_flag defGhcFlag "pie"            (NoArg (setGeneralFlag Opt_PICExecutable))
  , make_ord_flag defGhcFlag "no-pie"         (NoArg (unSetGeneralFlag Opt_PICExecutable))

        ------- Specific phases  --------------------------------------------
    -- need to appear before -pgmL to be parsed as LLVM flags.
  , make_ord_flag defFlag "pgmlo"
      (hasArg (\f -> alterSettings (\s -> s { sPgm_lo  = (f,[])})))
  , make_ord_flag defFlag "pgmlc"
      (hasArg (\f -> alterSettings (\s -> s { sPgm_lc  = (f,[])})))
  , make_ord_flag defFlag "pgmi"
      (hasArg (\f -> alterSettings (\s -> s { sPgm_i  =  f})))
  , make_ord_flag defFlag "pgmL"
      (hasArg (\f -> alterSettings (\s -> s { sPgm_L   = f})))
  , make_ord_flag defFlag "pgmP"
      (hasArg setPgmP)
  , make_ord_flag defFlag "pgmF"
      (hasArg (\f -> alterSettings (\s -> s { sPgm_F   = f})))
  , make_ord_flag defFlag "pgmc"
      (hasArg (\f -> alterSettings (\s -> s { sPgm_c   = (f,[])})))
  , make_ord_flag defFlag "pgms"
      (hasArg (\f -> alterSettings (\s -> s { sPgm_s   = (f,[])})))
  , make_ord_flag defFlag "pgma"
      (hasArg (\f -> alterSettings (\s -> s { sPgm_a   = (f,[])})))
  , make_ord_flag defFlag "pgml"
      (hasArg (\f -> alterSettings (\s -> s { sPgm_l   = (f,[])})))
  , make_ord_flag defFlag "pgmdll"
      (hasArg (\f -> alterSettings (\s -> s { sPgm_dll = (f,[])})))
  , make_ord_flag defFlag "pgmwindres"
      (hasArg (\f -> alterSettings (\s -> s { sPgm_windres = f})))
  , make_ord_flag defFlag "pgmlibtool"
      (hasArg (\f -> alterSettings (\s -> s { sPgm_libtool = f})))
  , make_ord_flag defFlag "pgmar"
      (hasArg (\f -> alterSettings (\s -> s { sPgm_ar = f})))
  , make_ord_flag defFlag "pgmranlib"
      (hasArg (\f -> alterSettings (\s -> s { sPgm_ranlib = f})))


    -- need to appear before -optl/-opta to be parsed as LLVM flags.
  , make_ord_flag defFlag "optlo"
      (hasArg (\f -> alterSettings (\s -> s { sOpt_lo  = f : sOpt_lo s})))
  , make_ord_flag defFlag "optlc"
      (hasArg (\f -> alterSettings (\s -> s { sOpt_lc  = f : sOpt_lc s})))
  , make_ord_flag defFlag "opti"
      (hasArg (\f -> alterSettings (\s -> s { sOpt_i   = f : sOpt_i s})))
  , make_ord_flag defFlag "optL"
      (hasArg (\f -> alterSettings (\s -> s { sOpt_L   = f : sOpt_L s})))
  , make_ord_flag defFlag "optP"
      (hasArg addOptP)
  , make_ord_flag defFlag "optF"
      (hasArg (\f -> alterSettings (\s -> s { sOpt_F   = f : sOpt_F s})))
  , make_ord_flag defFlag "optc"
      (hasArg addOptc)
  , make_ord_flag defFlag "opta"
      (hasArg (\f -> alterSettings (\s -> s { sOpt_a   = f : sOpt_a s})))
  , make_ord_flag defFlag "optl"
      (hasArg addOptl)
  , make_ord_flag defFlag "optwindres"
      (hasArg (\f ->
        alterSettings (\s -> s { sOpt_windres = f : sOpt_windres s})))

  , make_ord_flag defGhcFlag "split-objs"
      (NoArg (if can_split
                then setGeneralFlag Opt_SplitObjs
                else addWarn "ignoring -split-objs"))

  , make_ord_flag defGhcFlag "split-sections"
      (noArgM (\dflags -> do
        if platformHasSubsectionsViaSymbols (targetPlatform dflags)
          then do addErr $
                    "-split-sections is not useful on this platform " ++
                    "since it always uses subsections via symbols."
                  return dflags
          else return (gopt_set dflags Opt_SplitSections)))

        -------- ghc -M -----------------------------------------------------
  , make_ord_flag defGhcFlag "dep-suffix"              (hasArg addDepSuffix)
  , make_ord_flag defGhcFlag "dep-makefile"            (hasArg setDepMakefile)
  , make_ord_flag defGhcFlag "include-pkg-deps"
        (noArg (setDepIncludePkgDeps True))
  , make_ord_flag defGhcFlag "exclude-module"          (hasArg addDepExcludeMod)

        -------- Linking ----------------------------------------------------
  , make_ord_flag defGhcFlag "no-link"
        (noArg (\d -> d { ghcLink=NoLink }))
  , make_ord_flag defGhcFlag "shared"
        (noArg (\d -> d { ghcLink=LinkDynLib }))
  , make_ord_flag defGhcFlag "staticlib"
        (noArg (\d -> d { ghcLink=LinkStaticLib }))
  , make_ord_flag defGhcFlag "dynload"            (hasArg parseDynLibLoaderMode)
  , make_ord_flag defGhcFlag "dylib-install-name" (hasArg setDylibInstallName)

        ------- Libraries ---------------------------------------------------
  , make_ord_flag defFlag "L"   (Prefix addLibraryPath)
  , make_ord_flag defFlag "l"   (hasArg (addLdInputs . Option . ("-l" ++)))

        ------- Frameworks --------------------------------------------------
        -- -framework-path should really be -F ...
  , make_ord_flag defFlag "framework-path" (HasArg addFrameworkPath)
  , make_ord_flag defFlag "framework"      (hasArg addCmdlineFramework)

        ------- Output Redirection ------------------------------------------
  , make_ord_flag defGhcFlag "odir"              (hasArg setObjectDir)
  , make_ord_flag defGhcFlag "o"                 (sepArg (setOutputFile . Just))
  , make_ord_flag defGhcFlag "dyno"
        (sepArg (setDynOutputFile . Just))
  , make_ord_flag defGhcFlag "ohi"
        (hasArg (setOutputHi . Just ))
  , make_ord_flag defGhcFlag "osuf"              (hasArg setObjectSuf)
  , make_ord_flag defGhcFlag "dynosuf"           (hasArg setDynObjectSuf)
  , make_ord_flag defGhcFlag "hcsuf"             (hasArg setHcSuf)
  , make_ord_flag defGhcFlag "hisuf"             (hasArg setHiSuf)
  , make_ord_flag defGhcFlag "dynhisuf"          (hasArg setDynHiSuf)
  , make_ord_flag defGhcFlag "hidir"             (hasArg setHiDir)
  , make_ord_flag defGhcFlag "tmpdir"            (hasArg setTmpDir)
  , make_ord_flag defGhcFlag "stubdir"           (hasArg setStubDir)
  , make_ord_flag defGhcFlag "dumpdir"           (hasArg setDumpDir)
  , make_ord_flag defGhcFlag "outputdir"         (hasArg setOutputDir)
  , make_ord_flag defGhcFlag "ddump-file-prefix"
        (hasArg (setDumpPrefixForce . Just))

  , make_ord_flag defGhcFlag "dynamic-too"
        (NoArg (setGeneralFlag Opt_BuildDynamicToo))

        ------- Keeping temporary files -------------------------------------
     -- These can be singular (think ghc -c) or plural (think ghc --make)
  , make_ord_flag defGhcFlag "keep-hc-file"
        (NoArg (setGeneralFlag Opt_KeepHcFiles))
  , make_ord_flag defGhcFlag "keep-hc-files"
        (NoArg (setGeneralFlag Opt_KeepHcFiles))
  , make_ord_flag defGhcFlag "keep-s-file"
        (NoArg (setGeneralFlag Opt_KeepSFiles))
  , make_ord_flag defGhcFlag "keep-s-files"
        (NoArg (setGeneralFlag Opt_KeepSFiles))
  , make_ord_flag defGhcFlag "keep-llvm-file"
        (NoArg $ setObjTarget HscLlvm >> setGeneralFlag Opt_KeepLlvmFiles)
  , make_ord_flag defGhcFlag "keep-llvm-files"
        (NoArg $ setObjTarget HscLlvm >> setGeneralFlag Opt_KeepLlvmFiles)
     -- This only makes sense as plural
  , make_ord_flag defGhcFlag "keep-tmp-files"
        (NoArg (setGeneralFlag Opt_KeepTmpFiles))
  , make_ord_flag defGhcFlag "keep-hi-file"
        (NoArg (setGeneralFlag Opt_KeepHiFiles))
  , make_ord_flag defGhcFlag "no-keep-hi-file"
        (NoArg (unSetGeneralFlag Opt_KeepHiFiles))
  , make_ord_flag defGhcFlag "keep-hi-files"
        (NoArg (setGeneralFlag Opt_KeepHiFiles))
  , make_ord_flag defGhcFlag "no-keep-hi-files"
        (NoArg (unSetGeneralFlag Opt_KeepHiFiles))
  , make_ord_flag defGhcFlag "keep-o-file"
        (NoArg (setGeneralFlag Opt_KeepOFiles))
  , make_ord_flag defGhcFlag "no-keep-o-file"
        (NoArg (unSetGeneralFlag Opt_KeepOFiles))
  , make_ord_flag defGhcFlag "keep-o-files"
        (NoArg (setGeneralFlag Opt_KeepOFiles))
  , make_ord_flag defGhcFlag "no-keep-o-files"
        (NoArg (unSetGeneralFlag Opt_KeepOFiles))

        ------- Miscellaneous ----------------------------------------------
  , make_ord_flag defGhcFlag "no-auto-link-packages"
        (NoArg (unSetGeneralFlag Opt_AutoLinkPackages))
  , make_ord_flag defGhcFlag "no-hs-main"
        (NoArg (setGeneralFlag Opt_NoHsMain))
  , make_ord_flag defGhcFlag "fno-state-hack"
        (NoArg (setGeneralFlag Opt_G_NoStateHack))
  , make_ord_flag defGhcFlag "fno-opt-coercion"
        (NoArg (setGeneralFlag Opt_G_NoOptCoercion))
  , make_ord_flag defGhcFlag "with-rtsopts"
        (HasArg setRtsOpts)
  , make_ord_flag defGhcFlag "rtsopts"
        (NoArg (setRtsOptsEnabled RtsOptsAll))
  , make_ord_flag defGhcFlag "rtsopts=all"
        (NoArg (setRtsOptsEnabled RtsOptsAll))
  , make_ord_flag defGhcFlag "rtsopts=some"
        (NoArg (setRtsOptsEnabled RtsOptsSafeOnly))
  , make_ord_flag defGhcFlag "rtsopts=none"
        (NoArg (setRtsOptsEnabled RtsOptsNone))
  , make_ord_flag defGhcFlag "rtsopts=ignore"
        (NoArg (setRtsOptsEnabled RtsOptsIgnore))
  , make_ord_flag defGhcFlag "rtsopts=ignoreAll"
        (NoArg (setRtsOptsEnabled RtsOptsIgnoreAll))
  , make_ord_flag defGhcFlag "no-rtsopts"
        (NoArg (setRtsOptsEnabled RtsOptsNone))
  , make_ord_flag defGhcFlag "no-rtsopts-suggestions"
      (noArg (\d -> d {rtsOptsSuggestions = False}))
  , make_ord_flag defGhcFlag "dhex-word-literals"
        (NoArg (setGeneralFlag Opt_HexWordLiterals))

  , make_ord_flag defGhcFlag "ghcversion-file"      (hasArg addGhcVersionFile)
  , make_ord_flag defGhcFlag "main-is"              (SepArg setMainIs)
  , make_ord_flag defGhcFlag "haddock"              (NoArg (setGeneralFlag Opt_Haddock))
  , make_ord_flag defGhcFlag "haddock-opts"         (hasArg addHaddockOpts)
  , make_ord_flag defGhcFlag "hpcdir"               (SepArg setOptHpcDir)
  , make_ord_flag defGhciFlag "ghci-script"         (hasArg addGhciScript)
  , make_ord_flag defGhciFlag "interactive-print"   (hasArg setInteractivePrint)
  , make_ord_flag defGhcFlag "ticky-allocd"
        (NoArg (setGeneralFlag Opt_Ticky_Allocd))
  , make_ord_flag defGhcFlag "ticky-LNE"
        (NoArg (setGeneralFlag Opt_Ticky_LNE))
  , make_ord_flag defGhcFlag "ticky-dyn-thunk"
        (NoArg (setGeneralFlag Opt_Ticky_Dyn_Thunk))
        ------- recompilation checker --------------------------------------
  , make_dep_flag defGhcFlag "recomp"
        (NoArg $ unSetGeneralFlag Opt_ForceRecomp)
             "Use -fno-force-recomp instead"
  , make_dep_flag defGhcFlag "no-recomp"
        (NoArg $ setGeneralFlag Opt_ForceRecomp) "Use -fforce-recomp instead"
  , make_ord_flag defFlag "fmax-errors"
      (intSuffix (\n d -> d { maxErrors = Just (max 1 n) }))
  , make_ord_flag defFlag "fno-max-errors"
      (noArg (\d -> d { maxErrors = Nothing }))
  , make_ord_flag defFlag "freverse-errors"
        (noArg (\d -> d {reverseErrors = True} ))
  , make_ord_flag defFlag "fno-reverse-errors"
        (noArg (\d -> d {reverseErrors = False} ))

        ------ HsCpp opts ---------------------------------------------------
  , make_ord_flag defFlag "D"              (AnySuffix (upd . addOptP))
  , make_ord_flag defFlag "U"              (AnySuffix (upd . addOptP))

        ------- Include/Import Paths ----------------------------------------
  , make_ord_flag defFlag "I"              (Prefix    addIncludePath)
  , make_ord_flag defFlag "i"              (OptPrefix addImportPath)

        ------ Output style options -----------------------------------------
  , make_ord_flag defFlag "dppr-user-length" (intSuffix (\n d ->
                                                       d { pprUserLength = n }))
  , make_ord_flag defFlag "dppr-cols"        (intSuffix (\n d ->
                                                             d { pprCols = n }))
  , make_ord_flag defFlag "fdiagnostics-color=auto"
      (NoArg (upd (\d -> d { useColor = Auto })))
  , make_ord_flag defFlag "fdiagnostics-color=always"
      (NoArg (upd (\d -> d { useColor = Always })))
  , make_ord_flag defFlag "fdiagnostics-color=never"
      (NoArg (upd (\d -> d { useColor = Never })))

  -- Suppress all that is suppressable in core dumps.
  -- Except for uniques, as some simplifier phases introduce new variables that
  -- have otherwise identical names.
  , make_ord_flag defGhcFlag "dsuppress-all"
      (NoArg $ do setGeneralFlag Opt_SuppressCoercions
                  setGeneralFlag Opt_SuppressVarKinds
                  setGeneralFlag Opt_SuppressModulePrefixes
                  setGeneralFlag Opt_SuppressTypeApplications
                  setGeneralFlag Opt_SuppressIdInfo
                  setGeneralFlag Opt_SuppressTicks
                  setGeneralFlag Opt_SuppressStgFreeVars
                  setGeneralFlag Opt_SuppressTypeSignatures
                  setGeneralFlag Opt_SuppressTimestamps)

        ------ Debugging ----------------------------------------------------
<<<<<<< HEAD
  , Flag "dstg-stats"     (NoArg (setGeneralFlag Opt_StgStats))

  , Flag "ddump-cmm"               (setDumpFlag Opt_D_dump_cmm)
  , Flag "ddump-cmm-raw"           (setDumpFlag Opt_D_dump_cmm_raw)
  , Flag "ddump-cmm-cfg"           (setDumpFlag Opt_D_dump_cmm_cfg)
  , Flag "ddump-cmm-cbe"           (setDumpFlag Opt_D_dump_cmm_cbe)
  , Flag "ddump-cmm-proc"          (setDumpFlag Opt_D_dump_cmm_proc)
  , Flag "ddump-cmm-sink"          (setDumpFlag Opt_D_dump_cmm_sink)
  , Flag "ddump-cmm-sp"            (setDumpFlag Opt_D_dump_cmm_sp)
  , Flag "ddump-cmm-procmap"       (setDumpFlag Opt_D_dump_cmm_procmap)
  , Flag "ddump-cmm-split"         (setDumpFlag Opt_D_dump_cmm_split)
  , Flag "ddump-cmm-info"          (setDumpFlag Opt_D_dump_cmm_info)
  , Flag "ddump-cmm-cps"           (setDumpFlag Opt_D_dump_cmm_cps)
  , Flag "ddump-core-stats"        (setDumpFlag Opt_D_dump_core_stats)
  , Flag "ddump-asm"               (setDumpFlag Opt_D_dump_asm)
  , Flag "ddump-asm-native"        (setDumpFlag Opt_D_dump_asm_native)
  , Flag "ddump-asm-liveness"      (setDumpFlag Opt_D_dump_asm_liveness)
  , Flag "ddump-asm-regalloc"      (setDumpFlag Opt_D_dump_asm_regalloc)
  , Flag "ddump-asm-conflicts"     (setDumpFlag Opt_D_dump_asm_conflicts)
  , Flag "ddump-asm-regalloc-stages" (setDumpFlag Opt_D_dump_asm_regalloc_stages)
  , Flag "ddump-asm-stats"         (setDumpFlag Opt_D_dump_asm_stats)
  , Flag "ddump-asm-expanded"      (setDumpFlag Opt_D_dump_asm_expanded)
  , Flag "ddump-llvm"              (NoArg (do setObjTarget HscLlvm
                                              setDumpFlag' Opt_D_dump_llvm))
  , Flag "ddump-deriv"             (setDumpFlag Opt_D_dump_deriv)
  , Flag "ddump-ds"                (setDumpFlag Opt_D_dump_ds)
  , Flag "ddump-foreign"           (setDumpFlag Opt_D_dump_foreign)
  , Flag "ddump-inlinings"         (setDumpFlag Opt_D_dump_inlinings)
  , Flag "ddump-rule-firings"      (setDumpFlag Opt_D_dump_rule_firings)
  , Flag "ddump-rule-rewrites"     (setDumpFlag Opt_D_dump_rule_rewrites)
  , Flag "ddump-simpl-trace"       (setDumpFlag Opt_D_dump_simpl_trace)
  , Flag "ddump-occur-anal"        (setDumpFlag Opt_D_dump_occur_anal)
  , Flag "ddump-parsed"            (setDumpFlag Opt_D_dump_parsed)
  , Flag "ddump-rn"                (setDumpFlag Opt_D_dump_rn)
  , Flag "ddump-core-pipeline"     (setDumpFlag Opt_D_dump_core_pipeline)
  , Flag "ddump-simpl"             (setDumpFlag Opt_D_dump_simpl)
  , Flag "ddump-simpl-iterations"  (setDumpFlag Opt_D_dump_simpl_iterations)
  , Flag "ddump-simpl-phases"      (OptPrefix setDumpSimplPhases)
  , Flag "ddump-spec"              (setDumpFlag Opt_D_dump_spec)
  , Flag "ddump-prep"              (setDumpFlag Opt_D_dump_prep)
  , Flag "ddump-stg"               (setDumpFlag Opt_D_dump_stg)
  , Flag "ddump-call-arity"        (setDumpFlag Opt_D_dump_call_arity)
  , Flag "ddump-stranal"           (setDumpFlag Opt_D_dump_stranal)
  , Flag "ddump-strsigs"           (setDumpFlag Opt_D_dump_strsigs)
  , Flag "ddump-tc"                (setDumpFlag Opt_D_dump_tc)
  , Flag "ddump-types"             (setDumpFlag Opt_D_dump_types)
  , Flag "ddump-rules"             (setDumpFlag Opt_D_dump_rules)
  , Flag "ddump-cse"               (setDumpFlag Opt_D_dump_cse)
  , Flag "ddump-worker-wrapper"    (setDumpFlag Opt_D_dump_worker_wrapper)
  , Flag "ddump-rn-trace"          (setDumpFlag Opt_D_dump_rn_trace)
  , Flag "ddump-if-trace"          (setDumpFlag Opt_D_dump_if_trace)
  , Flag "ddump-cs-trace"          (setDumpFlag Opt_D_dump_cs_trace)
  , Flag "ddump-tc-trace"          (NoArg (do { setDumpFlag' Opt_D_dump_tc_trace
                                              ; setDumpFlag' Opt_D_dump_cs_trace }))
  , Flag "ddump-vt-trace"          (setDumpFlag Opt_D_dump_vt_trace)
  , Flag "ddump-splices"           (setDumpFlag Opt_D_dump_splices)
  , Flag "ddump-rn-stats"          (setDumpFlag Opt_D_dump_rn_stats)
  , Flag "ddump-opt-cmm"           (setDumpFlag Opt_D_dump_opt_cmm)
  , Flag "ddump-simpl-stats"       (setDumpFlag Opt_D_dump_simpl_stats)
  , Flag "ddump-bcos"              (setDumpFlag Opt_D_dump_BCOs)
  , Flag "dsource-stats"           (setDumpFlag Opt_D_source_stats)
  , Flag "dverbose-core2core"      (NoArg (do setVerbosity (Just 2)
                                              setVerboseCore2Core))
  , Flag "dverbose-stg2stg"        (setDumpFlag Opt_D_verbose_stg2stg)
  , Flag "ddump-hi"                (setDumpFlag Opt_D_dump_hi)
  , Flag "ddump-minimal-imports"   (NoArg (setGeneralFlag Opt_D_dump_minimal_imports))
  , Flag "ddump-vect"              (setDumpFlag Opt_D_dump_vect)
  , Flag "ddump-hpc"               (setDumpFlag Opt_D_dump_ticked) -- back compat
  , Flag "ddump-ticked"            (setDumpFlag Opt_D_dump_ticked)
  , Flag "ddump-mod-cycles"        (setDumpFlag Opt_D_dump_mod_cycles)
  , Flag "ddump-mod-map"           (setDumpFlag Opt_D_dump_mod_map)
  , Flag "ddump-llf"        (setDumpFlag Opt_D_dump_late_float)
  , Flag "ddump-view-pattern-commoning" (setDumpFlag Opt_D_dump_view_pattern_commoning)
  , Flag "ddump-to-file"           (NoArg (setGeneralFlag Opt_DumpToFile))
  , Flag "ddump-hi-diffs"          (setDumpFlag Opt_D_dump_hi_diffs)
  , Flag "ddump-rtti"              (setDumpFlag Opt_D_dump_rtti)
  , Flag "dcore-lint"              (NoArg (setGeneralFlag Opt_DoCoreLinting))
  , Flag "dstg-lint"               (NoArg (setGeneralFlag Opt_DoStgLinting))
  , Flag "dcmm-lint"               (NoArg (setGeneralFlag Opt_DoCmmLinting))
  , Flag "dasm-lint"               (NoArg (setGeneralFlag Opt_DoAsmLinting))
  , Flag "dshow-passes"            (NoArg (do forceRecompile
                                              setVerbosity $ Just 2))
  , Flag "dfaststring-stats"       (NoArg (setGeneralFlag Opt_D_faststring_stats))
  , Flag "dno-llvm-mangler"        (NoArg (setGeneralFlag Opt_NoLlvmMangler)) -- hidden flag

        ------ Machine dependant (-m<blah>) stuff ---------------------------

  , Flag "msse"         (versionSuffix (\maj min d -> d{ sseVersion = Just (maj, min) }))
  , Flag "mavx"         (noArg (\d -> d{ avx = True }))
  , Flag "mavx2"        (noArg (\d -> d{ avx2 = True }))
  , Flag "mavx512cd"    (noArg (\d -> d{ avx512cd = True }))
  , Flag "mavx512er"    (noArg (\d -> d{ avx512er = True }))
  , Flag "mavx512f"     (noArg (\d -> d{ avx512f = True }))
  , Flag "mavx512pf"    (noArg (\d -> d{ avx512pf = True }))
=======
  , make_ord_flag defGhcFlag "dstg-stats"
        (NoArg (setGeneralFlag Opt_StgStats))

  , make_ord_flag defGhcFlag "ddump-cmm"
        (setDumpFlag Opt_D_dump_cmm)
  , make_ord_flag defGhcFlag "ddump-cmm-from-stg"
        (setDumpFlag Opt_D_dump_cmm_from_stg)
  , make_ord_flag defGhcFlag "ddump-cmm-raw"
        (setDumpFlag Opt_D_dump_cmm_raw)
  , make_ord_flag defGhcFlag "ddump-cmm-verbose"
        (setDumpFlag Opt_D_dump_cmm_verbose)
  , make_ord_flag defGhcFlag "ddump-cmm-cfg"
        (setDumpFlag Opt_D_dump_cmm_cfg)
  , make_ord_flag defGhcFlag "ddump-cmm-cbe"
        (setDumpFlag Opt_D_dump_cmm_cbe)
  , make_ord_flag defGhcFlag "ddump-cmm-switch"
        (setDumpFlag Opt_D_dump_cmm_switch)
  , make_ord_flag defGhcFlag "ddump-cmm-proc"
        (setDumpFlag Opt_D_dump_cmm_proc)
  , make_ord_flag defGhcFlag "ddump-cmm-sp"
        (setDumpFlag Opt_D_dump_cmm_sp)
  , make_ord_flag defGhcFlag "ddump-cmm-sink"
        (setDumpFlag Opt_D_dump_cmm_sink)
  , make_ord_flag defGhcFlag "ddump-cmm-caf"
        (setDumpFlag Opt_D_dump_cmm_caf)
  , make_ord_flag defGhcFlag "ddump-cmm-procmap"
        (setDumpFlag Opt_D_dump_cmm_procmap)
  , make_ord_flag defGhcFlag "ddump-cmm-split"
        (setDumpFlag Opt_D_dump_cmm_split)
  , make_ord_flag defGhcFlag "ddump-cmm-info"
        (setDumpFlag Opt_D_dump_cmm_info)
  , make_ord_flag defGhcFlag "ddump-cmm-cps"
        (setDumpFlag Opt_D_dump_cmm_cps)
  , make_ord_flag defGhcFlag "ddump-core-stats"
        (setDumpFlag Opt_D_dump_core_stats)
  , make_ord_flag defGhcFlag "ddump-asm"
        (setDumpFlag Opt_D_dump_asm)
  , make_ord_flag defGhcFlag "ddump-asm-native"
        (setDumpFlag Opt_D_dump_asm_native)
  , make_ord_flag defGhcFlag "ddump-asm-liveness"
        (setDumpFlag Opt_D_dump_asm_liveness)
  , make_ord_flag defGhcFlag "ddump-asm-regalloc"
        (setDumpFlag Opt_D_dump_asm_regalloc)
  , make_ord_flag defGhcFlag "ddump-asm-conflicts"
        (setDumpFlag Opt_D_dump_asm_conflicts)
  , make_ord_flag defGhcFlag "ddump-asm-regalloc-stages"
        (setDumpFlag Opt_D_dump_asm_regalloc_stages)
  , make_ord_flag defGhcFlag "ddump-asm-stats"
        (setDumpFlag Opt_D_dump_asm_stats)
  , make_ord_flag defGhcFlag "ddump-asm-expanded"
        (setDumpFlag Opt_D_dump_asm_expanded)
  , make_ord_flag defGhcFlag "ddump-llvm"
        (NoArg $ setObjTarget HscLlvm >> setDumpFlag' Opt_D_dump_llvm)
  , make_ord_flag defGhcFlag "ddump-deriv"
        (setDumpFlag Opt_D_dump_deriv)
  , make_ord_flag defGhcFlag "ddump-ds"
        (setDumpFlag Opt_D_dump_ds)
  , make_ord_flag defGhcFlag "ddump-ds-preopt"
        (setDumpFlag Opt_D_dump_ds_preopt)
  , make_ord_flag defGhcFlag "ddump-foreign"
        (setDumpFlag Opt_D_dump_foreign)
  , make_ord_flag defGhcFlag "ddump-inlinings"
        (setDumpFlag Opt_D_dump_inlinings)
  , make_ord_flag defGhcFlag "ddump-rule-firings"
        (setDumpFlag Opt_D_dump_rule_firings)
  , make_ord_flag defGhcFlag "ddump-rule-rewrites"
        (setDumpFlag Opt_D_dump_rule_rewrites)
  , make_ord_flag defGhcFlag "ddump-simpl-trace"
        (setDumpFlag Opt_D_dump_simpl_trace)
  , make_ord_flag defGhcFlag "ddump-occur-anal"
        (setDumpFlag Opt_D_dump_occur_anal)
  , make_ord_flag defGhcFlag "ddump-parsed"
        (setDumpFlag Opt_D_dump_parsed)
  , make_ord_flag defGhcFlag "ddump-parsed-ast"
        (setDumpFlag Opt_D_dump_parsed_ast)
  , make_ord_flag defGhcFlag "ddump-rn"
        (setDumpFlag Opt_D_dump_rn)
  , make_ord_flag defGhcFlag "ddump-rn-ast"
        (setDumpFlag Opt_D_dump_rn_ast)
  , make_ord_flag defGhcFlag "ddump-simpl"
        (setDumpFlag Opt_D_dump_simpl)
  , make_ord_flag defGhcFlag "ddump-simpl-iterations"
      (setDumpFlag Opt_D_dump_simpl_iterations)
  , make_ord_flag defGhcFlag "ddump-spec"
        (setDumpFlag Opt_D_dump_spec)
  , make_ord_flag defGhcFlag "ddump-prep"
        (setDumpFlag Opt_D_dump_prep)
  , make_ord_flag defGhcFlag "ddump-stg"
        (setDumpFlag Opt_D_dump_stg)
  , make_ord_flag defGhcFlag "ddump-call-arity"
        (setDumpFlag Opt_D_dump_call_arity)
  , make_ord_flag defGhcFlag "ddump-exitify"
        (setDumpFlag Opt_D_dump_exitify)
  , make_ord_flag defGhcFlag "ddump-stranal"
        (setDumpFlag Opt_D_dump_stranal)
  , make_ord_flag defGhcFlag "ddump-str-signatures"
        (setDumpFlag Opt_D_dump_str_signatures)
  , make_ord_flag defGhcFlag "ddump-tc"
        (setDumpFlag Opt_D_dump_tc)
  , make_ord_flag defGhcFlag "ddump-tc-ast"
        (setDumpFlag Opt_D_dump_tc_ast)
  , make_ord_flag defGhcFlag "ddump-types"
        (setDumpFlag Opt_D_dump_types)
  , make_ord_flag defGhcFlag "ddump-rules"
        (setDumpFlag Opt_D_dump_rules)
  , make_ord_flag defGhcFlag "ddump-cse"
        (setDumpFlag Opt_D_dump_cse)
  , make_ord_flag defGhcFlag "ddump-worker-wrapper"
        (setDumpFlag Opt_D_dump_worker_wrapper)
  , make_ord_flag defGhcFlag "ddump-rn-trace"
        (setDumpFlag Opt_D_dump_rn_trace)
  , make_ord_flag defGhcFlag "ddump-shape"
        (setDumpFlag Opt_D_dump_shape)
  , make_ord_flag defGhcFlag "ddump-if-trace"
        (setDumpFlag Opt_D_dump_if_trace)
  , make_ord_flag defGhcFlag "ddump-cs-trace"
        (setDumpFlag Opt_D_dump_cs_trace)
  , make_ord_flag defGhcFlag "ddump-tc-trace"
        (NoArg (do setDumpFlag' Opt_D_dump_tc_trace
                   setDumpFlag' Opt_D_dump_cs_trace))
  , make_ord_flag defGhcFlag "ddump-ec-trace"
        (setDumpFlag Opt_D_dump_ec_trace)
  , make_ord_flag defGhcFlag "ddump-vt-trace"
        (setDumpFlag Opt_D_dump_vt_trace)
  , make_ord_flag defGhcFlag "ddump-splices"
        (setDumpFlag Opt_D_dump_splices)
  , make_ord_flag defGhcFlag "dth-dec-file"
        (setDumpFlag Opt_D_th_dec_file)

  , make_ord_flag defGhcFlag "ddump-rn-stats"
        (setDumpFlag Opt_D_dump_rn_stats)
  , make_ord_flag defGhcFlag "ddump-opt-cmm"
        (setDumpFlag Opt_D_dump_opt_cmm)
  , make_ord_flag defGhcFlag "ddump-simpl-stats"
        (setDumpFlag Opt_D_dump_simpl_stats)
  , make_ord_flag defGhcFlag "ddump-bcos"
        (setDumpFlag Opt_D_dump_BCOs)
  , make_ord_flag defGhcFlag "dsource-stats"
        (setDumpFlag Opt_D_source_stats)
  , make_ord_flag defGhcFlag "dverbose-core2core"
        (NoArg $ setVerbosity (Just 2) >> setVerboseCore2Core)
  , make_ord_flag defGhcFlag "dverbose-stg2stg"
        (setDumpFlag Opt_D_verbose_stg2stg)
  , make_ord_flag defGhcFlag "ddump-hi"
        (setDumpFlag Opt_D_dump_hi)
  , make_ord_flag defGhcFlag "ddump-minimal-imports"
        (NoArg (setGeneralFlag Opt_D_dump_minimal_imports))
  , make_ord_flag defGhcFlag "ddump-vect"
        (setDumpFlag Opt_D_dump_vect)
  , make_ord_flag defGhcFlag "ddump-hpc"
        (setDumpFlag Opt_D_dump_ticked) -- back compat
  , make_ord_flag defGhcFlag "ddump-ticked"
        (setDumpFlag Opt_D_dump_ticked)
  , make_ord_flag defGhcFlag "ddump-mod-cycles"
        (setDumpFlag Opt_D_dump_mod_cycles)
  , make_ord_flag defGhcFlag "ddump-mod-map"
        (setDumpFlag Opt_D_dump_mod_map)
  , make_ord_flag defGhcFlag "ddump-timings"
        (setDumpFlag Opt_D_dump_timings)
  , make_ord_flag defGhcFlag "ddump-view-pattern-commoning"
        (setDumpFlag Opt_D_dump_view_pattern_commoning)
  , make_ord_flag defGhcFlag "ddump-to-file"
        (NoArg (setGeneralFlag Opt_DumpToFile))
  , make_ord_flag defGhcFlag "ddump-hi-diffs"
        (setDumpFlag Opt_D_dump_hi_diffs)
  , make_ord_flag defGhcFlag "ddump-rtti"
        (setDumpFlag Opt_D_dump_rtti)
  , make_ord_flag defGhcFlag "dcore-lint"
        (NoArg (setGeneralFlag Opt_DoCoreLinting))
  , make_ord_flag defGhcFlag "dstg-lint"
        (NoArg (setGeneralFlag Opt_DoStgLinting))
  , make_ord_flag defGhcFlag "dcmm-lint"
        (NoArg (setGeneralFlag Opt_DoCmmLinting))
  , make_ord_flag defGhcFlag "dasm-lint"
        (NoArg (setGeneralFlag Opt_DoAsmLinting))
  , make_ord_flag defGhcFlag "dannot-lint"
        (NoArg (setGeneralFlag Opt_DoAnnotationLinting))
  , make_ord_flag defGhcFlag "dshow-passes"
        (NoArg $ forceRecompile >> (setVerbosity $ Just 2))
  , make_ord_flag defGhcFlag "dfaststring-stats"
        (NoArg (setGeneralFlag Opt_D_faststring_stats))
  , make_ord_flag defGhcFlag "dno-llvm-mangler"
        (NoArg (setGeneralFlag Opt_NoLlvmMangler)) -- hidden flag
  , make_ord_flag defGhcFlag "fast-llvm"
        (NoArg (setGeneralFlag Opt_FastLlvm)) -- hidden flag
  , make_ord_flag defGhcFlag "ddump-debug"
        (setDumpFlag Opt_D_dump_debug)
  , make_ord_flag defGhcFlag "ddump-json"
        (noArg (flip dopt_set Opt_D_dump_json . setJsonLogAction ) )
  , make_ord_flag defGhcFlag "dppr-debug"
        (setDumpFlag Opt_D_ppr_debug)
  , make_ord_flag defGhcFlag "ddebug-output"
        (noArg (flip dopt_unset Opt_D_no_debug_output))
  , make_ord_flag defGhcFlag "dno-debug-output"
        (setDumpFlag Opt_D_no_debug_output)

        ------ Machine dependent (-m<blah>) stuff ---------------------------

  , make_ord_flag defGhcFlag "msse"         (noArg (\d ->
                                                  d { sseVersion = Just SSE1 }))
  , make_ord_flag defGhcFlag "msse2"        (noArg (\d ->
                                                  d { sseVersion = Just SSE2 }))
  , make_ord_flag defGhcFlag "msse3"        (noArg (\d ->
                                                  d { sseVersion = Just SSE3 }))
  , make_ord_flag defGhcFlag "msse4"        (noArg (\d ->
                                                  d { sseVersion = Just SSE4 }))
  , make_ord_flag defGhcFlag "msse4.2"      (noArg (\d ->
                                                 d { sseVersion = Just SSE42 }))
  , make_ord_flag defGhcFlag "mbmi"         (noArg (\d ->
                                                 d { bmiVersion = Just BMI1 }))
  , make_ord_flag defGhcFlag "mbmi2"        (noArg (\d ->
                                                 d { bmiVersion = Just BMI2 }))
  , make_ord_flag defGhcFlag "mavx"         (noArg (\d -> d { avx = True }))
  , make_ord_flag defGhcFlag "mavx2"        (noArg (\d -> d { avx2 = True }))
  , make_ord_flag defGhcFlag "mavx512cd"    (noArg (\d ->
                                                         d { avx512cd = True }))
  , make_ord_flag defGhcFlag "mavx512er"    (noArg (\d ->
                                                         d { avx512er = True }))
  , make_ord_flag defGhcFlag "mavx512f"     (noArg (\d -> d { avx512f = True }))
  , make_ord_flag defGhcFlag "mavx512pf"    (noArg (\d ->
                                                         d { avx512pf = True }))
>>>>>>> a26983a3

     ------ Warning opts -------------------------------------------------
  , make_ord_flag defFlag "W"       (NoArg (mapM_ setWarningFlag minusWOpts))
  , make_ord_flag defFlag "Werror"
               (NoArg (do { setGeneralFlag Opt_WarnIsError
                          ; mapM_ setFatalWarningFlag minusWeverythingOpts   }))
  , make_ord_flag defFlag "Wwarn"
               (NoArg (do { unSetGeneralFlag Opt_WarnIsError
                          ; mapM_ unSetFatalWarningFlag minusWeverythingOpts }))
                          -- Opt_WarnIsError is still needed to pass -Werror
                          -- to CPP; see runCpp in SysTools
  , make_dep_flag defFlag "Wnot"    (NoArg (upd (\d ->
                                              d {warningFlags = EnumSet.empty})))
                                             "Use -w or -Wno-everything instead"
  , make_ord_flag defFlag "w"       (NoArg (upd (\d ->
                                              d {warningFlags = EnumSet.empty})))

     -- New-style uniform warning sets
     --
     -- Note that -Weverything > -Wall > -Wextra > -Wdefault > -Wno-everything
  , make_ord_flag defFlag "Weverything"    (NoArg (mapM_
                                           setWarningFlag minusWeverythingOpts))
  , make_ord_flag defFlag "Wno-everything"
                           (NoArg (upd (\d -> d {warningFlags = EnumSet.empty})))

  , make_ord_flag defFlag "Wall"           (NoArg (mapM_
                                                  setWarningFlag minusWallOpts))
  , make_ord_flag defFlag "Wno-all"        (NoArg (mapM_
                                                unSetWarningFlag minusWallOpts))

  , make_ord_flag defFlag "Wextra"         (NoArg (mapM_
                                                     setWarningFlag minusWOpts))
  , make_ord_flag defFlag "Wno-extra"      (NoArg (mapM_
                                                   unSetWarningFlag minusWOpts))

  , make_ord_flag defFlag "Wdefault"       (NoArg (mapM_
                                               setWarningFlag standardWarnings))
  , make_ord_flag defFlag "Wno-default"    (NoArg (mapM_
                                             unSetWarningFlag standardWarnings))

  , make_ord_flag defFlag "Wcompat"        (NoArg (mapM_
                                               setWarningFlag minusWcompatOpts))
  , make_ord_flag defFlag "Wno-compat"     (NoArg (mapM_
                                             unSetWarningFlag minusWcompatOpts))

        ------ Plugin flags ------------------------------------------------
  , make_ord_flag defGhcFlag "fplugin-opt" (hasArg addPluginModuleNameOption)
  , make_ord_flag defGhcFlag "fplugin"     (hasArg addPluginModuleName)
  , make_ord_flag defGhcFlag "ffrontend-opt" (hasArg addFrontendPluginOption)

        ------ Optimisation flags ------------------------------------------
  , make_dep_flag defGhcFlag "Onot"   (noArgM $ setOptLevel 0 )
                                                            "Use -O0 instead"
  , make_ord_flag defGhcFlag "Odph"   (noArgM setDPHOpt)
  , make_ord_flag defGhcFlag "O"      (optIntSuffixM (\mb_n ->
                                                setOptLevel (mb_n `orElse` 1)))
                -- If the number is missing, use 1


<<<<<<< HEAD
  , Flag "fmax-relevant-binds"         (intSuffix (\n d -> d{ maxRelevantBinds = Just n }))
  , Flag "fno-max-relevant-binds"      (noArg (\d -> d{ maxRelevantBinds = Nothing }))
  , Flag "fsimplifier-phases"          (intSuffix (\n d -> d{ simplPhases = n }))
  , Flag "fmax-simplifier-iterations"  (intSuffix (\n d -> d{ maxSimplIterations = n }))
  , Flag "fsimpl-tick-factor"          (intSuffix (\n d -> d{ simplTickFactor = n }))
  , Flag "fspec-constr-threshold"      (intSuffix (\n d -> d{ specConstrThreshold = Just n }))
  , Flag "fno-spec-constr-threshold"   (noArg (\d -> d{ specConstrThreshold = Nothing }))
  , Flag "fspec-constr-count"          (intSuffix (\n d -> d{ specConstrCount = Just n }))
  , Flag "fno-spec-constr-count"       (noArg (\d -> d{ specConstrCount = Nothing }))
  , Flag "fspec-constr-recursive"      (intSuffix (\n d -> d{ specConstrRecursive = n }))
  , Flag "fliberate-case-threshold"    (intSuffix (\n d -> d{ liberateCaseThreshold = Just n }))
  , Flag "fno-liberate-case-threshold" (noArg (\d -> d{ liberateCaseThreshold = Nothing }))
  , Flag "frule-check"                 (sepArg (\s d -> d{ ruleCheck = Just s }))
  , Flag "fcontext-stack"              (intSuffix (\n d -> d{ ctxtStkDepth = n }))
  , Flag "ftype-function-depth"        (intSuffix (\n d -> d{ tyFunStkDepth = n }))
  , Flag "fstrictness-before"          (intSuffix (\n d -> d{ strictnessBefore = n : strictnessBefore d }))
  , Flag "ffloat-lam-args"             (intSuffix (\n d -> d{ floatLamArgs = Just n }))
  , Flag "ffloat-all-lams"             (noArg (\d -> d{ floatLamArgs = Nothing }))

  , Flag "fllf-nonrec-lam-limit"         (intSuffix (\n d -> d{ lateFloatNonRecLam = Just n }))
  , Flag "fllf-nonrec-lam-any"           (noArg       (\d -> d{ lateFloatNonRecLam = Nothing }))
  , Flag "fno-llf-nonrec-lam"            (noArg       (\d -> d{ lateFloatNonRecLam = Just 0 }))
  , Flag "fllf-rec-lam-limit"            (intSuffix (\n d -> d{ lateFloatRecLam = Just n }))
  , Flag "fllf-rec-lam-any"              (noArg       (\d -> d{ lateFloatRecLam = Nothing }))
  , Flag "fno-llf-rec-lam"               (noArg       (\d -> d{ lateFloatRecLam = Just 0 }))
  , Flag "fllf-clo-growth-limit"         (intSuffix (\n d -> d{ lateFloatCloGrowth = Just n }))
  , Flag "fllf-clo-growth-any"           (noArg       (\d -> d{ lateFloatCloGrowth = Nothing }))
  , Flag "fno-llf-clo-growth"            (noArg       (\d -> d{ lateFloatCloGrowth = Just 0 }))
  , Flag "fllf-in-clo-limit"             (intSuffix (\n d -> d{ lateFloatIfInClo = Just n }))
  , Flag "fllf-in-clo-any"               (noArg       (\d -> d{ lateFloatIfInClo = Nothing }))
  , Flag "fno-llf-in-clo"                (noArg       (\d -> d{ lateFloatIfInClo = Just 0 }))
  , Flag "fllf-clo-growth-in-lam-limit"  (intSuffix (\n d -> d{ lateFloatCloGrowthInLam = Just n }))
  , Flag "fllf-clo-growth-in-lam-any"    (noArg       (\d -> d{ lateFloatCloGrowthInLam = Nothing }))
  , Flag "fno-llf-clo-growth-in-lam"     (noArg       (\d -> d{ lateFloatCloGrowthInLam = Just 0 }))

  , Flag "fhistory-size"               (intSuffix (\n d -> d{ historySize = n }))

  , Flag "funfolding-creation-threshold" (intSuffix   (\n d -> d {ufCreationThreshold = n}))
  , Flag "funfolding-use-threshold"      (intSuffix   (\n d -> d {ufUseThreshold = n}))
  , Flag "funfolding-fun-discount"       (intSuffix   (\n d -> d {ufFunAppDiscount = n}))
  , Flag "funfolding-dict-discount"      (intSuffix   (\n d -> d {ufDictDiscount = n}))
  , Flag "funfolding-keeness-factor"     (floatSuffix (\n d -> d {ufKeenessFactor = n}))


  , Flag "fmax-worker-args" (intSuffix (\n d -> d {maxWorkerArgs = n}))

  , Flag "fghci-hist-size" (intSuffix (\n d -> d {ghciHistSize = n}))
  , Flag "fmax-inline-alloc-size"      (intSuffix (\n d -> d{ maxInlineAllocSize = n }))
  , Flag "fmax-inline-memcpy-insns"    (intSuffix (\n d -> d{ maxInlineMemcpyInsns = n }))
  , Flag "fmax-inline-memset-insns"    (intSuffix (\n d -> d{ maxInlineMemsetInsns = n }))
=======
  , make_ord_flag defFlag "fmax-relevant-binds"
      (intSuffix (\n d -> d { maxRelevantBinds = Just n }))
  , make_ord_flag defFlag "fno-max-relevant-binds"
      (noArg (\d -> d { maxRelevantBinds = Nothing }))
  , make_ord_flag defFlag "fmax-valid-substitutions"
      (intSuffix (\n d -> d { maxValidSubstitutions = Just n }))
  , make_ord_flag defFlag "fno-max-valid-substitutions"
      (noArg (\d -> d { maxValidSubstitutions = Nothing }))
  , make_ord_flag defFlag "fmax-refinement-substitutions"
      (intSuffix (\n d -> d { maxRefSubstitutions = Just n }))
  , make_ord_flag defFlag "fno-max-refinement-substitutions"
      (noArg (\d -> d { maxRefSubstitutions = Nothing }))
  , make_ord_flag defFlag "frefinement-level-substitutions"
      (intSuffix (\n d -> d { refLevelSubstitutions = Just n }))
  , make_ord_flag defFlag "fno-refinement-level-substitutions"
      (noArg (\d -> d { refLevelSubstitutions = Nothing }))
  , make_ord_flag defFlag "fmax-uncovered-patterns"
      (intSuffix (\n d -> d { maxUncoveredPatterns = n }))
  , make_ord_flag defFlag "fsimplifier-phases"
      (intSuffix (\n d -> d { simplPhases = n }))
  , make_ord_flag defFlag "fmax-simplifier-iterations"
      (intSuffix (\n d -> d { maxSimplIterations = n }))
  , make_ord_flag defFlag "fmax-pmcheck-iterations"
      (intSuffix (\n d -> d{ maxPmCheckIterations = n }))
  , make_ord_flag defFlag "fsimpl-tick-factor"
      (intSuffix (\n d -> d { simplTickFactor = n }))
  , make_ord_flag defFlag "fspec-constr-threshold"
      (intSuffix (\n d -> d { specConstrThreshold = Just n }))
  , make_ord_flag defFlag "fno-spec-constr-threshold"
      (noArg (\d -> d { specConstrThreshold = Nothing }))
  , make_ord_flag defFlag "fspec-constr-count"
      (intSuffix (\n d -> d { specConstrCount = Just n }))
  , make_ord_flag defFlag "fno-spec-constr-count"
      (noArg (\d -> d { specConstrCount = Nothing }))
  , make_ord_flag defFlag "fspec-constr-recursive"
      (intSuffix (\n d -> d { specConstrRecursive = n }))
  , make_ord_flag defFlag "fliberate-case-threshold"
      (intSuffix (\n d -> d { liberateCaseThreshold = Just n }))
  , make_ord_flag defFlag "fno-liberate-case-threshold"
      (noArg (\d -> d { liberateCaseThreshold = Nothing }))
  , make_ord_flag defFlag "drule-check"
      (sepArg (\s d -> d { ruleCheck = Just s }))
  , make_ord_flag defFlag "dinline-check"
      (sepArg (\s d -> d { inlineCheck = Just s }))
  , make_ord_flag defFlag "freduction-depth"
      (intSuffix (\n d -> d { reductionDepth = treatZeroAsInf n }))
  , make_ord_flag defFlag "fconstraint-solver-iterations"
      (intSuffix (\n d -> d { solverIterations = treatZeroAsInf n }))
  , (Deprecated, defFlag "fcontext-stack"
      (intSuffixM (\n d ->
       do { deprecate $ "use -freduction-depth=" ++ show n ++ " instead"
          ; return $ d { reductionDepth = treatZeroAsInf n } })))
  , (Deprecated, defFlag "ftype-function-depth"
      (intSuffixM (\n d ->
       do { deprecate $ "use -freduction-depth=" ++ show n ++ " instead"
          ; return $ d { reductionDepth = treatZeroAsInf n } })))
  , make_ord_flag defFlag "fstrictness-before"
      (intSuffix (\n d -> d { strictnessBefore = n : strictnessBefore d }))
  , make_ord_flag defFlag "ffloat-lam-args"
      (intSuffix (\n d -> d { floatLamArgs = Just n }))
  , make_ord_flag defFlag "ffloat-all-lams"
      (noArg (\d -> d { floatLamArgs = Nothing }))
  , make_ord_flag defFlag "fhistory-size"
      (intSuffix (\n d -> d { historySize = n }))
  , make_ord_flag defFlag "funfolding-creation-threshold"
      (intSuffix   (\n d -> d {ufCreationThreshold = n}))
  , make_ord_flag defFlag "funfolding-use-threshold"
      (intSuffix   (\n d -> d {ufUseThreshold = n}))
  , make_ord_flag defFlag "funfolding-fun-discount"
      (intSuffix   (\n d -> d {ufFunAppDiscount = n}))
  , make_ord_flag defFlag "funfolding-dict-discount"
      (intSuffix   (\n d -> d {ufDictDiscount = n}))
  , make_ord_flag defFlag "funfolding-keeness-factor"
      (floatSuffix (\n d -> d {ufKeenessFactor = n}))
  , make_ord_flag defFlag "fmax-worker-args"
      (intSuffix (\n d -> d {maxWorkerArgs = n}))
  , make_ord_flag defGhciFlag "fghci-hist-size"
      (intSuffix (\n d -> d {ghciHistSize = n}))
  , make_ord_flag defGhcFlag "fmax-inline-alloc-size"
      (intSuffix (\n d -> d { maxInlineAllocSize = n }))
  , make_ord_flag defGhcFlag "fmax-inline-memcpy-insns"
      (intSuffix (\n d -> d { maxInlineMemcpyInsns = n }))
  , make_ord_flag defGhcFlag "fmax-inline-memset-insns"
      (intSuffix (\n d -> d { maxInlineMemsetInsns = n }))
  , make_ord_flag defGhcFlag "dinitial-unique"
      (intSuffix (\n d -> d { initialUnique = n }))
  , make_ord_flag defGhcFlag "dunique-increment"
      (intSuffix (\n d -> d { uniqueIncrement = n }))
>>>>>>> a26983a3

        ------ Profiling ----------------------------------------------------

        -- OLD profiling flags
  , make_dep_flag defGhcFlag "auto-all"
                    (noArg (\d -> d { profAuto = ProfAutoAll } ))
                    "Use -fprof-auto instead"
  , make_dep_flag defGhcFlag "no-auto-all"
                    (noArg (\d -> d { profAuto = NoProfAuto } ))
                    "Use -fno-prof-auto instead"
  , make_dep_flag defGhcFlag "auto"
                    (noArg (\d -> d { profAuto = ProfAutoExports } ))
                    "Use -fprof-auto-exported instead"
  , make_dep_flag defGhcFlag "no-auto"
            (noArg (\d -> d { profAuto = NoProfAuto } ))
                    "Use -fno-prof-auto instead"
  , make_dep_flag defGhcFlag "caf-all"
            (NoArg (setGeneralFlag Opt_AutoSccsOnIndividualCafs))
                    "Use -fprof-cafs instead"
  , make_dep_flag defGhcFlag "no-caf-all"
            (NoArg (unSetGeneralFlag Opt_AutoSccsOnIndividualCafs))
                    "Use -fno-prof-cafs instead"

        -- NEW profiling flags
  , make_ord_flag defGhcFlag "fprof-auto"
      (noArg (\d -> d { profAuto = ProfAutoAll } ))
  , make_ord_flag defGhcFlag "fprof-auto-top"
      (noArg (\d -> d { profAuto = ProfAutoTop } ))
  , make_ord_flag defGhcFlag "fprof-auto-exported"
      (noArg (\d -> d { profAuto = ProfAutoExports } ))
  , make_ord_flag defGhcFlag "fprof-auto-calls"
      (noArg (\d -> d { profAuto = ProfAutoCalls } ))
  , make_ord_flag defGhcFlag "fno-prof-auto"
      (noArg (\d -> d { profAuto = NoProfAuto } ))

        ------ Compiler flags -----------------------------------------------

  , make_ord_flag defGhcFlag "fasm"             (NoArg (setObjTarget HscAsm))
  , make_ord_flag defGhcFlag "fvia-c"           (NoArg
         (deprecate $ "The -fvia-c flag does nothing; " ++
                      "it will be removed in a future GHC release"))
  , make_ord_flag defGhcFlag "fvia-C"           (NoArg
         (deprecate $ "The -fvia-C flag does nothing; " ++
                      "it will be removed in a future GHC release"))
  , make_ord_flag defGhcFlag "fllvm"            (NoArg (setObjTarget HscLlvm))

  , make_ord_flag defFlag "fno-code"         (NoArg ((upd $ \d ->
                  d { ghcLink=NoLink }) >> setTarget HscNothing))
  , make_ord_flag defFlag "fbyte-code"       (NoArg (setTarget HscInterpreted))
  , make_ord_flag defFlag "fobject-code"     (NoArg (setTargetWithPlatform
                                                             defaultHscTarget))
  , make_dep_flag defFlag "fglasgow-exts"
      (NoArg enableGlasgowExts) "Use individual extensions instead"
  , make_dep_flag defFlag "fno-glasgow-exts"
      (NoArg disableGlasgowExts) "Use individual extensions instead"
  , make_ord_flag defFlag "Wunused-binds" (NoArg enableUnusedBinds)
  , make_ord_flag defFlag "Wno-unused-binds" (NoArg disableUnusedBinds)
  , make_ord_flag defHiddenFlag "fwarn-unused-binds" (NoArg enableUnusedBinds)
  , make_ord_flag defHiddenFlag "fno-warn-unused-binds" (NoArg
                                                            disableUnusedBinds)

        ------ Safe Haskell flags -------------------------------------------
  , make_ord_flag defFlag "fpackage-trust"   (NoArg setPackageTrust)
  , make_ord_flag defFlag "fno-safe-infer"   (noArg (\d ->
                                                    d { safeInfer = False }))
  , make_ord_flag defGhcFlag "fPIC"          (NoArg (setGeneralFlag Opt_PIC))
  , make_ord_flag defGhcFlag "fno-PIC"       (NoArg (unSetGeneralFlag Opt_PIC))
  , make_ord_flag defGhcFlag "fPIE"          (NoArg (setGeneralFlag Opt_PIC))
  , make_ord_flag defGhcFlag "fno-PIE"       (NoArg (unSetGeneralFlag Opt_PIC))

         ------ Debugging flags ----------------------------------------------
  , make_ord_flag defGhcFlag "g"             (OptIntSuffix setDebugLevel)
 ]
 ++ map (mkFlag turnOn  ""          setGeneralFlag    ) negatableFlagsDeps
 ++ map (mkFlag turnOff "no-"       unSetGeneralFlag  ) negatableFlagsDeps
 ++ map (mkFlag turnOn  "d"         setGeneralFlag    ) dFlagsDeps
 ++ map (mkFlag turnOff "dno-"      unSetGeneralFlag  ) dFlagsDeps
 ++ map (mkFlag turnOn  "f"         setGeneralFlag    ) fFlagsDeps
 ++ map (mkFlag turnOff "fno-"      unSetGeneralFlag  ) fFlagsDeps
 ++ map (mkFlag turnOn  "W"         setWarningFlag    ) wWarningFlagsDeps
 ++ map (mkFlag turnOff "Wno-"      unSetWarningFlag  ) wWarningFlagsDeps
 ++ map (mkFlag turnOn  "Werror="   (\flag -> do {
                                       ; setWarningFlag flag
                                       ; setFatalWarningFlag flag }))
                                                        wWarningFlagsDeps
 ++ map (mkFlag turnOn  "Wwarn="     unSetFatalWarningFlag )
                                                        wWarningFlagsDeps
 ++ map (mkFlag turnOn  "Wno-error=" unSetFatalWarningFlag )
                                                        wWarningFlagsDeps
 ++ map (mkFlag turnOn  "fwarn-"    setWarningFlag   . hideFlag)
    wWarningFlagsDeps
 ++ map (mkFlag turnOff "fno-warn-" unSetWarningFlag . hideFlag)
    wWarningFlagsDeps
 ++ [ (NotDeprecated, unrecognisedWarning "W"),
      (Deprecated,    unrecognisedWarning "fwarn-"),
      (Deprecated,    unrecognisedWarning "fno-warn-") ]
 ++ map (mkFlag turnOn  "f"         setExtensionFlag  ) fLangFlagsDeps
 ++ map (mkFlag turnOff "fno-"      unSetExtensionFlag) fLangFlagsDeps
 ++ map (mkFlag turnOn  "X"         setExtensionFlag  ) xFlagsDeps
 ++ map (mkFlag turnOff "XNo"       unSetExtensionFlag) xFlagsDeps
 ++ map (mkFlag turnOn  "X"         setLanguage       ) languageFlagsDeps
 ++ map (mkFlag turnOn  "X"         setSafeHaskell    ) safeHaskellFlagsDeps
 ++ [ make_dep_flag defFlag "XGenerics"
        (NoArg $ return ())
                  ("it does nothing; look into -XDefaultSignatures " ++
                   "and -XDeriveGeneric for generic programming support.")
    , make_dep_flag defFlag "XNoGenerics"
        (NoArg $ return ())
               ("it does nothing; look into -XDefaultSignatures and " ++
                  "-XDeriveGeneric for generic programming support.") ]

-- | This is where we handle unrecognised warning flags. We only issue a warning
-- if -Wunrecognised-warning-flags is set. See Trac #11429 for context.
unrecognisedWarning :: String -> Flag (CmdLineP DynFlags)
unrecognisedWarning prefix = defHiddenFlag prefix (Prefix action)
  where
    action :: String -> EwM (CmdLineP DynFlags) ()
    action flag = do
      f <- wopt Opt_WarnUnrecognisedWarningFlags <$> liftEwM getCmdLineState
      when f $ addFlagWarn Cmd.ReasonUnrecognisedFlag $
        "unrecognised warning flag: -" ++ prefix ++ flag

-- See Note [Supporting CLI completion]
package_flags_deps :: [(Deprecation, Flag (CmdLineP DynFlags))]
package_flags_deps = [
        ------- Packages ----------------------------------------------------
    make_ord_flag defFlag "package-db"
      (HasArg (addPkgConfRef . PkgConfFile))
  , make_ord_flag defFlag "clear-package-db"      (NoArg clearPkgConf)
  , make_ord_flag defFlag "no-global-package-db"  (NoArg removeGlobalPkgConf)
  , make_ord_flag defFlag "no-user-package-db"    (NoArg removeUserPkgConf)
  , make_ord_flag defFlag "global-package-db"
      (NoArg (addPkgConfRef GlobalPkgConf))
  , make_ord_flag defFlag "user-package-db"
      (NoArg (addPkgConfRef UserPkgConf))
    -- backwards compat with GHC<=7.4 :
  , make_dep_flag defFlag "package-conf"
      (HasArg $ addPkgConfRef . PkgConfFile) "Use -package-db instead"
  , make_dep_flag defFlag "no-user-package-conf"
      (NoArg removeUserPkgConf)              "Use -no-user-package-db instead"
  , make_ord_flag defGhcFlag "package-name"       (HasArg $ \name -> do
                                      upd (setUnitId name))
                                      -- TODO: Since we JUST deprecated
                                      -- -this-package-key, let's keep this
                                      -- undeprecated for another cycle.
                                      -- Deprecate this eventually.
                                      -- deprecate "Use -this-unit-id instead")
  , make_dep_flag defGhcFlag "this-package-key"   (HasArg $ upd . setUnitId)
                                                  "Use -this-unit-id instead"
  , make_ord_flag defGhcFlag "this-unit-id"       (hasArg setUnitId)
  , make_ord_flag defFlag "package"               (HasArg exposePackage)
  , make_ord_flag defFlag "plugin-package-id"     (HasArg exposePluginPackageId)
  , make_ord_flag defFlag "plugin-package"        (HasArg exposePluginPackage)
  , make_ord_flag defFlag "package-id"            (HasArg exposePackageId)
  , make_ord_flag defFlag "hide-package"          (HasArg hidePackage)
  , make_ord_flag defFlag "hide-all-packages"
      (NoArg (setGeneralFlag Opt_HideAllPackages))
  , make_ord_flag defFlag "hide-all-plugin-packages"
      (NoArg (setGeneralFlag Opt_HideAllPluginPackages))
  , make_ord_flag defFlag "package-env"           (HasArg setPackageEnv)
  , make_ord_flag defFlag "ignore-package"        (HasArg ignorePackage)
  , make_dep_flag defFlag "syslib" (HasArg exposePackage) "Use -package instead"
  , make_ord_flag defFlag "distrust-all-packages"
      (NoArg (setGeneralFlag Opt_DistrustAllPackages))
  , make_ord_flag defFlag "trust"                 (HasArg trustPackage)
  , make_ord_flag defFlag "distrust"              (HasArg distrustPackage)
  ]
  where
    setPackageEnv env = upd $ \s -> s { packageEnv = Just env }

-- | Make a list of flags for shell completion.
-- Filter all available flags into two groups, for interactive GHC vs all other.
flagsForCompletion :: Bool -> [String]
flagsForCompletion isInteractive
    = [ '-':flagName flag
      | flag <- flagsAll
      , modeFilter (flagGhcMode flag)
      ]
    where
      modeFilter AllModes = True
      modeFilter OnlyGhci = isInteractive
      modeFilter OnlyGhc = not isInteractive
      modeFilter HiddenFlag = False

type TurnOnFlag = Bool   -- True  <=> we are turning the flag on
                         -- False <=> we are turning the flag off
turnOn  :: TurnOnFlag; turnOn  = True
turnOff :: TurnOnFlag; turnOff = False

data FlagSpec flag
   = FlagSpec
       { flagSpecName :: String   -- ^ Flag in string form
       , flagSpecFlag :: flag     -- ^ Flag in internal form
       , flagSpecAction :: (TurnOnFlag -> DynP ())
           -- ^ Extra action to run when the flag is found
           -- Typically, emit a warning or error
       , flagSpecGhcMode :: GhcFlagMode
           -- ^ In which ghc mode the flag has effect
       }

-- | Define a new flag.
flagSpec :: String -> flag -> (Deprecation, FlagSpec flag)
flagSpec name flag = flagSpec' name flag nop

-- | Define a new flag with an effect.
flagSpec' :: String -> flag -> (TurnOnFlag -> DynP ())
          -> (Deprecation, FlagSpec flag)
flagSpec' name flag act = (NotDeprecated, FlagSpec name flag act AllModes)

-- | Define a new deprecated flag with an effect.
depFlagSpecOp :: String -> flag -> (TurnOnFlag -> DynP ()) -> String
            -> (Deprecation, FlagSpec flag)
depFlagSpecOp name flag act dep =
    (Deprecated, snd (flagSpec' name flag (\f -> act f >> deprecate dep)))

-- | Define a new deprecated flag.
depFlagSpec :: String -> flag -> String
            -> (Deprecation, FlagSpec flag)
depFlagSpec name flag dep = depFlagSpecOp name flag nop dep

-- | Define a new deprecated flag with an effect where the deprecation message
-- depends on the flag value
depFlagSpecOp' :: String
             -> flag
             -> (TurnOnFlag -> DynP ())
             -> (TurnOnFlag -> String)
             -> (Deprecation, FlagSpec flag)
depFlagSpecOp' name flag act dep =
    (Deprecated, FlagSpec name flag (\f -> act f >> (deprecate $ dep f))
                                                                       AllModes)

-- | Define a new deprecated flag where the deprecation message
-- depends on the flag value
depFlagSpec' :: String
             -> flag
             -> (TurnOnFlag -> String)
             -> (Deprecation, FlagSpec flag)
depFlagSpec' name flag dep = depFlagSpecOp' name flag nop dep


-- | Define a new deprecated flag where the deprecation message
-- is shown depending on the flag value
depFlagSpecCond :: String
                -> flag
                -> (TurnOnFlag -> Bool)
                -> String
                -> (Deprecation, FlagSpec flag)
depFlagSpecCond name flag cond dep =
    (Deprecated, FlagSpec name flag (\f -> when (cond f) $ deprecate dep)
                                                                       AllModes)

-- | Define a new flag for GHCi.
flagGhciSpec :: String -> flag -> (Deprecation, FlagSpec flag)
flagGhciSpec name flag = flagGhciSpec' name flag nop

-- | Define a new flag for GHCi with an effect.
flagGhciSpec' :: String -> flag -> (TurnOnFlag -> DynP ())
              -> (Deprecation, FlagSpec flag)
flagGhciSpec' name flag act = (NotDeprecated, FlagSpec name flag act OnlyGhci)

-- | Define a new flag invisible to CLI completion.
flagHiddenSpec :: String -> flag -> (Deprecation, FlagSpec flag)
flagHiddenSpec name flag = flagHiddenSpec' name flag nop

-- | Define a new flag invisible to CLI completion with an effect.
flagHiddenSpec' :: String -> flag -> (TurnOnFlag -> DynP ())
                -> (Deprecation, FlagSpec flag)
flagHiddenSpec' name flag act = (NotDeprecated, FlagSpec name flag act
                                                                     HiddenFlag)

-- | Hide a 'FlagSpec' from being displayed in @--show-options@.
--
-- This is for example useful for flags that are obsolete, but should not
-- (yet) be deprecated for compatibility reasons.
hideFlag :: (Deprecation, FlagSpec a) -> (Deprecation, FlagSpec a)
hideFlag (dep, fs) = (dep, fs { flagSpecGhcMode = HiddenFlag })

mkFlag :: TurnOnFlag            -- ^ True <=> it should be turned on
       -> String                -- ^ The flag prefix
       -> (flag -> DynP ())     -- ^ What to do when the flag is found
       -> (Deprecation, FlagSpec flag)  -- ^ Specification of
                                        -- this particular flag
       -> (Deprecation, Flag (CmdLineP DynFlags))
mkFlag turn_on flagPrefix f (dep, (FlagSpec name flag extra_action mode))
    = (dep,
       Flag (flagPrefix ++ name) (NoArg (f flag >> extra_action turn_on)) mode)

deprecatedForExtension :: String -> TurnOnFlag -> String
deprecatedForExtension lang turn_on
    = "use -X" ++ flag ++
      " or pragma {-# LANGUAGE " ++ flag ++ " #-} instead"
    where
      flag | turn_on   = lang
           | otherwise = "No" ++ lang

useInstead :: String -> String -> TurnOnFlag -> String
useInstead prefix flag turn_on
  = "Use " ++ prefix ++ no ++ flag ++ " instead"
  where
    no = if turn_on then "" else "no-"

nop :: TurnOnFlag -> DynP ()
nop _ = return ()

-- | Find the 'FlagSpec' for a 'WarningFlag'.
flagSpecOf :: WarningFlag -> Maybe (FlagSpec WarningFlag)
flagSpecOf flag = listToMaybe $ filter check wWarningFlags
  where
    check fs = flagSpecFlag fs == flag

-- | These @-W\<blah\>@ flags can all be reversed with @-Wno-\<blah\>@
wWarningFlags :: [FlagSpec WarningFlag]
wWarningFlags = map snd (sortBy (comparing fst) wWarningFlagsDeps)

wWarningFlagsDeps :: [(Deprecation, FlagSpec WarningFlag)]
wWarningFlagsDeps = [
-- See Note [Updating flag description in the User's Guide]
-- See Note [Supporting CLI completion]
-- Please keep the list of flags below sorted alphabetically
  flagSpec "alternative-layout-rule-transitional"
                                      Opt_WarnAlternativeLayoutRuleTransitional,
  depFlagSpec "amp"                      Opt_WarnAMP
    "it has no effect",
  depFlagSpec "auto-orphans"             Opt_WarnAutoOrphans
    "it has no effect",
  flagSpec "cpp-undef"                   Opt_WarnCPPUndef,
  flagSpec "unbanged-strict-patterns"    Opt_WarnUnbangedStrictPatterns,
  flagSpec "deferred-type-errors"        Opt_WarnDeferredTypeErrors,
  flagSpec "deferred-out-of-scope-variables"
                                         Opt_WarnDeferredOutOfScopeVariables,
  flagSpec "deprecations"                Opt_WarnWarningsDeprecations,
  flagSpec "deprecated-flags"            Opt_WarnDeprecatedFlags,
  flagSpec "deriving-typeable"           Opt_WarnDerivingTypeable,
  flagSpec "dodgy-exports"               Opt_WarnDodgyExports,
  flagSpec "dodgy-foreign-imports"       Opt_WarnDodgyForeignImports,
  flagSpec "dodgy-imports"               Opt_WarnDodgyImports,
  flagSpec "empty-enumerations"          Opt_WarnEmptyEnumerations,
  depFlagSpec "duplicate-constraints"    Opt_WarnDuplicateConstraints
    "it is subsumed by -Wredundant-constraints",
  flagSpec "redundant-constraints"       Opt_WarnRedundantConstraints,
  flagSpec "duplicate-exports"           Opt_WarnDuplicateExports,
  flagSpec "hi-shadowing"                Opt_WarnHiShadows,
  flagSpec "implicit-prelude"            Opt_WarnImplicitPrelude,
  flagSpec "incomplete-patterns"         Opt_WarnIncompletePatterns,
  flagSpec "incomplete-record-updates"   Opt_WarnIncompletePatternsRecUpd,
  flagSpec "incomplete-uni-patterns"     Opt_WarnIncompleteUniPatterns,
  flagSpec "inline-rule-shadowing"       Opt_WarnInlineRuleShadowing,
  flagSpec "identities"                  Opt_WarnIdentities,
  flagSpec "missing-fields"              Opt_WarnMissingFields,
  flagSpec "missing-import-lists"        Opt_WarnMissingImportList,
  flagSpec "missing-export-lists"        Opt_WarnMissingExportList,
  depFlagSpec "missing-local-sigs"       Opt_WarnMissingLocalSignatures
    "it is replaced by -Wmissing-local-signatures",
  flagSpec "missing-local-signatures"    Opt_WarnMissingLocalSignatures,
  flagSpec "missing-methods"             Opt_WarnMissingMethods,
  flagSpec "missing-monadfail-instances" Opt_WarnMissingMonadFailInstances,
  flagSpec "semigroup"                   Opt_WarnSemigroup,
  flagSpec "missing-signatures"          Opt_WarnMissingSignatures,
  depFlagSpec "missing-exported-sigs"    Opt_WarnMissingExportedSignatures
    "it is replaced by -Wmissing-exported-signatures",
  flagSpec "missing-exported-signatures" Opt_WarnMissingExportedSignatures,
  flagSpec "monomorphism-restriction"    Opt_WarnMonomorphism,
  flagSpec "name-shadowing"              Opt_WarnNameShadowing,
  flagSpec "noncanonical-monad-instances"
                                         Opt_WarnNonCanonicalMonadInstances,
  flagSpec "noncanonical-monadfail-instances"
                                         Opt_WarnNonCanonicalMonadFailInstances,
  flagSpec "noncanonical-monoid-instances"
                                         Opt_WarnNonCanonicalMonoidInstances,
  flagSpec "orphans"                     Opt_WarnOrphans,
  flagSpec "overflowed-literals"         Opt_WarnOverflowedLiterals,
  flagSpec "overlapping-patterns"        Opt_WarnOverlappingPatterns,
  flagSpec "missed-specialisations"      Opt_WarnMissedSpecs,
  flagSpec "missed-specializations"      Opt_WarnMissedSpecs,
  flagSpec "all-missed-specialisations"  Opt_WarnAllMissedSpecs,
  flagSpec "all-missed-specializations"  Opt_WarnAllMissedSpecs,
  flagSpec' "safe"                       Opt_WarnSafe setWarnSafe,
  flagSpec "trustworthy-safe"            Opt_WarnTrustworthySafe,
  flagSpec "tabs"                        Opt_WarnTabs,
  flagSpec "type-defaults"               Opt_WarnTypeDefaults,
  flagSpec "typed-holes"                 Opt_WarnTypedHoles,
  flagSpec "partial-type-signatures"     Opt_WarnPartialTypeSignatures,
  flagSpec "unrecognised-pragmas"        Opt_WarnUnrecognisedPragmas,
  flagSpec' "unsafe"                     Opt_WarnUnsafe setWarnUnsafe,
  flagSpec "unsupported-calling-conventions"
                                         Opt_WarnUnsupportedCallingConventions,
  flagSpec "unsupported-llvm-version"    Opt_WarnUnsupportedLlvmVersion,
  flagSpec "unticked-promoted-constructors"
                                         Opt_WarnUntickedPromotedConstructors,
  flagSpec "unused-do-bind"              Opt_WarnUnusedDoBind,
  flagSpec "unused-foralls"              Opt_WarnUnusedForalls,
  flagSpec "unused-imports"              Opt_WarnUnusedImports,
  flagSpec "unused-local-binds"          Opt_WarnUnusedLocalBinds,
  flagSpec "unused-matches"              Opt_WarnUnusedMatches,
  flagSpec "unused-pattern-binds"        Opt_WarnUnusedPatternBinds,
  flagSpec "unused-top-binds"            Opt_WarnUnusedTopBinds,
  flagSpec "unused-type-patterns"        Opt_WarnUnusedTypePatterns,
  flagSpec "warnings-deprecations"       Opt_WarnWarningsDeprecations,
  flagSpec "wrong-do-bind"               Opt_WarnWrongDoBind,
  flagSpec "missing-pattern-synonym-signatures"
                                    Opt_WarnMissingPatternSynonymSignatures,
  flagSpec "simplifiable-class-constraints" Opt_WarnSimplifiableClassConstraints,
  flagSpec "missing-home-modules"        Opt_WarnMissingHomeModules,
  flagSpec "unrecognised-warning-flags"  Opt_WarnUnrecognisedWarningFlags,
  flagSpec "partial-fields"              Opt_WarnPartialFields ]

-- | These @-\<blah\>@ flags can all be reversed with @-no-\<blah\>@
negatableFlagsDeps :: [(Deprecation, FlagSpec GeneralFlag)]
negatableFlagsDeps = [
  flagGhciSpec "ignore-dot-ghci"         Opt_IgnoreDotGhci ]

-- | These @-d\<blah\>@ flags can all be reversed with @-dno-\<blah\>@
dFlagsDeps :: [(Deprecation, FlagSpec GeneralFlag)]
dFlagsDeps = [
-- See Note [Updating flag description in the User's Guide]
-- See Note [Supporting CLI completion]
-- Please keep the list of flags below sorted alphabetically
  flagSpec "ppr-case-as-let"            Opt_PprCaseAsLet,
  depFlagSpec' "ppr-ticks"              Opt_PprShowTicks
     (\turn_on -> useInstead "-d" "suppress-ticks" (not turn_on)),
  flagSpec "suppress-ticks"             Opt_SuppressTicks,
  flagSpec "suppress-stg-free-vars"     Opt_SuppressStgFreeVars,
  flagSpec "suppress-coercions"         Opt_SuppressCoercions,
  flagSpec "suppress-idinfo"            Opt_SuppressIdInfo,
  flagSpec "suppress-unfoldings"        Opt_SuppressUnfoldings,
  flagSpec "suppress-module-prefixes"   Opt_SuppressModulePrefixes,
  flagSpec "suppress-timestamps"        Opt_SuppressTimestamps,
  flagSpec "suppress-type-applications" Opt_SuppressTypeApplications,
  flagSpec "suppress-type-signatures"   Opt_SuppressTypeSignatures,
  flagSpec "suppress-uniques"           Opt_SuppressUniques,
  flagSpec "suppress-var-kinds"         Opt_SuppressVarKinds
  ]

-- | These @-f\<blah\>@ flags can all be reversed with @-fno-\<blah\>@
fFlags :: [FlagSpec GeneralFlag]
<<<<<<< HEAD
fFlags = [
  ( "error-spans",                      Opt_ErrorSpans, nop ),
  ( "print-explicit-foralls",           Opt_PrintExplicitForalls, nop ),
  ( "print-explicit-kinds",             Opt_PrintExplicitKinds, nop ),
  ( "call-arity",                       Opt_CallArity, nop ),
  ( "strictness",                       Opt_Strictness, nop ),
  ( "late-dmd-anal",                    Opt_LateDmdAnal, nop ),
  ( "specialise",                       Opt_Specialise, nop ),
  ( "float-in",                         Opt_FloatIn, nop ),
  ( "static-argument-transformation",   Opt_StaticArgumentTransformation, nop ),
  ( "full-laziness",                    Opt_FullLaziness, nop ),
  ( "liberate-case",                    Opt_LiberateCase, nop ),
  ( "spec-constr",                      Opt_SpecConstr, nop ),
  ( "cse",                              Opt_CSE, nop ),
  ( "pedantic-bottoms",                 Opt_PedanticBottoms, nop ),
  ( "ignore-interface-pragmas",         Opt_IgnoreInterfacePragmas, nop ),
  ( "omit-interface-pragmas",           Opt_OmitInterfacePragmas, nop ),
  ( "write-interface",                  Opt_WriteInterface, nop ),
  ( "expose-all-unfoldings",            Opt_ExposeAllUnfoldings, nop ),
  ( "do-lambda-eta-expansion",          Opt_DoLambdaEtaExpansion, nop ),
  ( "ignore-asserts",                   Opt_IgnoreAsserts, nop ),
  ( "do-eta-reduction",                 Opt_DoEtaReduction, nop ),
  ( "case-merge",                       Opt_CaseMerge, nop ),
  ( "unbox-strict-fields",              Opt_UnboxStrictFields, nop ),
  ( "unbox-small-strict-fields",        Opt_UnboxSmallStrictFields, nop ),
  ( "dicts-cheap",                      Opt_DictsCheap, nop ),
  ( "excess-precision",                 Opt_ExcessPrecision, nop ),
  ( "eager-blackholing",                Opt_EagerBlackHoling, nop ),
  ( "print-bind-result",                Opt_PrintBindResult, nop ),
  ( "force-recomp",                     Opt_ForceRecomp, nop ),
  ( "hpc-no-auto",                      Opt_Hpc_No_Auto, nop ),
  ( "rewrite-rules",                    Opt_EnableRewriteRules, useInstead "enable-rewrite-rules" ),
  ( "enable-rewrite-rules",             Opt_EnableRewriteRules, nop ),
  ( "break-on-exception",               Opt_BreakOnException, nop ),
  ( "break-on-error",                   Opt_BreakOnError, nop ),
  ( "print-evld-with-show",             Opt_PrintEvldWithShow, nop ),
  ( "print-bind-contents",              Opt_PrintBindContents, nop ),
  ( "vectorise",                        Opt_Vectorise, nop ),
  ( "vectorisation-avoidance",          Opt_VectorisationAvoidance, nop ),
  ( "regs-graph",                       Opt_RegsGraph, nop ),
  ( "regs-iterative",                   Opt_RegsIterative, nop ),
  ( "llvm-tbaa",                        Opt_LlvmTBAA, nop), -- hidden flag
  ( "llvm-pass-vectors-in-regs",        Opt_LlvmPassVectorsInRegisters, nop), -- hidden flag
  ( "irrefutable-tuples",               Opt_IrrefutableTuples, nop ),
  ( "cmm-sink",                         Opt_CmmSink, nop ),
  ( "cmm-elim-common-blocks",           Opt_CmmElimCommonBlocks, nop ),
  ( "omit-yields",                      Opt_OmitYields, nop ),
  ( "simple-list-literals",             Opt_SimpleListLiterals, nop ),
  ( "fun-to-thunk",                     Opt_FunToThunk, nop ),
  ( "gen-manifest",                     Opt_GenManifest, nop ),
  ( "embed-manifest",                   Opt_EmbedManifest, nop ),
  ( "ext-core",                         Opt_EmitExternalCore,
    \_ -> deprecate "it has no effect, and will be removed in GHC 7.12" ),
  ( "shared-implib",                    Opt_SharedImplib, nop ),
  ( "ghci-sandbox",                     Opt_GhciSandbox, nop ),
  ( "ghci-history",                     Opt_GhciHistory, nop ),
  ( "helpful-errors",                   Opt_HelpfulErrors, nop ),
  ( "defer-type-errors",                Opt_DeferTypeErrors, nop ),
  ( "building-cabal-package",           Opt_BuildingCabalPackage, nop ),
  ( "implicit-import-qualified",        Opt_ImplicitImportQualified, nop ),
  ( "prof-count-entries",               Opt_ProfCountEntries, nop ),
  ( "prof-cafs",                        Opt_AutoSccsOnIndividualCafs, nop ),
  ( "hpc",                              Opt_Hpc, nop ),
  ( "pre-inlining",                     Opt_SimplPreInlining, nop ),
  ( "flat-cache",                       Opt_FlatCache, nop ),
  ( "use-rpaths",                       Opt_RPath, nop ),
  ( "kill-absence",                     Opt_KillAbsence, nop),
  ( "kill-one-shot",                    Opt_KillOneShot, nop),
  ( "dicts-strict",                     Opt_DictsStrict, nop ),
  ( "dmd-tx-dict-sel",                  Opt_DmdTxDictSel, nop ),
  ( "loopification",                    Opt_Loopification, nop ),

  ( "no-LNE",                           Opt_NoLNE, nop),

  ( "llf",                       Opt_LLF, nop),
  ( "llf-abstract-undersat",     Opt_LLF_AbsUnsat, nop),
  ( "llf-abstract-sat",          Opt_LLF_AbsSat, nop),
  ( "llf-abstract-oversat",      Opt_LLF_AbsOversat, nop),
  ( "llf-create-PAPs",           Opt_LLF_CreatePAPs, nop),
  ( "llf-simpl",                 Opt_LLF_Simpl, nop),
  ( "llf-stabilize",             Opt_LLF_Stabilize, nop),
  ( "llf-use-strictness",        Opt_LLF_UseStr, nop),
  ( "llf-ignore-LNE-clo",        Opt_LLF_IgnoreLNEClo, nop),
  ( "llf-LNE0",                  Opt_LLF_FloatLNE0, nop),
  ( "llf-oneshot",               Opt_LLF_OneShot, nop),
  ( "llf-leave-LNE",             Opt_LLF_LeaveLNE, nop)
=======
fFlags = map snd fFlagsDeps

fFlagsDeps :: [(Deprecation, FlagSpec GeneralFlag)]
fFlagsDeps = [
-- See Note [Updating flag description in the User's Guide]
-- See Note [Supporting CLI completion]
-- Please keep the list of flags below sorted alphabetically
  flagSpec "asm-shortcutting"                 Opt_AsmShortcutting,
  flagGhciSpec "break-on-error"               Opt_BreakOnError,
  flagGhciSpec "break-on-exception"           Opt_BreakOnException,
  flagSpec "building-cabal-package"           Opt_BuildingCabalPackage,
  flagSpec "call-arity"                       Opt_CallArity,
  flagSpec "exitification"                    Opt_Exitification,
  flagSpec "case-merge"                       Opt_CaseMerge,
  flagSpec "case-folding"                     Opt_CaseFolding,
  flagSpec "cmm-elim-common-blocks"           Opt_CmmElimCommonBlocks,
  flagSpec "cmm-sink"                         Opt_CmmSink,
  flagSpec "cse"                              Opt_CSE,
  flagSpec "stg-cse"                          Opt_StgCSE,
  flagSpec "cpr-anal"                         Opt_CprAnal,
  flagSpec "defer-type-errors"                Opt_DeferTypeErrors,
  flagSpec "defer-typed-holes"                Opt_DeferTypedHoles,
  flagSpec "defer-out-of-scope-variables"     Opt_DeferOutOfScopeVariables,
  flagSpec "diagnostics-show-caret"           Opt_DiagnosticsShowCaret,
  flagSpec "dicts-cheap"                      Opt_DictsCheap,
  flagSpec "dicts-strict"                     Opt_DictsStrict,
  flagSpec "dmd-tx-dict-sel"                  Opt_DmdTxDictSel,
  flagSpec "do-eta-reduction"                 Opt_DoEtaReduction,
  flagSpec "do-lambda-eta-expansion"          Opt_DoLambdaEtaExpansion,
  flagSpec "eager-blackholing"                Opt_EagerBlackHoling,
  flagSpec "embed-manifest"                   Opt_EmbedManifest,
  flagSpec "enable-rewrite-rules"             Opt_EnableRewriteRules,
  flagSpec "error-spans"                      Opt_ErrorSpans,
  flagSpec "excess-precision"                 Opt_ExcessPrecision,
  flagSpec "expose-all-unfoldings"            Opt_ExposeAllUnfoldings,
  flagSpec "external-dynamic-refs"            Opt_ExternalDynamicRefs,
  flagSpec "external-interpreter"             Opt_ExternalInterpreter,
  flagSpec "flat-cache"                       Opt_FlatCache,
  flagSpec "float-in"                         Opt_FloatIn,
  flagSpec "force-recomp"                     Opt_ForceRecomp,
  flagSpec "ignore-optim-changes"             Opt_IgnoreOptimChanges,
  flagSpec "ignore-hpc-changes"               Opt_IgnoreHpcChanges,
  flagSpec "full-laziness"                    Opt_FullLaziness,
  flagSpec "fun-to-thunk"                     Opt_FunToThunk,
  flagSpec "gen-manifest"                     Opt_GenManifest,
  flagSpec "ghci-history"                     Opt_GhciHistory,
  flagGhciSpec "local-ghci-history"           Opt_LocalGhciHistory,
  flagGhciSpec "no-it"                        Opt_NoIt,
  flagSpec "ghci-sandbox"                     Opt_GhciSandbox,
  flagSpec "helpful-errors"                   Opt_HelpfulErrors,
  flagSpec "hpc"                              Opt_Hpc,
  flagSpec "ignore-asserts"                   Opt_IgnoreAsserts,
  flagSpec "ignore-interface-pragmas"         Opt_IgnoreInterfacePragmas,
  flagGhciSpec "implicit-import-qualified"    Opt_ImplicitImportQualified,
  flagSpec "irrefutable-tuples"               Opt_IrrefutableTuples,
  flagSpec "kill-absence"                     Opt_KillAbsence,
  flagSpec "kill-one-shot"                    Opt_KillOneShot,
  flagSpec "late-dmd-anal"                    Opt_LateDmdAnal,
  flagSpec "late-specialise"                  Opt_LateSpecialise,
  flagSpec "liberate-case"                    Opt_LiberateCase,
  flagSpec "llvm-pass-vectors-in-regs"        Opt_LlvmPassVectorsInRegisters,
  flagHiddenSpec "llvm-tbaa"                  Opt_LlvmTBAA,
  flagHiddenSpec "llvm-fill-undef-with-garbage" Opt_LlvmFillUndefWithGarbage,
  flagSpec "loopification"                    Opt_Loopification,
  flagSpec "omit-interface-pragmas"           Opt_OmitInterfacePragmas,
  flagSpec "omit-yields"                      Opt_OmitYields,
  flagSpec "optimal-applicative-do"           Opt_OptimalApplicativeDo,
  flagSpec "pedantic-bottoms"                 Opt_PedanticBottoms,
  flagSpec "pre-inlining"                     Opt_SimplPreInlining,
  flagGhciSpec "print-bind-contents"          Opt_PrintBindContents,
  flagGhciSpec "print-bind-result"            Opt_PrintBindResult,
  flagGhciSpec "print-evld-with-show"         Opt_PrintEvldWithShow,
  flagSpec "print-explicit-foralls"           Opt_PrintExplicitForalls,
  flagSpec "print-explicit-kinds"             Opt_PrintExplicitKinds,
  flagSpec "print-explicit-coercions"         Opt_PrintExplicitCoercions,
  flagSpec "print-explicit-runtime-reps"      Opt_PrintExplicitRuntimeReps,
  flagSpec "print-equality-relations"         Opt_PrintEqualityRelations,
  flagSpec "print-unicode-syntax"             Opt_PrintUnicodeSyntax,
  flagSpec "print-expanded-synonyms"          Opt_PrintExpandedSynonyms,
  flagSpec "print-potential-instances"        Opt_PrintPotentialInstances,
  flagSpec "print-typechecker-elaboration"    Opt_PrintTypecheckerElaboration,
  flagSpec "prof-cafs"                        Opt_AutoSccsOnIndividualCafs,
  flagSpec "prof-count-entries"               Opt_ProfCountEntries,
  flagSpec "regs-graph"                       Opt_RegsGraph,
  flagSpec "regs-iterative"                   Opt_RegsIterative,
  depFlagSpec' "rewrite-rules"                Opt_EnableRewriteRules
   (useInstead "-f" "enable-rewrite-rules"),
  flagSpec "shared-implib"                    Opt_SharedImplib,
  flagSpec "spec-constr"                      Opt_SpecConstr,
  flagSpec "spec-constr-keen"                 Opt_SpecConstrKeen,
  flagSpec "specialise"                       Opt_Specialise,
  flagSpec "specialize"                       Opt_Specialise,
  flagSpec "specialise-aggressively"          Opt_SpecialiseAggressively,
  flagSpec "specialize-aggressively"          Opt_SpecialiseAggressively,
  flagSpec "cross-module-specialise"          Opt_CrossModuleSpecialise,
  flagSpec "cross-module-specialize"          Opt_CrossModuleSpecialise,
  flagSpec "static-argument-transformation"   Opt_StaticArgumentTransformation,
  flagSpec "strictness"                       Opt_Strictness,
  flagSpec "use-rpaths"                       Opt_RPath,
  flagSpec "write-interface"                  Opt_WriteInterface,
  flagSpec "unbox-small-strict-fields"        Opt_UnboxSmallStrictFields,
  flagSpec "unbox-strict-fields"              Opt_UnboxStrictFields,
  flagSpec "vectorisation-avoidance"          Opt_VectorisationAvoidance,
  flagSpec "vectorise"                        Opt_Vectorise,
  flagSpec "version-macros"                   Opt_VersionMacros,
  flagSpec "worker-wrapper"                   Opt_WorkerWrapper,
  flagSpec "solve-constant-dicts"             Opt_SolveConstantDicts,
  flagSpec "catch-bottoms"                    Opt_CatchBottoms,
  flagSpec "alignment-sanitisation"           Opt_AlignmentSanitisation,
  flagSpec "show-warning-groups"              Opt_ShowWarnGroups,
  flagSpec "hide-source-paths"                Opt_HideSourcePaths,
  flagSpec "show-hole-constraints"            Opt_ShowHoleConstraints,
  flagSpec "no-show-valid-substitutions"      Opt_NoShowValidSubstitutions,
  flagSpec "no-sort-valid-substitutions"      Opt_NoSortValidSubstitutions,
  flagSpec "abstract-refinement-substitutions" Opt_AbstractRefSubstitutions,
  flagSpec "unclutter-valid-substitutions"    Opt_UnclutterValidSubstitutions,
  flagSpec "show-loaded-modules"              Opt_ShowLoadedModules,
  flagSpec "whole-archive-hs-libs"            Opt_WholeArchiveHsLibs
>>>>>>> a26983a3
  ]

-- | These @-f\<blah\>@ flags can all be reversed with @-fno-\<blah\>@
fLangFlags :: [FlagSpec LangExt.Extension]
fLangFlags = map snd fLangFlagsDeps

fLangFlagsDeps :: [(Deprecation, FlagSpec LangExt.Extension)]
fLangFlagsDeps = [
-- See Note [Updating flag description in the User's Guide]
-- See Note [Supporting CLI completion]
  depFlagSpecOp' "th"                           LangExt.TemplateHaskell
    checkTemplateHaskellOk
    (deprecatedForExtension "TemplateHaskell"),
  depFlagSpec' "fi"                             LangExt.ForeignFunctionInterface
    (deprecatedForExtension "ForeignFunctionInterface"),
  depFlagSpec' "ffi"                            LangExt.ForeignFunctionInterface
    (deprecatedForExtension "ForeignFunctionInterface"),
  depFlagSpec' "arrows"                         LangExt.Arrows
    (deprecatedForExtension "Arrows"),
  depFlagSpec' "implicit-prelude"               LangExt.ImplicitPrelude
    (deprecatedForExtension "ImplicitPrelude"),
  depFlagSpec' "bang-patterns"                  LangExt.BangPatterns
    (deprecatedForExtension "BangPatterns"),
  depFlagSpec' "monomorphism-restriction"       LangExt.MonomorphismRestriction
    (deprecatedForExtension "MonomorphismRestriction"),
  depFlagSpec' "mono-pat-binds"                 LangExt.MonoPatBinds
    (deprecatedForExtension "MonoPatBinds"),
  depFlagSpec' "extended-default-rules"         LangExt.ExtendedDefaultRules
    (deprecatedForExtension "ExtendedDefaultRules"),
  depFlagSpec' "implicit-params"                LangExt.ImplicitParams
    (deprecatedForExtension "ImplicitParams"),
  depFlagSpec' "scoped-type-variables"          LangExt.ScopedTypeVariables
    (deprecatedForExtension "ScopedTypeVariables"),
  depFlagSpec' "parr"                           LangExt.ParallelArrays
    (deprecatedForExtension "ParallelArrays"),
  depFlagSpec' "PArr"                           LangExt.ParallelArrays
    (deprecatedForExtension "ParallelArrays"),
  depFlagSpec' "allow-overlapping-instances"    LangExt.OverlappingInstances
    (deprecatedForExtension "OverlappingInstances"),
  depFlagSpec' "allow-undecidable-instances"    LangExt.UndecidableInstances
    (deprecatedForExtension "UndecidableInstances"),
  depFlagSpec' "allow-incoherent-instances"     LangExt.IncoherentInstances
    (deprecatedForExtension "IncoherentInstances")
  ]

supportedLanguages :: [String]
supportedLanguages = map (flagSpecName . snd) languageFlagsDeps

supportedLanguageOverlays :: [String]
supportedLanguageOverlays = map (flagSpecName . snd) safeHaskellFlagsDeps

supportedExtensions :: [String]
supportedExtensions = concatMap toFlagSpecNamePair xFlags
  where
    toFlagSpecNamePair flg
      | otherwise = [name, noName]
      where
        noName = "No" ++ name
        name = flagSpecName flg

supportedLanguagesAndExtensions :: [String]
supportedLanguagesAndExtensions =
    supportedLanguages ++ supportedLanguageOverlays ++ supportedExtensions

-- | These -X<blah> flags cannot be reversed with -XNo<blah>
languageFlagsDeps :: [(Deprecation, FlagSpec Language)]
languageFlagsDeps = [
  flagSpec "Haskell98"   Haskell98,
  flagSpec "Haskell2010" Haskell2010
  ]

-- | These -X<blah> flags cannot be reversed with -XNo<blah>
-- They are used to place hard requirements on what GHC Haskell language
-- features can be used.
safeHaskellFlagsDeps :: [(Deprecation, FlagSpec SafeHaskellMode)]
safeHaskellFlagsDeps = [mkF Sf_Unsafe, mkF Sf_Trustworthy, mkF Sf_Safe]
    where mkF flag = flagSpec (show flag) flag

-- | These -X<blah> flags can all be reversed with -XNo<blah>
xFlags :: [FlagSpec LangExt.Extension]
xFlags = map snd xFlagsDeps

xFlagsDeps :: [(Deprecation, FlagSpec LangExt.Extension)]
xFlagsDeps = [
-- See Note [Updating flag description in the User's Guide]
-- See Note [Supporting CLI completion]
-- See Note [Adding a language extension]
-- Please keep the list of flags below sorted alphabetically
  flagSpec "AllowAmbiguousTypes"              LangExt.AllowAmbiguousTypes,
  flagSpec "AlternativeLayoutRule"            LangExt.AlternativeLayoutRule,
  flagSpec "AlternativeLayoutRuleTransitional"
                                              LangExt.AlternativeLayoutRuleTransitional,
  flagSpec "Arrows"                           LangExt.Arrows,
  flagSpec "AutoDeriveTypeable"               LangExt.AutoDeriveTypeable,
  flagSpec "BangPatterns"                     LangExt.BangPatterns,
  flagSpec "BinaryLiterals"                   LangExt.BinaryLiterals,
  flagSpec "CApiFFI"                          LangExt.CApiFFI,
  flagSpec "CPP"                              LangExt.Cpp,
  flagSpec "ConstrainedClassMethods"          LangExt.ConstrainedClassMethods,
  flagSpec "ConstraintKinds"                  LangExt.ConstraintKinds,
  flagSpec "DataKinds"                        LangExt.DataKinds,
  depFlagSpecCond "DatatypeContexts"          LangExt.DatatypeContexts
    id
         ("It was widely considered a misfeature, " ++
                     "and has been removed from the Haskell language."),
  flagSpec "DefaultSignatures"                LangExt.DefaultSignatures,
  flagSpec "DeriveAnyClass"                   LangExt.DeriveAnyClass,
  flagSpec "DeriveDataTypeable"               LangExt.DeriveDataTypeable,
  flagSpec "DeriveFoldable"                   LangExt.DeriveFoldable,
  flagSpec "DeriveFunctor"                    LangExt.DeriveFunctor,
  flagSpec "DeriveGeneric"                    LangExt.DeriveGeneric,
  flagSpec "DeriveLift"                       LangExt.DeriveLift,
  flagSpec "DeriveTraversable"                LangExt.DeriveTraversable,
  flagSpec "DerivingStrategies"               LangExt.DerivingStrategies,
  flagSpec "DisambiguateRecordFields"         LangExt.DisambiguateRecordFields,
  flagSpec "DoAndIfThenElse"                  LangExt.DoAndIfThenElse,
  flagSpec "BlockArguments"                   LangExt.BlockArguments,
  depFlagSpec' "DoRec"                        LangExt.RecursiveDo
    (deprecatedForExtension "RecursiveDo"),
  flagSpec "DuplicateRecordFields"            LangExt.DuplicateRecordFields,
  flagSpec "EmptyCase"                        LangExt.EmptyCase,
  flagSpec "EmptyDataDecls"                   LangExt.EmptyDataDecls,
  flagSpec "EmptyDataDeriving"                LangExt.EmptyDataDeriving,
  flagSpec "ExistentialQuantification"        LangExt.ExistentialQuantification,
  flagSpec "ExplicitForAll"                   LangExt.ExplicitForAll,
  flagSpec "ExplicitNamespaces"               LangExt.ExplicitNamespaces,
  flagSpec "ExtendedDefaultRules"             LangExt.ExtendedDefaultRules,
  flagSpec "FlexibleContexts"                 LangExt.FlexibleContexts,
  flagSpec "FlexibleInstances"                LangExt.FlexibleInstances,
  flagSpec "ForeignFunctionInterface"         LangExt.ForeignFunctionInterface,
  flagSpec "FunctionalDependencies"           LangExt.FunctionalDependencies,
  flagSpec "GADTSyntax"                       LangExt.GADTSyntax,
  flagSpec "GADTs"                            LangExt.GADTs,
  flagSpec "GHCForeignImportPrim"             LangExt.GHCForeignImportPrim,
  flagSpec' "GeneralizedNewtypeDeriving"      LangExt.GeneralizedNewtypeDeriving
                                              setGenDeriving,
  flagSpec' "GeneralisedNewtypeDeriving"      LangExt.GeneralizedNewtypeDeriving
                                              setGenDeriving,
  flagSpec "ImplicitParams"                   LangExt.ImplicitParams,
  flagSpec "ImplicitPrelude"                  LangExt.ImplicitPrelude,
  flagSpec "ImpredicativeTypes"               LangExt.ImpredicativeTypes,
  flagSpec' "IncoherentInstances"             LangExt.IncoherentInstances
                                              setIncoherentInsts,
  flagSpec "TypeFamilyDependencies"           LangExt.TypeFamilyDependencies,
  flagSpec "InstanceSigs"                     LangExt.InstanceSigs,
  flagSpec "ApplicativeDo"                    LangExt.ApplicativeDo,
  flagSpec "InterruptibleFFI"                 LangExt.InterruptibleFFI,
  flagSpec "JavaScriptFFI"                    LangExt.JavaScriptFFI,
  flagSpec "KindSignatures"                   LangExt.KindSignatures,
  flagSpec "LambdaCase"                       LangExt.LambdaCase,
  flagSpec "LiberalTypeSynonyms"              LangExt.LiberalTypeSynonyms,
  flagSpec "MagicHash"                        LangExt.MagicHash,
  flagSpec "MonadComprehensions"              LangExt.MonadComprehensions,
  flagSpec "MonadFailDesugaring"              LangExt.MonadFailDesugaring,
  flagSpec "MonoLocalBinds"                   LangExt.MonoLocalBinds,
  depFlagSpecCond "MonoPatBinds"              LangExt.MonoPatBinds
    id
         "Experimental feature now removed; has no effect",
  flagSpec "MonomorphismRestriction"          LangExt.MonomorphismRestriction,
  flagSpec "MultiParamTypeClasses"            LangExt.MultiParamTypeClasses,
  flagSpec "MultiWayIf"                       LangExt.MultiWayIf,
  flagSpec "NumericUnderscores"               LangExt.NumericUnderscores,
  flagSpec "NPlusKPatterns"                   LangExt.NPlusKPatterns,
  flagSpec "NamedFieldPuns"                   LangExt.RecordPuns,
  flagSpec "NamedWildCards"                   LangExt.NamedWildCards,
  flagSpec "NegativeLiterals"                 LangExt.NegativeLiterals,
  flagSpec "HexFloatLiterals"                 LangExt.HexFloatLiterals,
  flagSpec "NondecreasingIndentation"         LangExt.NondecreasingIndentation,
  depFlagSpec' "NullaryTypeClasses"           LangExt.NullaryTypeClasses
    (deprecatedForExtension "MultiParamTypeClasses"),
  flagSpec "NumDecimals"                      LangExt.NumDecimals,
  depFlagSpecOp "OverlappingInstances"        LangExt.OverlappingInstances
    setOverlappingInsts
    "instead use per-instance pragmas OVERLAPPING/OVERLAPPABLE/OVERLAPS",
  flagSpec "OverloadedLabels"                 LangExt.OverloadedLabels,
  flagSpec "OverloadedLists"                  LangExt.OverloadedLists,
  flagSpec "OverloadedStrings"                LangExt.OverloadedStrings,
  flagSpec "PackageImports"                   LangExt.PackageImports,
  flagSpec "ParallelArrays"                   LangExt.ParallelArrays,
  flagSpec "ParallelListComp"                 LangExt.ParallelListComp,
  flagSpec "PartialTypeSignatures"            LangExt.PartialTypeSignatures,
  flagSpec "PatternGuards"                    LangExt.PatternGuards,
  depFlagSpec' "PatternSignatures"            LangExt.ScopedTypeVariables
    (deprecatedForExtension "ScopedTypeVariables"),
  flagSpec "PatternSynonyms"                  LangExt.PatternSynonyms,
  flagSpec "PolyKinds"                        LangExt.PolyKinds,
  flagSpec "PolymorphicComponents"            LangExt.RankNTypes,
  flagSpec "PostfixOperators"                 LangExt.PostfixOperators,
  flagSpec "QuasiQuotes"                      LangExt.QuasiQuotes,
  flagSpec "Rank2Types"                       LangExt.RankNTypes,
  flagSpec "RankNTypes"                       LangExt.RankNTypes,
  flagSpec "RebindableSyntax"                 LangExt.RebindableSyntax,
  depFlagSpec' "RecordPuns"                   LangExt.RecordPuns
    (deprecatedForExtension "NamedFieldPuns"),
  flagSpec "RecordWildCards"                  LangExt.RecordWildCards,
  flagSpec "RecursiveDo"                      LangExt.RecursiveDo,
  flagSpec "RelaxedLayout"                    LangExt.RelaxedLayout,
  depFlagSpecCond "RelaxedPolyRec"            LangExt.RelaxedPolyRec
    not
         "You can't turn off RelaxedPolyRec any more",
  flagSpec "RoleAnnotations"                  LangExt.RoleAnnotations,
  flagSpec "ScopedTypeVariables"              LangExt.ScopedTypeVariables,
  flagSpec "StandaloneDeriving"               LangExt.StandaloneDeriving,
  flagSpec "StaticPointers"                   LangExt.StaticPointers,
  flagSpec "Strict"                           LangExt.Strict,
  flagSpec "StrictData"                       LangExt.StrictData,
  flagSpec' "TemplateHaskell"                 LangExt.TemplateHaskell
                                              checkTemplateHaskellOk,
  flagSpec "TemplateHaskellQuotes"            LangExt.TemplateHaskellQuotes,
  flagSpec "TraditionalRecordSyntax"          LangExt.TraditionalRecordSyntax,
  flagSpec "TransformListComp"                LangExt.TransformListComp,
  flagSpec "TupleSections"                    LangExt.TupleSections,
  flagSpec "TypeApplications"                 LangExt.TypeApplications,
  flagSpec "TypeInType"                       LangExt.TypeInType,
  flagSpec "TypeFamilies"                     LangExt.TypeFamilies,
  flagSpec "TypeOperators"                    LangExt.TypeOperators,
  flagSpec "TypeSynonymInstances"             LangExt.TypeSynonymInstances,
  flagSpec "UnboxedTuples"                    LangExt.UnboxedTuples,
  flagSpec "UnboxedSums"                      LangExt.UnboxedSums,
  flagSpec "UndecidableInstances"             LangExt.UndecidableInstances,
  flagSpec "UndecidableSuperClasses"          LangExt.UndecidableSuperClasses,
  flagSpec "UnicodeSyntax"                    LangExt.UnicodeSyntax,
  flagSpec "UnliftedFFITypes"                 LangExt.UnliftedFFITypes,
  flagSpec "ViewPatterns"                     LangExt.ViewPatterns
  ]

defaultFlags :: Settings -> [GeneralFlag]
defaultFlags settings
-- See Note [Updating flag description in the User's Guide]
  = [ Opt_AutoLinkPackages,
      Opt_DiagnosticsShowCaret,
      Opt_EmbedManifest,
      Opt_FlatCache,
      Opt_GenManifest,
      Opt_GhciHistory,
      Opt_GhciSandbox,
      Opt_HelpfulErrors,
      Opt_KeepHiFiles,
      Opt_KeepOFiles,
      Opt_OmitYields,
      Opt_PrintBindContents,
      Opt_ProfCountEntries,
      Opt_RPath,
      Opt_SharedImplib,
      Opt_SimplPreInlining,
      Opt_VersionMacros,
      Opt_LlvmPassVectorsInRegisters
    ]

    ++ [f | (ns,f) <- optLevelFlags, 0 `elem` ns]
             -- The default -O0 options

    ++ default_PIC platform

    ++ concatMap (wayGeneralFlags platform) (defaultWays settings)

    where platform = sTargetPlatform settings

default_PIC :: Platform -> [GeneralFlag]
default_PIC platform =
  case (platformOS platform, platformArch platform) of
    (OSDarwin, ArchX86_64) -> [Opt_PIC]
    (OSOpenBSD, ArchX86_64) -> [Opt_PIC] -- Due to PIE support in
                                         -- OpenBSD since 5.3 release
                                         -- (1 May 2013) we need to
                                         -- always generate PIC. See
                                         -- #10597 for more
                                         -- information.
    _                      -> []

-- General flags that are switched on/off when other general flags are switched
-- on
impliedGFlags :: [(GeneralFlag, TurnOnFlag, GeneralFlag)]
impliedGFlags = [(Opt_DeferTypeErrors, turnOn, Opt_DeferTypedHoles)
                ,(Opt_DeferTypeErrors, turnOn, Opt_DeferOutOfScopeVariables)
                ,(Opt_Strictness, turnOn, Opt_WorkerWrapper)
                ]

-- General flags that are switched on/off when other general flags are switched
-- off
impliedOffGFlags :: [(GeneralFlag, TurnOnFlag, GeneralFlag)]
impliedOffGFlags = [(Opt_Strictness, turnOff, Opt_WorkerWrapper)]

impliedXFlags :: [(LangExt.Extension, TurnOnFlag, LangExt.Extension)]
impliedXFlags
-- See Note [Updating flag description in the User's Guide]
  = [ (LangExt.RankNTypes,                turnOn, LangExt.ExplicitForAll)
    , (LangExt.ScopedTypeVariables,       turnOn, LangExt.ExplicitForAll)
    , (LangExt.LiberalTypeSynonyms,       turnOn, LangExt.ExplicitForAll)
    , (LangExt.ExistentialQuantification, turnOn, LangExt.ExplicitForAll)
    , (LangExt.FlexibleInstances,         turnOn, LangExt.TypeSynonymInstances)
    , (LangExt.FunctionalDependencies,    turnOn, LangExt.MultiParamTypeClasses)
    , (LangExt.MultiParamTypeClasses,     turnOn, LangExt.ConstrainedClassMethods)  -- c.f. Trac #7854
    , (LangExt.TypeFamilyDependencies,    turnOn, LangExt.TypeFamilies)

    , (LangExt.RebindableSyntax, turnOff, LangExt.ImplicitPrelude)      -- NB: turn off!

    , (LangExt.GADTs,            turnOn, LangExt.GADTSyntax)
    , (LangExt.GADTs,            turnOn, LangExt.MonoLocalBinds)
    , (LangExt.TypeFamilies,     turnOn, LangExt.MonoLocalBinds)

    , (LangExt.TypeFamilies,     turnOn, LangExt.KindSignatures)  -- Type families use kind signatures
    , (LangExt.PolyKinds,        turnOn, LangExt.KindSignatures)  -- Ditto polymorphic kinds
    , (LangExt.TypeInType,       turnOn, LangExt.DataKinds)
    , (LangExt.TypeInType,       turnOn, LangExt.PolyKinds)
    , (LangExt.TypeInType,       turnOn, LangExt.KindSignatures)

    -- AutoDeriveTypeable is not very useful without DeriveDataTypeable
    , (LangExt.AutoDeriveTypeable, turnOn, LangExt.DeriveDataTypeable)

    -- We turn this on so that we can export associated type
    -- type synonyms in subordinates (e.g. MyClass(type AssocType))
    , (LangExt.TypeFamilies,     turnOn, LangExt.ExplicitNamespaces)
    , (LangExt.TypeOperators, turnOn, LangExt.ExplicitNamespaces)

    , (LangExt.ImpredicativeTypes,  turnOn, LangExt.RankNTypes)

        -- Record wild-cards implies field disambiguation
        -- Otherwise if you write (C {..}) you may well get
        -- stuff like " 'a' not in scope ", which is a bit silly
        -- if the compiler has just filled in field 'a' of constructor 'C'
    , (LangExt.RecordWildCards,     turnOn, LangExt.DisambiguateRecordFields)

    , (LangExt.ParallelArrays, turnOn, LangExt.ParallelListComp)

    , (LangExt.JavaScriptFFI, turnOn, LangExt.InterruptibleFFI)

    , (LangExt.DeriveTraversable, turnOn, LangExt.DeriveFunctor)
    , (LangExt.DeriveTraversable, turnOn, LangExt.DeriveFoldable)

    -- Duplicate record fields require field disambiguation
    , (LangExt.DuplicateRecordFields, turnOn, LangExt.DisambiguateRecordFields)

    , (LangExt.TemplateHaskell, turnOn, LangExt.TemplateHaskellQuotes)
    , (LangExt.Strict, turnOn, LangExt.StrictData)
  ]

-- Note [Documenting optimisation flags]
-- ~~~~~~~~~~~~~~~~~~~~~~~~~~~~~~~~~~~~~
--
-- If you change the list of flags enabled for particular optimisation levels
-- please remember to update the User's Guide. The relevant file is:
--
--   docs/users_guide/using-optimisation.rst
--
-- Make sure to note whether a flag is implied by -O0, -O or -O2.

optLevelFlags :: [([Int], GeneralFlag)]
optLevelFlags -- see Note [Documenting optimisation flags]
  = [ ([0,1,2], Opt_DoLambdaEtaExpansion)
    , ([0,1,2], Opt_DoEtaReduction)       -- See Note [Eta-reduction in -O0]
    , ([0,1,2], Opt_DmdTxDictSel)
    , ([0,1,2], Opt_LlvmTBAA)
    , ([0,1,2], Opt_VectorisationAvoidance)
                -- This one is important for a tiresome reason:
                -- we want to make sure that the bindings for data
                -- constructors are eta-expanded.  This is probably
                -- a good thing anyway, but it seems fragile.

    , ([0],     Opt_IgnoreInterfacePragmas)
    , ([0],     Opt_OmitInterfacePragmas)

    , ([1,2],   Opt_CallArity)
    , ([1,2],   Opt_Exitification)
    , ([1,2],   Opt_CaseMerge)
    , ([1,2],   Opt_CaseFolding)
    , ([1,2],   Opt_CmmElimCommonBlocks)
    , ([2],     Opt_AsmShortcutting)
    , ([1,2],   Opt_CmmSink)
    , ([1,2],   Opt_CSE)
    , ([1,2],   Opt_StgCSE)
    , ([1,2],   Opt_EnableRewriteRules)  -- Off for -O0; see Note [Scoping for Builtin rules]
                                         --              in PrelRules
    , ([1,2],   Opt_FloatIn)
    , ([1,2],   Opt_FullLaziness)
    , ([1,2],   Opt_IgnoreAsserts)
    , ([1,2],   Opt_Loopification)
    , ([1,2],   Opt_Specialise)
    , ([1,2],   Opt_CrossModuleSpecialise)
    , ([1,2],   Opt_Strictness)
    , ([1,2],   Opt_UnboxSmallStrictFields)
    , ([1,2],   Opt_CprAnal)
    , ([1,2],   Opt_WorkerWrapper)
    , ([1,2],   Opt_SolveConstantDicts)

    , ([2],     Opt_LiberateCase)
    , ([2],     Opt_SpecConstr)
--  , ([2],     Opt_RegsGraph)
--   RegsGraph suffers performance regression. See #7679
--  , ([2],     Opt_StaticArgumentTransformation)
--   Static Argument Transformation needs investigation. See #9374
    ]

{- Note [Eta-reduction in -O0]
~~~~~~~~~~~~~~~~~~~~~~~~~~~~~~
Trac #11562 showed an example which tripped an ASSERT in CoreToStg; a
function was marked as MayHaveCafRefs when in fact it obviously
didn't.  Reason was:
 * Eta reduction wasn't happening in the simplifier, but it was
   happening in CorePrep, on
        $fBla = MkDict (/\a. K a)
 * Result: rhsIsStatic told TidyPgm that $fBla might have CAF refs
   but the eta-reduced version (MkDict K) obviously doesn't
Simple solution: just let the simplifier do eta-reduction even in -O0.
After all, CorePrep does it unconditionally!  Not a big deal, but
removes an assertion failure. -}


-- -----------------------------------------------------------------------------
-- Standard sets of warning options

-- Note [Documenting warning flags]
-- ~~~~~~~~~~~~~~~~~~~~~~~~~~~~~~~~
--
-- If you change the list of warning enabled by default
-- please remember to update the User's Guide. The relevant file is:
--
--  docs/users_guide/using-warnings.rst

-- | Warning groups.
--
-- As all warnings are in the Weverything set, it is ignored when
-- displaying to the user which group a warning is in.
warningGroups :: [(String, [WarningFlag])]
warningGroups =
    [ ("compat",       minusWcompatOpts)
    , ("unused-binds", unusedBindsFlags)
    , ("default",      standardWarnings)
    , ("extra",        minusWOpts)
    , ("all",          minusWallOpts)
    , ("everything",   minusWeverythingOpts)
    ]

-- | Warning group hierarchies, where there is an explicit inclusion
-- relation.
--
-- Each inner list is a hierarchy of warning groups, ordered from
-- smallest to largest, where each group is a superset of the one
-- before it.
--
-- Separating this from 'warningGroups' allows for multiple
-- hierarchies with no inherent relation to be defined.
--
-- The special-case Weverything group is not included.
warningHierarchies :: [[String]]
warningHierarchies = hierarchies ++ map (:[]) rest
  where
    hierarchies = [["default", "extra", "all"]]
    rest = filter (`notElem` "everything" : concat hierarchies) $
           map fst warningGroups

-- | Find the smallest group in every hierarchy which a warning
-- belongs to, excluding Weverything.
smallestGroups :: WarningFlag -> [String]
smallestGroups flag = mapMaybe go warningHierarchies where
    -- Because each hierarchy is arranged from smallest to largest,
    -- the first group we find in a hierarchy which contains the flag
    -- is the smallest.
    go (group:rest) = fromMaybe (go rest) $ do
        flags <- lookup group warningGroups
        guard (flag `elem` flags)
        pure (Just group)
    go [] = Nothing

-- | Warnings enabled unless specified otherwise
standardWarnings :: [WarningFlag]
standardWarnings -- see Note [Documenting warning flags]
    = [ Opt_WarnOverlappingPatterns,
        Opt_WarnWarningsDeprecations,
        Opt_WarnDeprecatedFlags,
        Opt_WarnDeferredTypeErrors,
        Opt_WarnTypedHoles,
        Opt_WarnDeferredOutOfScopeVariables,
        Opt_WarnPartialTypeSignatures,
        Opt_WarnUnrecognisedPragmas,
        Opt_WarnDuplicateExports,
        Opt_WarnOverflowedLiterals,
        Opt_WarnEmptyEnumerations,
        Opt_WarnMissingFields,
        Opt_WarnMissingMethods,
        Opt_WarnWrongDoBind,
        Opt_WarnUnsupportedCallingConventions,
        Opt_WarnDodgyForeignImports,
        Opt_WarnInlineRuleShadowing,
        Opt_WarnAlternativeLayoutRuleTransitional,
        Opt_WarnUnsupportedLlvmVersion,
        Opt_WarnTabs,
        Opt_WarnUnrecognisedWarningFlags,
        Opt_WarnSimplifiableClassConstraints
      ]

-- | Things you get with -W
minusWOpts :: [WarningFlag]
minusWOpts
    = standardWarnings ++
      [ Opt_WarnUnusedTopBinds,
        Opt_WarnUnusedLocalBinds,
        Opt_WarnUnusedPatternBinds,
        Opt_WarnUnusedMatches,
        Opt_WarnUnusedForalls,
        Opt_WarnUnusedImports,
        Opt_WarnIncompletePatterns,
        Opt_WarnDodgyExports,
        Opt_WarnDodgyImports,
        Opt_WarnUnbangedStrictPatterns
      ]

-- | Things you get with -Wall
minusWallOpts :: [WarningFlag]
minusWallOpts
    = minusWOpts ++
      [ Opt_WarnTypeDefaults,
        Opt_WarnNameShadowing,
        Opt_WarnMissingSignatures,
        Opt_WarnHiShadows,
        Opt_WarnOrphans,
        Opt_WarnUnusedDoBind,
        Opt_WarnTrustworthySafe,
        Opt_WarnUntickedPromotedConstructors,
        Opt_WarnMissingPatternSynonymSignatures
      ]

-- | Things you get with -Weverything, i.e. *all* known warnings flags
minusWeverythingOpts :: [WarningFlag]
minusWeverythingOpts = [ toEnum 0 .. ]

-- | Things you get with -Wcompat.
--
-- This is intended to group together warnings that will be enabled by default
-- at some point in the future, so that library authors eager to make their
-- code future compatible to fix issues before they even generate warnings.
minusWcompatOpts :: [WarningFlag]
minusWcompatOpts
    = [ Opt_WarnMissingMonadFailInstances
      , Opt_WarnSemigroup
      , Opt_WarnNonCanonicalMonoidInstances
      ]

enableUnusedBinds :: DynP ()
enableUnusedBinds = mapM_ setWarningFlag unusedBindsFlags

disableUnusedBinds :: DynP ()
disableUnusedBinds = mapM_ unSetWarningFlag unusedBindsFlags

-- Things you get with -Wunused-binds
unusedBindsFlags :: [WarningFlag]
unusedBindsFlags = [ Opt_WarnUnusedTopBinds
                   , Opt_WarnUnusedLocalBinds
                   , Opt_WarnUnusedPatternBinds
                   ]

enableGlasgowExts :: DynP ()
enableGlasgowExts = do setGeneralFlag Opt_PrintExplicitForalls
                       mapM_ setExtensionFlag glasgowExtsFlags

disableGlasgowExts :: DynP ()
disableGlasgowExts = do unSetGeneralFlag Opt_PrintExplicitForalls
                        mapM_ unSetExtensionFlag glasgowExtsFlags

-- Please keep what_glasgow_exts_does.rst up to date with this list
glasgowExtsFlags :: [LangExt.Extension]
glasgowExtsFlags = [
             LangExt.ConstrainedClassMethods
           , LangExt.DeriveDataTypeable
           , LangExt.DeriveFoldable
           , LangExt.DeriveFunctor
           , LangExt.DeriveGeneric
           , LangExt.DeriveTraversable
           , LangExt.EmptyDataDecls
           , LangExt.ExistentialQuantification
           , LangExt.ExplicitNamespaces
           , LangExt.FlexibleContexts
           , LangExt.FlexibleInstances
           , LangExt.ForeignFunctionInterface
           , LangExt.FunctionalDependencies
           , LangExt.GeneralizedNewtypeDeriving
           , LangExt.ImplicitParams
           , LangExt.KindSignatures
           , LangExt.LiberalTypeSynonyms
           , LangExt.MagicHash
           , LangExt.MultiParamTypeClasses
           , LangExt.ParallelListComp
           , LangExt.PatternGuards
           , LangExt.PostfixOperators
           , LangExt.RankNTypes
           , LangExt.RecursiveDo
           , LangExt.ScopedTypeVariables
           , LangExt.StandaloneDeriving
           , LangExt.TypeOperators
           , LangExt.TypeSynonymInstances
           , LangExt.UnboxedTuples
           , LangExt.UnicodeSyntax
           , LangExt.UnliftedFFITypes ]

foreign import ccall unsafe "rts_isProfiled" rtsIsProfiledIO :: IO CInt

-- | Was the runtime system built with profiling enabled?
rtsIsProfiled :: Bool
rtsIsProfiled = unsafeDupablePerformIO rtsIsProfiledIO /= 0

-- Consult the RTS to find whether GHC itself has been built with
-- dynamic linking.  This can't be statically known at compile-time,
-- because we build both the static and dynamic versions together with
-- -dynamic-too.
foreign import ccall unsafe "rts_isDynamic" rtsIsDynamicIO :: IO CInt

dynamicGhc :: Bool
dynamicGhc = unsafeDupablePerformIO rtsIsDynamicIO /= 0

setWarnSafe :: Bool -> DynP ()
setWarnSafe True  = getCurLoc >>= \l -> upd (\d -> d { warnSafeOnLoc = l })
setWarnSafe False = return ()

setWarnUnsafe :: Bool -> DynP ()
setWarnUnsafe True  = getCurLoc >>= \l -> upd (\d -> d { warnUnsafeOnLoc = l })
setWarnUnsafe False = return ()

setPackageTrust :: DynP ()
setPackageTrust = do
    setGeneralFlag Opt_PackageTrust
    l <- getCurLoc
    upd $ \d -> d { pkgTrustOnLoc = l }

setGenDeriving :: TurnOnFlag -> DynP ()
setGenDeriving True  = getCurLoc >>= \l -> upd (\d -> d { newDerivOnLoc = l })
setGenDeriving False = return ()

setOverlappingInsts :: TurnOnFlag -> DynP ()
setOverlappingInsts False = return ()
setOverlappingInsts True = do
  l <- getCurLoc
  upd (\d -> d { overlapInstLoc = l })

setIncoherentInsts :: TurnOnFlag -> DynP ()
setIncoherentInsts False = return ()
setIncoherentInsts True = do
  l <- getCurLoc
  upd (\d -> d { incoherentOnLoc = l })

checkTemplateHaskellOk :: TurnOnFlag -> DynP ()
checkTemplateHaskellOk _turn_on
  = getCurLoc >>= \l -> upd (\d -> d { thOnLoc = l })

{- **********************************************************************
%*                                                                      *
                DynFlags constructors
%*                                                                      *
%********************************************************************* -}

type DynP = EwM (CmdLineP DynFlags)

upd :: (DynFlags -> DynFlags) -> DynP ()
upd f = liftEwM (do dflags <- getCmdLineState
                    putCmdLineState $! f dflags)

updM :: (DynFlags -> DynP DynFlags) -> DynP ()
updM f = do dflags <- liftEwM getCmdLineState
            dflags' <- f dflags
            liftEwM $ putCmdLineState $! dflags'

--------------- Constructor functions for OptKind -----------------
noArg :: (DynFlags -> DynFlags) -> OptKind (CmdLineP DynFlags)
noArg fn = NoArg (upd fn)

noArgM :: (DynFlags -> DynP DynFlags) -> OptKind (CmdLineP DynFlags)
noArgM fn = NoArg (updM fn)

hasArg :: (String -> DynFlags -> DynFlags) -> OptKind (CmdLineP DynFlags)
hasArg fn = HasArg (upd . fn)

sepArg :: (String -> DynFlags -> DynFlags) -> OptKind (CmdLineP DynFlags)
sepArg fn = SepArg (upd . fn)

intSuffix :: (Int -> DynFlags -> DynFlags) -> OptKind (CmdLineP DynFlags)
intSuffix fn = IntSuffix (\n -> upd (fn n))

intSuffixM :: (Int -> DynFlags -> DynP DynFlags) -> OptKind (CmdLineP DynFlags)
intSuffixM fn = IntSuffix (\n -> updM (fn n))

floatSuffix :: (Float -> DynFlags -> DynFlags) -> OptKind (CmdLineP DynFlags)
floatSuffix fn = FloatSuffix (\n -> upd (fn n))

optIntSuffixM :: (Maybe Int -> DynFlags -> DynP DynFlags)
              -> OptKind (CmdLineP DynFlags)
optIntSuffixM fn = OptIntSuffix (\mi -> updM (fn mi))

setDumpFlag :: DumpFlag -> OptKind (CmdLineP DynFlags)
setDumpFlag dump_flag = NoArg (setDumpFlag' dump_flag)

--------------------------
addWay :: Way -> DynP ()
addWay w = upd (addWay' w)

addWay' :: Way -> DynFlags -> DynFlags
addWay' w dflags0 = let platform = targetPlatform dflags0
                        dflags1 = dflags0 { ways = w : ways dflags0 }
                        dflags2 = foldr setGeneralFlag' dflags1
                                        (wayGeneralFlags platform w)
                        dflags3 = foldr unSetGeneralFlag' dflags2
                                        (wayUnsetGeneralFlags platform w)
                    in dflags3

removeWayDyn :: DynP ()
removeWayDyn = upd (\dfs -> dfs { ways = filter (WayDyn /=) (ways dfs) })

--------------------------
setGeneralFlag, unSetGeneralFlag :: GeneralFlag -> DynP ()
setGeneralFlag   f = upd (setGeneralFlag' f)
unSetGeneralFlag f = upd (unSetGeneralFlag' f)

setGeneralFlag' :: GeneralFlag -> DynFlags -> DynFlags
setGeneralFlag' f dflags = foldr ($) (gopt_set dflags f) deps
  where
    deps = [ if turn_on then setGeneralFlag'   d
                        else unSetGeneralFlag' d
           | (f', turn_on, d) <- impliedGFlags, f' == f ]
        -- When you set f, set the ones it implies
        -- NB: use setGeneralFlag recursively, in case the implied flags
        --     implies further flags

unSetGeneralFlag' :: GeneralFlag -> DynFlags -> DynFlags
unSetGeneralFlag' f dflags = foldr ($) (gopt_unset dflags f) deps
  where
    deps = [ if turn_on then setGeneralFlag' d
                        else unSetGeneralFlag' d
           | (f', turn_on, d) <- impliedOffGFlags, f' == f ]
   -- In general, when you un-set f, we don't un-set the things it implies.
   -- There are however some exceptions, e.g., -fno-strictness implies
   -- -fno-worker-wrapper.
   --
   -- NB: use unSetGeneralFlag' recursively, in case the implied off flags
   --     imply further flags.

--------------------------
setWarningFlag, unSetWarningFlag :: WarningFlag -> DynP ()
setWarningFlag   f = upd (\dfs -> wopt_set dfs f)
unSetWarningFlag f = upd (\dfs -> wopt_unset dfs f)

setFatalWarningFlag, unSetFatalWarningFlag :: WarningFlag -> DynP ()
setFatalWarningFlag   f = upd (\dfs -> wopt_set_fatal dfs f)
unSetFatalWarningFlag f = upd (\dfs -> wopt_unset_fatal dfs f)

--------------------------
setExtensionFlag, unSetExtensionFlag :: LangExt.Extension -> DynP ()
setExtensionFlag f = upd (setExtensionFlag' f)
unSetExtensionFlag f = upd (unSetExtensionFlag' f)

setExtensionFlag', unSetExtensionFlag' :: LangExt.Extension -> DynFlags -> DynFlags
setExtensionFlag' f dflags = foldr ($) (xopt_set dflags f) deps
  where
    deps = [ if turn_on then setExtensionFlag'   d
                        else unSetExtensionFlag' d
           | (f', turn_on, d) <- impliedXFlags, f' == f ]
        -- When you set f, set the ones it implies
        -- NB: use setExtensionFlag recursively, in case the implied flags
        --     implies further flags

unSetExtensionFlag' f dflags = xopt_unset dflags f
   -- When you un-set f, however, we don't un-set the things it implies
   --      (except for -fno-glasgow-exts, which is treated specially)

--------------------------
alterSettings :: (Settings -> Settings) -> DynFlags -> DynFlags
alterSettings f dflags = dflags { settings = f (settings dflags) }

--------------------------
setDumpFlag' :: DumpFlag -> DynP ()
setDumpFlag' dump_flag
  = do upd (\dfs -> dopt_set dfs dump_flag)
       when want_recomp forceRecompile
    where -- Certain dumpy-things are really interested in what's going
          -- on during recompilation checking, so in those cases we
          -- don't want to turn it off.
          want_recomp = dump_flag `notElem` [Opt_D_dump_if_trace,
                                             Opt_D_dump_hi_diffs,
                                             Opt_D_no_debug_output]

forceRecompile :: DynP ()
-- Whenver we -ddump, force recompilation (by switching off the
-- recompilation checker), else you don't see the dump! However,
-- don't switch it off in --make mode, else *everything* gets
-- recompiled which probably isn't what you want
forceRecompile = do dfs <- liftEwM getCmdLineState
                    when (force_recomp dfs) (setGeneralFlag Opt_ForceRecomp)
        where
          force_recomp dfs = isOneShot (ghcMode dfs)


setVerboseCore2Core :: DynP ()
setVerboseCore2Core = setDumpFlag' Opt_D_verbose_core2core

setVerbosity :: Maybe Int -> DynP ()
setVerbosity mb_n = upd (\dfs -> dfs{ verbosity = mb_n `orElse` 3 })

setDebugLevel :: Maybe Int -> DynP ()
setDebugLevel mb_n = upd (\dfs -> dfs{ debugLevel = mb_n `orElse` 2 })

data PkgConfRef
  = GlobalPkgConf
  | UserPkgConf
  | PkgConfFile FilePath
  deriving Eq

addPkgConfRef :: PkgConfRef -> DynP ()
addPkgConfRef p = upd $ \s ->
  s { packageDBFlags = PackageDB p : packageDBFlags s }

removeUserPkgConf :: DynP ()
removeUserPkgConf = upd $ \s ->
  s { packageDBFlags = NoUserPackageDB : packageDBFlags s }

removeGlobalPkgConf :: DynP ()
removeGlobalPkgConf = upd $ \s ->
 s { packageDBFlags = NoGlobalPackageDB : packageDBFlags s }

clearPkgConf :: DynP ()
clearPkgConf = upd $ \s ->
  s { packageDBFlags = ClearPackageDBs : packageDBFlags s }

parsePackageFlag :: String                 -- the flag
                 -> ReadP PackageArg       -- type of argument
                 -> String                 -- string to parse
                 -> PackageFlag
parsePackageFlag flag arg_parse str
 = case filter ((=="").snd) (readP_to_S parse str) of
    [(r, "")] -> r
    _ -> throwGhcException $ CmdLineError ("Can't parse package flag: " ++ str)
  where doc = flag ++ " " ++ str
        parse = do
            pkg_arg <- tok arg_parse
            let mk_expose = ExposePackage doc pkg_arg
            ( do _ <- tok $ string "with"
                 fmap (mk_expose . ModRenaming True) parseRns
             <++ fmap (mk_expose . ModRenaming False) parseRns
             <++ return (mk_expose (ModRenaming True [])))
        parseRns = do _ <- tok $ R.char '('
                      rns <- tok $ sepBy parseItem (tok $ R.char ',')
                      _ <- tok $ R.char ')'
                      return rns
        parseItem = do
            orig <- tok $ parseModuleName
            (do _ <- tok $ string "as"
                new <- tok $ parseModuleName
                return (orig, new)
              +++
             return (orig, orig))
        tok m = m >>= \x -> skipSpaces >> return x

exposePackage, exposePackageId, hidePackage,
        exposePluginPackage, exposePluginPackageId,
        ignorePackage,
        trustPackage, distrustPackage :: String -> DynP ()
exposePackage p = upd (exposePackage' p)
exposePackageId p =
  upd (\s -> s{ packageFlags =
    parsePackageFlag "-package-id" parseUnitIdArg p : packageFlags s })
exposePluginPackage p =
  upd (\s -> s{ pluginPackageFlags =
    parsePackageFlag "-plugin-package" parsePackageArg p : pluginPackageFlags s })
exposePluginPackageId p =
  upd (\s -> s{ pluginPackageFlags =
    parsePackageFlag "-plugin-package-id" parseUnitIdArg p : pluginPackageFlags s })
hidePackage p =
  upd (\s -> s{ packageFlags = HidePackage p : packageFlags s })
ignorePackage p =
  upd (\s -> s{ ignorePackageFlags = IgnorePackage p : ignorePackageFlags s })

trustPackage p = exposePackage p >> -- both trust and distrust also expose a package
  upd (\s -> s{ trustFlags = TrustPackage p : trustFlags s })
distrustPackage p = exposePackage p >>
  upd (\s -> s{ trustFlags = DistrustPackage p : trustFlags s })

exposePackage' :: String -> DynFlags -> DynFlags
exposePackage' p dflags
    = dflags { packageFlags =
            parsePackageFlag "-package" parsePackageArg p : packageFlags dflags }

parsePackageArg :: ReadP PackageArg
parsePackageArg =
    fmap PackageArg (munch1 (\c -> isAlphaNum c || c `elem` ":-_."))

parseUnitIdArg :: ReadP PackageArg
parseUnitIdArg =
    fmap UnitIdArg parseUnitId

setUnitId :: String -> DynFlags -> DynFlags
setUnitId p d = d { thisInstalledUnitId = stringToInstalledUnitId p }

-- | Given a 'ModuleName' of a signature in the home library, find
-- out how it is instantiated.  E.g., the canonical form of
-- A in @p[A=q[]:A]@ is @q[]:A@.
canonicalizeHomeModule :: DynFlags -> ModuleName -> Module
canonicalizeHomeModule dflags mod_name =
    case lookup mod_name (thisUnitIdInsts dflags) of
        Nothing  -> mkModule (thisPackage dflags) mod_name
        Just mod -> mod


-- -----------------------------------------------------------------------------
-- | Find the package environment (if one exists)
--
-- We interpret the package environment as a set of package flags; to be
-- specific, if we find a package environment file like
--
-- > clear-package-db
-- > global-package-db
-- > package-db blah/package.conf.d
-- > package-id id1
-- > package-id id2
--
-- we interpret this as
--
-- > [ -hide-all-packages
-- > , -clear-package-db
-- > , -global-package-db
-- > , -package-db blah/package.conf.d
-- > , -package-id id1
-- > , -package-id id2
-- > ]
--
-- There's also an older syntax alias for package-id, which is just an
-- unadorned package id
--
-- > id1
-- > id2
--
interpretPackageEnv :: DynFlags -> IO DynFlags
interpretPackageEnv dflags = do
    mPkgEnv <- runMaybeT $ msum $ [
                   getCmdLineArg >>= \env -> msum [
                       probeEnvFile env
                     , probeEnvName env
                     , cmdLineError env
                     ]
                 , getEnvVar >>= \env -> msum [
                       probeEnvFile env
                     , probeEnvName env
                     , envError     env
                     ]
                 , notIfHideAllPackages >> msum [
                       findLocalEnvFile >>= probeEnvFile
                     , probeEnvName defaultEnvName
                     ]
                 ]
    case mPkgEnv of
      Nothing ->
        -- No environment found. Leave DynFlags unchanged.
        return dflags
      Just envfile -> do
        content <- readFile envfile
        let setFlags :: DynP ()
            setFlags = do
              setGeneralFlag Opt_HideAllPackages
              parseEnvFile envfile content

            (_, dflags') = runCmdLine (runEwM setFlags) dflags

        return dflags'
  where
    -- Loading environments (by name or by location)

    namedEnvPath :: String -> MaybeT IO FilePath
    namedEnvPath name = do
     appdir <- versionedAppDir dflags
     return $ appdir </> "environments" </> name

    probeEnvName :: String -> MaybeT IO FilePath
    probeEnvName name = probeEnvFile =<< namedEnvPath name

    probeEnvFile :: FilePath -> MaybeT IO FilePath
    probeEnvFile path = do
      guard =<< liftMaybeT (doesFileExist path)
      return path

    parseEnvFile :: FilePath -> String -> DynP ()
    parseEnvFile envfile = mapM_ parseEntry . lines
      where
        parseEntry str = case words str of
          ("package-db": _)     -> addPkgConfRef (PkgConfFile (envdir </> db))
            -- relative package dbs are interpreted relative to the env file
            where envdir = takeDirectory envfile
                  db     = drop 11 str
          ["clear-package-db"]  -> clearPkgConf
          ["global-package-db"] -> addPkgConfRef GlobalPkgConf
          ["user-package-db"]   -> addPkgConfRef UserPkgConf
          ["package-id", pkgid] -> exposePackageId pkgid
          (('-':'-':_):_)       -> return () -- comments
          -- and the original syntax introduced in 7.10:
          [pkgid]               -> exposePackageId pkgid
          []                    -> return ()
          _                     -> throwGhcException $ CmdLineError $
                                        "Can't parse environment file entry: "
                                     ++ envfile ++ ": " ++ str

    -- Various ways to define which environment to use

    getCmdLineArg :: MaybeT IO String
    getCmdLineArg = MaybeT $ return $ packageEnv dflags

    getEnvVar :: MaybeT IO String
    getEnvVar = do
      mvar <- liftMaybeT $ try $ getEnv "GHC_ENVIRONMENT"
      case mvar of
        Right var -> return var
        Left err  -> if isDoesNotExistError err then mzero
                                                else liftMaybeT $ throwIO err

    notIfHideAllPackages :: MaybeT IO ()
    notIfHideAllPackages =
      guard (not (gopt Opt_HideAllPackages dflags))

    defaultEnvName :: String
    defaultEnvName = "default"

    -- e.g. .ghc.environment.x86_64-linux-7.6.3
    localEnvFileName :: FilePath
    localEnvFileName = ".ghc.environment" <.> versionedFilePath dflags

    -- Search for an env file, starting in the current dir and looking upwards.
    -- Fail if we get to the users home dir or the filesystem root. That is,
    -- we don't look for an env file in the user's home dir. The user-wide
    -- env lives in ghc's versionedAppDir/environments/default
    findLocalEnvFile :: MaybeT IO FilePath
    findLocalEnvFile = do
        curdir  <- liftMaybeT getCurrentDirectory
        homedir <- tryMaybeT getHomeDirectory
        let probe dir | isDrive dir || dir == homedir
                      = mzero
            probe dir = do
              let file = dir </> localEnvFileName
              exists <- liftMaybeT (doesFileExist file)
              if exists
                then return file
                else probe (takeDirectory dir)
        probe curdir

    -- Error reporting

    cmdLineError :: String -> MaybeT IO a
    cmdLineError env = liftMaybeT . throwGhcExceptionIO . CmdLineError $
      "Package environment " ++ show env ++ " not found"

    envError :: String -> MaybeT IO a
    envError env = liftMaybeT . throwGhcExceptionIO . CmdLineError $
         "Package environment "
      ++ show env
      ++ " (specified in GHC_ENVIRONMENT) not found"


-- If we're linking a binary, then only targets that produce object
-- code are allowed (requests for other target types are ignored).
setTarget :: HscTarget -> DynP ()
setTarget l = setTargetWithPlatform (const l)

setTargetWithPlatform :: (Platform -> HscTarget) -> DynP ()
setTargetWithPlatform f = upd set
  where
   set dfs = let l = f (targetPlatform dfs)
             in if ghcLink dfs /= LinkBinary || isObjectTarget l
                then dfs{ hscTarget = l }
                else dfs

-- Changes the target only if we're compiling object code.  This is
-- used by -fasm and -fllvm, which switch from one to the other, but
-- not from bytecode to object-code.  The idea is that -fasm/-fllvm
-- can be safely used in an OPTIONS_GHC pragma.
setObjTarget :: HscTarget -> DynP ()
setObjTarget l = updM set
  where
   set dflags
     | isObjectTarget (hscTarget dflags)
       = return $ dflags { hscTarget = l }
     | otherwise = return dflags

setOptLevel :: Int -> DynFlags -> DynP DynFlags
setOptLevel n dflags = return (updOptLevel n dflags)

checkOptLevel :: Int -> DynFlags -> Either String DynFlags
checkOptLevel n dflags
   | hscTarget dflags == HscInterpreted && n > 0
     = Left "-O conflicts with --interactive; -O ignored."
   | otherwise
     = Right dflags

-- -Odph is equivalent to
--
--    -O2                               optimise as much as possible
--    -fmax-simplifier-iterations20     this is necessary sometimes
--    -fsimplifier-phases=3             we use an additional simplifier phase for fusion
--
setDPHOpt :: DynFlags -> DynP DynFlags
setDPHOpt dflags = setOptLevel 2 (dflags { maxSimplIterations  = 20
                                         , simplPhases         = 3
                                         })

setMainIs :: String -> DynP ()
setMainIs arg
  | not (null main_fn) && isLower (head main_fn)
     -- The arg looked like "Foo.Bar.baz"
  = upd $ \d -> d { mainFunIs = Just main_fn,
                   mainModIs = mkModule mainUnitId (mkModuleName main_mod) }

  | isUpper (head arg)  -- The arg looked like "Foo" or "Foo.Bar"
  = upd $ \d -> d { mainModIs = mkModule mainUnitId (mkModuleName arg) }

  | otherwise                   -- The arg looked like "baz"
  = upd $ \d -> d { mainFunIs = Just arg }
  where
    (main_mod, main_fn) = splitLongestPrefix arg (== '.')

addLdInputs :: Option -> DynFlags -> DynFlags
addLdInputs p dflags = dflags{ldInputs = ldInputs dflags ++ [p]}

-----------------------------------------------------------------------------
-- Paths & Libraries

addImportPath, addLibraryPath, addIncludePath, addFrameworkPath :: FilePath -> DynP ()

-- -i on its own deletes the import paths
addImportPath "" = upd (\s -> s{importPaths = []})
addImportPath p  = upd (\s -> s{importPaths = importPaths s ++ splitPathList p})

addLibraryPath p =
  upd (\s -> s{libraryPaths = libraryPaths s ++ splitPathList p})

addIncludePath p =
  upd (\s -> s{includePaths =
                  addGlobalInclude (includePaths s) (splitPathList p)})

addFrameworkPath p =
  upd (\s -> s{frameworkPaths = frameworkPaths s ++ splitPathList p})

#if !defined(mingw32_TARGET_OS)
split_marker :: Char
split_marker = ':'   -- not configurable (ToDo)
#endif

splitPathList :: String -> [String]
splitPathList s = filter notNull (splitUp s)
                -- empty paths are ignored: there might be a trailing
                -- ':' in the initial list, for example.  Empty paths can
                -- cause confusion when they are translated into -I options
                -- for passing to gcc.
  where
#if !defined(mingw32_TARGET_OS)
    splitUp xs = split split_marker xs
#else
     -- Windows: 'hybrid' support for DOS-style paths in directory lists.
     --
     -- That is, if "foo:bar:baz" is used, this interpreted as
     -- consisting of three entries, 'foo', 'bar', 'baz'.
     -- However, with "c:/foo:c:\\foo;x:/bar", this is interpreted
     -- as 3 elts, "c:/foo", "c:\\foo", "x:/bar"
     --
     -- Notice that no attempt is made to fully replace the 'standard'
     -- split marker ':' with the Windows / DOS one, ';'. The reason being
     -- that this will cause too much breakage for users & ':' will
     -- work fine even with DOS paths, if you're not insisting on being silly.
     -- So, use either.
    splitUp []             = []
    splitUp (x:':':div:xs) | div `elem` dir_markers
                           = ((x:':':div:p): splitUp rs)
                           where
                              (p,rs) = findNextPath xs
          -- we used to check for existence of the path here, but that
          -- required the IO monad to be threaded through the command-line
          -- parser which is quite inconvenient.  The
    splitUp xs = cons p (splitUp rs)
               where
                 (p,rs) = findNextPath xs

                 cons "" xs = xs
                 cons x  xs = x:xs

    -- will be called either when we've consumed nought or the
    -- "<Drive>:/" part of a DOS path, so splitting is just a Q of
    -- finding the next split marker.
    findNextPath xs =
        case break (`elem` split_markers) xs of
           (p, _:ds) -> (p, ds)
           (p, xs)   -> (p, xs)

    split_markers :: [Char]
    split_markers = [':', ';']

    dir_markers :: [Char]
    dir_markers = ['/', '\\']
#endif

-- -----------------------------------------------------------------------------
-- tmpDir, where we store temporary files.

setTmpDir :: FilePath -> DynFlags -> DynFlags
setTmpDir dir = alterSettings (\s -> s { sTmpDir = normalise dir })
  -- we used to fix /cygdrive/c/.. on Windows, but this doesn't
  -- seem necessary now --SDM 7/2/2008

-----------------------------------------------------------------------------
-- RTS opts

setRtsOpts :: String -> DynP ()
setRtsOpts arg  = upd $ \ d -> d {rtsOpts = Just arg}

setRtsOptsEnabled :: RtsOptsEnabled -> DynP ()
setRtsOptsEnabled arg  = upd $ \ d -> d {rtsOptsEnabled = arg}

-----------------------------------------------------------------------------
-- Hpc stuff

setOptHpcDir :: String -> DynP ()
setOptHpcDir arg  = upd $ \ d -> d {hpcDir = arg}

-----------------------------------------------------------------------------
-- Via-C compilation stuff

-- There are some options that we need to pass to gcc when compiling
-- Haskell code via C, but are only supported by recent versions of
-- gcc.  The configure script decides which of these options we need,
-- and puts them in the "settings" file in $topdir. The advantage of
-- having these in a separate file is that the file can be created at
-- install-time depending on the available gcc version, and even
-- re-generated later if gcc is upgraded.
--
-- The options below are not dependent on the version of gcc, only the
-- platform.

picCCOpts :: DynFlags -> [String]
picCCOpts dflags = pieOpts ++ picOpts
  where
    picOpts =
      case platformOS (targetPlatform dflags) of
      OSDarwin
          -- Apple prefers to do things the other way round.
          -- PIC is on by default.
          -- -mdynamic-no-pic:
          --     Turn off PIC code generation.
          -- -fno-common:
          --     Don't generate "common" symbols - these are unwanted
          --     in dynamic libraries.

       | gopt Opt_PIC dflags -> ["-fno-common", "-U__PIC__", "-D__PIC__"]
       | otherwise           -> ["-mdynamic-no-pic"]
      OSMinGW32 -- no -fPIC for Windows
       | gopt Opt_PIC dflags -> ["-U__PIC__", "-D__PIC__"]
       | otherwise           -> []
      _
      -- we need -fPIC for C files when we are compiling with -dynamic,
      -- otherwise things like stub.c files don't get compiled
      -- correctly.  They need to reference data in the Haskell
      -- objects, but can't without -fPIC.  See
      -- http://ghc.haskell.org/trac/ghc/wiki/Commentary/PositionIndependentCode
       | gopt Opt_PIC dflags || WayDyn `elem` ways dflags ->
          ["-fPIC", "-U__PIC__", "-D__PIC__"]
       | otherwise                             -> []

    pieOpts
      | gopt Opt_PICExecutable dflags       = ["-pie"]
        -- See Note [No PIE when linking]
      | sGccSupportsNoPie (settings dflags) = ["-no-pie"]
      | otherwise                           = []


{-
Note [No PIE while linking]
~~~~~~~~~~~~~~~~~~~~~~~~~~~~~~~~~~
As of 2016 some Linux distributions (e.g. Debian) have started enabling -pie by
default in their gcc builds. This is incompatible with -r as it implies that we
are producing an executable. Consequently, we must manually pass -no-pie to gcc
when joining object files or linking dynamic libraries. Unless, of course, the
user has explicitly requested a PIE executable with -pie. See #12759.
-}

picPOpts :: DynFlags -> [String]
picPOpts dflags
 | gopt Opt_PIC dflags = ["-U__PIC__", "-D__PIC__"]
 | otherwise           = []

-- -----------------------------------------------------------------------------
-- Splitting

can_split :: Bool
can_split = cSupportsSplitObjs == "YES"

-- -----------------------------------------------------------------------------
-- Compiler Info

compilerInfo :: DynFlags -> [(String, String)]
compilerInfo dflags
    = -- We always make "Project name" be first to keep parsing in
      -- other languages simple, i.e. when looking for other fields,
      -- you don't have to worry whether there is a leading '[' or not
      ("Project name",                 cProjectName)
      -- Next come the settings, so anything else can be overridden
      -- in the settings file (as "lookup" uses the first match for the
      -- key)
    : map (fmap $ expandTopDir $ topDir dflags) (rawSettings dflags)
   ++ [("Project version",             projectVersion dflags),
       ("Project Git commit id",       cProjectGitCommitId),
       ("Booter version",              cBooterVersion),
       ("Stage",                       cStage),
       ("Build platform",              cBuildPlatformString),
       ("Host platform",               cHostPlatformString),
       ("Target platform",             cTargetPlatformString),
       ("Have interpreter",            cGhcWithInterpreter),
       ("Object splitting supported",  cSupportsSplitObjs),
       ("Have native code generator",  cGhcWithNativeCodeGen),
       ("Support SMP",                 cGhcWithSMP),
       ("Tables next to code",         cGhcEnableTablesNextToCode),
       ("RTS ways",                    cGhcRTSWays),
       ("RTS expects libdw",           showBool cGhcRtsWithLibdw),
       -- Whether or not we support @-dynamic-too@
       ("Support dynamic-too",         showBool $ not isWindows),
       -- Whether or not we support the @-j@ flag with @--make@.
       ("Support parallel --make",     "YES"),
       -- Whether or not we support "Foo from foo-0.1-XXX:Foo" syntax in
       -- installed package info.
       ("Support reexported-modules",  "YES"),
       -- Whether or not we support extended @-package foo (Foo)@ syntax.
       ("Support thinning and renaming package flags", "YES"),
       -- Whether or not we support Backpack.
       ("Support Backpack", "YES"),
       -- If true, we require that the 'id' field in installed package info
       -- match what is passed to the @-this-unit-id@ flag for modules
       -- built in it
       ("Requires unified installed package IDs", "YES"),
       -- Whether or not we support the @-this-package-key@ flag.  Prefer
       -- "Uses unit IDs" over it.
       ("Uses package keys",           "YES"),
       -- Whether or not we support the @-this-unit-id@ flag
       ("Uses unit IDs",               "YES"),
       -- Whether or not GHC compiles libraries as dynamic by default
       ("Dynamic by default",          showBool $ dYNAMIC_BY_DEFAULT dflags),
       -- Whether or not GHC was compiled using -dynamic
       ("GHC Dynamic",                 showBool dynamicGhc),
       -- Whether or not GHC was compiled using -prof
       ("GHC Profiled",                showBool rtsIsProfiled),
       ("Leading underscore",          cLeadingUnderscore),
       ("Debug on",                    show debugIsOn),
       ("LibDir",                      topDir dflags),
       -- The path of the global package database used by GHC
       ("Global Package DB",           systemPackageConfig dflags)
      ]
  where
    showBool True  = "YES"
    showBool False = "NO"
    isWindows = platformOS (targetPlatform dflags) == OSMinGW32

-- Produced by deriveConstants
#include "GHCConstantsHaskellWrappers.hs"

bLOCK_SIZE_W :: DynFlags -> Int
bLOCK_SIZE_W dflags = bLOCK_SIZE dflags `quot` wORD_SIZE dflags

wORD_SIZE_IN_BITS :: DynFlags -> Int
wORD_SIZE_IN_BITS dflags = wORD_SIZE dflags * 8

tAG_MASK :: DynFlags -> Int
tAG_MASK dflags = (1 `shiftL` tAG_BITS dflags) - 1

mAX_PTR_TAG :: DynFlags -> Int
mAX_PTR_TAG = tAG_MASK

-- Might be worth caching these in targetPlatform?
tARGET_MIN_INT, tARGET_MAX_INT, tARGET_MAX_WORD :: DynFlags -> Integer
tARGET_MIN_INT dflags
    = case platformWordSize (targetPlatform dflags) of
      4 -> toInteger (minBound :: Int32)
      8 -> toInteger (minBound :: Int64)
      w -> panic ("tARGET_MIN_INT: Unknown platformWordSize: " ++ show w)
tARGET_MAX_INT dflags
    = case platformWordSize (targetPlatform dflags) of
      4 -> toInteger (maxBound :: Int32)
      8 -> toInteger (maxBound :: Int64)
      w -> panic ("tARGET_MAX_INT: Unknown platformWordSize: " ++ show w)
tARGET_MAX_WORD dflags
    = case platformWordSize (targetPlatform dflags) of
      4 -> toInteger (maxBound :: Word32)
      8 -> toInteger (maxBound :: Word64)
      w -> panic ("tARGET_MAX_WORD: Unknown platformWordSize: " ++ show w)


{- -----------------------------------------------------------------------------
Note [DynFlags consistency]
~~~~~~~~~~~~~~~~~~~~~~~~~~~~

There are a number of number of DynFlags configurations which either
do not make sense or lead to unimplemented or buggy codepaths in the
compiler. makeDynFlagsConsistent is responsible for verifying the validity
of a set of DynFlags, fixing any issues, and reporting them back to the
caller.

GHCi and -O
---------------

When using optimization, the compiler can introduce several things
(such as unboxed tuples) into the intermediate code, which GHCi later
chokes on since the bytecode interpreter can't handle this (and while
this is arguably a bug these aren't handled, there are no plans to fix
it.)

While the driver pipeline always checks for this particular erroneous
combination when parsing flags, we also need to check when we update
the flags; this is because API clients may parse flags but update the
DynFlags afterwords, before finally running code inside a session (see
T10052 and #10052).
-}

-- | Resolve any internal inconsistencies in a set of 'DynFlags'.
-- Returns the consistent 'DynFlags' as well as a list of warnings
-- to report to the user.
makeDynFlagsConsistent :: DynFlags -> (DynFlags, [Located String])
-- Whenever makeDynFlagsConsistent does anything, it starts over, to
-- ensure that a later change doesn't invalidate an earlier check.
-- Be careful not to introduce potential loops!
makeDynFlagsConsistent dflags
 -- Disable -dynamic-too on Windows (#8228, #7134, #5987)
 | os == OSMinGW32 && gopt Opt_BuildDynamicToo dflags
    = let dflags' = gopt_unset dflags Opt_BuildDynamicToo
          warn    = "-dynamic-too is not supported on Windows"
      in loop dflags' warn
 | hscTarget dflags == HscC &&
   not (platformUnregisterised (targetPlatform dflags))
    = if cGhcWithNativeCodeGen == "YES"
      then let dflags' = dflags { hscTarget = HscAsm }
               warn = "Compiler not unregisterised, so using native code generator rather than compiling via C"
           in loop dflags' warn
      else let dflags' = dflags { hscTarget = HscLlvm }
               warn = "Compiler not unregisterised, so using LLVM rather than compiling via C"
           in loop dflags' warn
 | gopt Opt_Hpc dflags && hscTarget dflags == HscInterpreted
    = let dflags' = gopt_unset dflags Opt_Hpc
          warn = "Hpc can't be used with byte-code interpreter. Ignoring -fhpc."
      in loop dflags' warn
 | hscTarget dflags `elem` [HscAsm, HscLlvm] &&
   platformUnregisterised (targetPlatform dflags)
    = loop (dflags { hscTarget = HscC })
           "Compiler unregisterised, so compiling via C"
 | hscTarget dflags == HscAsm &&
   cGhcWithNativeCodeGen /= "YES"
      = let dflags' = dflags { hscTarget = HscLlvm }
            warn = "No native code generator, so using LLVM"
        in loop dflags' warn
 | not (osElfTarget os) && gopt Opt_PIE dflags
    = loop (gopt_unset dflags Opt_PIE)
           "Position-independent only supported on ELF platforms"
 | os == OSDarwin &&
   arch == ArchX86_64 &&
   not (gopt Opt_PIC dflags)
    = loop (gopt_set dflags Opt_PIC)
           "Enabling -fPIC as it is always on for this platform"
 | Left err <- checkOptLevel (optLevel dflags) dflags
    = loop (updOptLevel 0 dflags) err

 | LinkInMemory <- ghcLink dflags
 , not (gopt Opt_ExternalInterpreter dflags)
 , rtsIsProfiled
 , isObjectTarget (hscTarget dflags)
 , WayProf `notElem` ways dflags
    = loop dflags{ways = WayProf : ways dflags}
         "Enabling -prof, because -fobject-code is enabled and GHCi is profiled"

 | otherwise = (dflags, [])
    where loc = mkGeneralSrcSpan (fsLit "when making flags consistent")
          loop updated_dflags warning
              = case makeDynFlagsConsistent updated_dflags of
                (dflags', ws) -> (dflags', L loc warning : ws)
          platform = targetPlatform dflags
          arch = platformArch platform
          os   = platformOS   platform


--------------------------------------------------------------------------
-- Do not use unsafeGlobalDynFlags!
--
-- unsafeGlobalDynFlags is a hack, necessary because we need to be able
-- to show SDocs when tracing, but we don't always have DynFlags
-- available.
--
-- Do not use it if you can help it. You may get the wrong value, or this
-- panic!

-- | This is the value that 'unsafeGlobalDynFlags' takes before it is
-- initialized.
defaultGlobalDynFlags :: DynFlags
defaultGlobalDynFlags =
    (defaultDynFlags settings llvmTargets) { verbosity = 2 }
  where
    settings = panic "v_unsafeGlobalDynFlags: settings not initialised"
    llvmTargets = panic "v_unsafeGlobalDynFlags: llvmTargets not initialised"

#if STAGE < 2
GLOBAL_VAR(v_unsafeGlobalDynFlags, defaultGlobalDynFlags, DynFlags)
#else
SHARED_GLOBAL_VAR( v_unsafeGlobalDynFlags
                 , getOrSetLibHSghcGlobalDynFlags
                 , "getOrSetLibHSghcGlobalDynFlags"
                 , defaultGlobalDynFlags
                 , DynFlags )
#endif

unsafeGlobalDynFlags :: DynFlags
unsafeGlobalDynFlags = unsafePerformIO $ readIORef v_unsafeGlobalDynFlags

setUnsafeGlobalDynFlags :: DynFlags -> IO ()
setUnsafeGlobalDynFlags = writeIORef v_unsafeGlobalDynFlags

-- -----------------------------------------------------------------------------
-- SSE and AVX

-- TODO: Instead of using a separate predicate (i.e. isSse2Enabled) to
-- check if SSE is enabled, we might have x86-64 imply the -msse2
-- flag.

data SseVersion = SSE1
                | SSE2
                | SSE3
                | SSE4
                | SSE42
                deriving (Eq, Ord)

isSseEnabled :: DynFlags -> Bool
isSseEnabled dflags = case platformArch (targetPlatform dflags) of
    ArchX86_64 -> True
    ArchX86    -> sseVersion dflags >= Just SSE1
    _          -> False

isSse2Enabled :: DynFlags -> Bool
isSse2Enabled dflags = case platformArch (targetPlatform dflags) of
    ArchX86_64 -> -- SSE2 is fixed on for x86_64.  It would be
                  -- possible to make it optional, but we'd need to
                  -- fix at least the foreign call code where the
                  -- calling convention specifies the use of xmm regs,
                  -- and possibly other places.
                  True
    ArchX86    -> sseVersion dflags >= Just SSE2
    _          -> False

isSse4_2Enabled :: DynFlags -> Bool
isSse4_2Enabled dflags = sseVersion dflags >= Just SSE42

isAvxEnabled :: DynFlags -> Bool
isAvxEnabled dflags = avx dflags || avx2 dflags || avx512f dflags

isAvx2Enabled :: DynFlags -> Bool
isAvx2Enabled dflags = avx2 dflags || avx512f dflags

isAvx512cdEnabled :: DynFlags -> Bool
isAvx512cdEnabled dflags = avx512cd dflags

isAvx512erEnabled :: DynFlags -> Bool
isAvx512erEnabled dflags = avx512er dflags

isAvx512fEnabled :: DynFlags -> Bool
isAvx512fEnabled dflags = avx512f dflags

isAvx512pfEnabled :: DynFlags -> Bool
isAvx512pfEnabled dflags = avx512pf dflags

-- -----------------------------------------------------------------------------
-- BMI2

data BmiVersion = BMI1
                | BMI2
                deriving (Eq, Ord)

isBmiEnabled :: DynFlags -> Bool
isBmiEnabled dflags = case platformArch (targetPlatform dflags) of
    ArchX86_64 -> bmiVersion dflags >= Just BMI1
    ArchX86    -> bmiVersion dflags >= Just BMI1
    _          -> False

isBmi2Enabled :: DynFlags -> Bool
isBmi2Enabled dflags = case platformArch (targetPlatform dflags) of
    ArchX86_64 -> bmiVersion dflags >= Just BMI2
    ArchX86    -> bmiVersion dflags >= Just BMI2
    _          -> False

-- -----------------------------------------------------------------------------
-- Linker/compiler information

-- LinkerInfo contains any extra options needed by the system linker.
data LinkerInfo
  = GnuLD    [Option]
  | GnuGold  [Option]
  | LlvmLLD  [Option]
  | DarwinLD [Option]
  | SolarisLD [Option]
  | AixLD    [Option]
  | UnknownLD
  deriving Eq

-- CompilerInfo tells us which C compiler we're using
data CompilerInfo
   = GCC
   | Clang
   | AppleClang
   | AppleClang51
   | UnknownCC
   deriving Eq

-- -----------------------------------------------------------------------------
-- RTS hooks

-- Convert sizes like "3.5M" into integers
decodeSize :: String -> Integer
decodeSize str
  | c == ""      = truncate n
  | c == "K" || c == "k" = truncate (n * 1000)
  | c == "M" || c == "m" = truncate (n * 1000 * 1000)
  | c == "G" || c == "g" = truncate (n * 1000 * 1000 * 1000)
  | otherwise            = throwGhcException (CmdLineError ("can't decode size: " ++ str))
  where (m, c) = span pred str
        n      = readRational m
        pred c = isDigit c || c == '.'

foreign import ccall unsafe "setHeapSize"       setHeapSize       :: Int -> IO ()
foreign import ccall unsafe "enableTimingStats" enableTimingStats :: IO ()

-- -----------------------------------------------------------------------------
-- Types for managing temporary files.
--
-- these are here because FilesToClean is used in DynFlags

-- | A collection of files that must be deleted before ghc exits.
-- The current collection
-- is stored in an IORef in DynFlags, 'filesToClean'.
data FilesToClean = FilesToClean {
  ftcGhcSession :: !(Set FilePath),
  -- ^ Files that will be deleted at the end of runGhc(T)
  ftcCurrentModule :: !(Set FilePath)
  -- ^ Files that will be deleted the next time
  -- 'FileCleanup.cleanCurrentModuleTempFiles' is called, or otherwise at the
  -- end of the session.
  }

-- | An empty FilesToClean
emptyFilesToClean :: FilesToClean
emptyFilesToClean = FilesToClean Set.empty Set.empty<|MERGE_RESOLUTION|>--- conflicted
+++ resolved
@@ -400,13 +400,10 @@
    | Opt_D_verbose_stg2stg
    | Opt_D_dump_hi
    | Opt_D_dump_hi_diffs
+   | Opt_D_dump_late_float
    | Opt_D_dump_mod_cycles
    | Opt_D_dump_mod_map
-<<<<<<< HEAD
-   | Opt_D_dump_late_float
-=======
    | Opt_D_dump_timings
->>>>>>> a26983a3
    | Opt_D_dump_view_pattern_commoning
    | Opt_D_verbose_core2core
    | Opt_D_dump_debug
@@ -503,19 +500,17 @@
    | Opt_ProtectLastValArg
    | Opt_IgnoreRealWorld
 
-   | Opt_NoLNE
-
-   | Opt_LLF        -- ^ Enable the late lambda lift pass
-   | Opt_LLF_AbsLNE        -- ^ allowed to abstract LNE variables?
-   | Opt_LLF_AbsUnsat        -- ^ allowed to abstract undersaturated applied let-bound variables?
-   | Opt_LLF_AbsSat        -- ^ allowed to abstract      saturated applied let-bound variables?
-   | Opt_LLF_AbsOversat       -- ^ allowed to abstract  oversaturated applied let-bound variables?
-   | Opt_LLF_CreatePAPs        -- ^ allowed to float function bindings that occur unapplied
-   | Opt_LLF_Simpl        -- ^ follow the late lambda lift with a simplification pass?
+   | Opt_LLF                -- ^ Enable the late lambda lift pass
+   | Opt_LLF_AbsLNE         -- ^ allowed to abstract LNE variables?
+   | Opt_LLF_AbsUnsat       -- ^ allowed to abstract undersaturated applied let-bound variables?
+   | Opt_LLF_AbsSat         -- ^ allowed to abstract      saturated applied let-bound variables?
+   | Opt_LLF_AbsOversat     -- ^ allowed to abstract  oversaturated applied let-bound variables?
+   | Opt_LLF_CreatePAPs     -- ^ allowed to float function bindings that occur unapplied
+   | Opt_LLF_Simpl          -- ^ follow the late lambda lift with a simplification pass?
    | Opt_LLF_Stabilize
-   | Opt_LLF_UseStr        -- ^ use strictness in the late lambda float
-   | Opt_LLF_IgnoreLNEClo        -- ^ predict LNEs in the late lambda float
-   | Opt_LLF_FloatLNE0        -- ^ float zero-arity LNEs
+   | Opt_LLF_UseStr         -- ^ use strictness in the late lambda float
+   | Opt_LLF_IgnoreLNEClo   -- ^ predict LNEs in the late lambda float
+   | Opt_LLF_FloatLNE0      -- ^ float zero-arity LNEs
    | Opt_LLF_OneShot
    | Opt_LLF_LeaveLNE
 
@@ -889,17 +884,13 @@
   floatLamArgs          :: Maybe Int,   -- ^ Arg count for lambda floating
                                         --   See CoreMonad.FloatOutSwitches
 
-<<<<<<< HEAD
   lateFloatNonRecLam    :: Maybe Int,   -- ^ Limit on # abstracted variables for *late* non-recursive function floating (Nothing => all, Just 0 => none)
   lateFloatRecLam       :: Maybe Int,   -- ^   "    " "     "          "     for *late*     recursive function floating
   lateFloatIfInClo      :: Maybe Int,   -- ^ Limit on # abstracted variables for floating a binding that occurs in a closure
   lateFloatCloGrowth    :: Maybe Int,   -- ^ Limit on # additional free variables for closures in which the function occurs
   lateFloatCloGrowthInLam :: Maybe Int,
 
-  historySize           :: Int,
-=======
   historySize           :: Int,         -- ^ Simplification history size
->>>>>>> a26983a3
 
   importPaths           :: [FilePath],
   mainModIs             :: Module,
@@ -2219,11 +2210,8 @@
           enableIfVerbose Opt_D_dump_view_pattern_commoning = False
           enableIfVerbose Opt_D_dump_mod_cycles             = False
           enableIfVerbose Opt_D_dump_mod_map                = False
-<<<<<<< HEAD
+          enableIfVerbose Opt_D_dump_ec_trace               = False
           enableIfVerbose Opt_D_dump_late_float             = False
-=======
-          enableIfVerbose Opt_D_dump_ec_trace               = False
->>>>>>> a26983a3
           enableIfVerbose _                                 = True
 
 -- | Set a 'DumpFlag'
@@ -3129,102 +3117,6 @@
                   setGeneralFlag Opt_SuppressTimestamps)
 
         ------ Debugging ----------------------------------------------------
-<<<<<<< HEAD
-  , Flag "dstg-stats"     (NoArg (setGeneralFlag Opt_StgStats))
-
-  , Flag "ddump-cmm"               (setDumpFlag Opt_D_dump_cmm)
-  , Flag "ddump-cmm-raw"           (setDumpFlag Opt_D_dump_cmm_raw)
-  , Flag "ddump-cmm-cfg"           (setDumpFlag Opt_D_dump_cmm_cfg)
-  , Flag "ddump-cmm-cbe"           (setDumpFlag Opt_D_dump_cmm_cbe)
-  , Flag "ddump-cmm-proc"          (setDumpFlag Opt_D_dump_cmm_proc)
-  , Flag "ddump-cmm-sink"          (setDumpFlag Opt_D_dump_cmm_sink)
-  , Flag "ddump-cmm-sp"            (setDumpFlag Opt_D_dump_cmm_sp)
-  , Flag "ddump-cmm-procmap"       (setDumpFlag Opt_D_dump_cmm_procmap)
-  , Flag "ddump-cmm-split"         (setDumpFlag Opt_D_dump_cmm_split)
-  , Flag "ddump-cmm-info"          (setDumpFlag Opt_D_dump_cmm_info)
-  , Flag "ddump-cmm-cps"           (setDumpFlag Opt_D_dump_cmm_cps)
-  , Flag "ddump-core-stats"        (setDumpFlag Opt_D_dump_core_stats)
-  , Flag "ddump-asm"               (setDumpFlag Opt_D_dump_asm)
-  , Flag "ddump-asm-native"        (setDumpFlag Opt_D_dump_asm_native)
-  , Flag "ddump-asm-liveness"      (setDumpFlag Opt_D_dump_asm_liveness)
-  , Flag "ddump-asm-regalloc"      (setDumpFlag Opt_D_dump_asm_regalloc)
-  , Flag "ddump-asm-conflicts"     (setDumpFlag Opt_D_dump_asm_conflicts)
-  , Flag "ddump-asm-regalloc-stages" (setDumpFlag Opt_D_dump_asm_regalloc_stages)
-  , Flag "ddump-asm-stats"         (setDumpFlag Opt_D_dump_asm_stats)
-  , Flag "ddump-asm-expanded"      (setDumpFlag Opt_D_dump_asm_expanded)
-  , Flag "ddump-llvm"              (NoArg (do setObjTarget HscLlvm
-                                              setDumpFlag' Opt_D_dump_llvm))
-  , Flag "ddump-deriv"             (setDumpFlag Opt_D_dump_deriv)
-  , Flag "ddump-ds"                (setDumpFlag Opt_D_dump_ds)
-  , Flag "ddump-foreign"           (setDumpFlag Opt_D_dump_foreign)
-  , Flag "ddump-inlinings"         (setDumpFlag Opt_D_dump_inlinings)
-  , Flag "ddump-rule-firings"      (setDumpFlag Opt_D_dump_rule_firings)
-  , Flag "ddump-rule-rewrites"     (setDumpFlag Opt_D_dump_rule_rewrites)
-  , Flag "ddump-simpl-trace"       (setDumpFlag Opt_D_dump_simpl_trace)
-  , Flag "ddump-occur-anal"        (setDumpFlag Opt_D_dump_occur_anal)
-  , Flag "ddump-parsed"            (setDumpFlag Opt_D_dump_parsed)
-  , Flag "ddump-rn"                (setDumpFlag Opt_D_dump_rn)
-  , Flag "ddump-core-pipeline"     (setDumpFlag Opt_D_dump_core_pipeline)
-  , Flag "ddump-simpl"             (setDumpFlag Opt_D_dump_simpl)
-  , Flag "ddump-simpl-iterations"  (setDumpFlag Opt_D_dump_simpl_iterations)
-  , Flag "ddump-simpl-phases"      (OptPrefix setDumpSimplPhases)
-  , Flag "ddump-spec"              (setDumpFlag Opt_D_dump_spec)
-  , Flag "ddump-prep"              (setDumpFlag Opt_D_dump_prep)
-  , Flag "ddump-stg"               (setDumpFlag Opt_D_dump_stg)
-  , Flag "ddump-call-arity"        (setDumpFlag Opt_D_dump_call_arity)
-  , Flag "ddump-stranal"           (setDumpFlag Opt_D_dump_stranal)
-  , Flag "ddump-strsigs"           (setDumpFlag Opt_D_dump_strsigs)
-  , Flag "ddump-tc"                (setDumpFlag Opt_D_dump_tc)
-  , Flag "ddump-types"             (setDumpFlag Opt_D_dump_types)
-  , Flag "ddump-rules"             (setDumpFlag Opt_D_dump_rules)
-  , Flag "ddump-cse"               (setDumpFlag Opt_D_dump_cse)
-  , Flag "ddump-worker-wrapper"    (setDumpFlag Opt_D_dump_worker_wrapper)
-  , Flag "ddump-rn-trace"          (setDumpFlag Opt_D_dump_rn_trace)
-  , Flag "ddump-if-trace"          (setDumpFlag Opt_D_dump_if_trace)
-  , Flag "ddump-cs-trace"          (setDumpFlag Opt_D_dump_cs_trace)
-  , Flag "ddump-tc-trace"          (NoArg (do { setDumpFlag' Opt_D_dump_tc_trace
-                                              ; setDumpFlag' Opt_D_dump_cs_trace }))
-  , Flag "ddump-vt-trace"          (setDumpFlag Opt_D_dump_vt_trace)
-  , Flag "ddump-splices"           (setDumpFlag Opt_D_dump_splices)
-  , Flag "ddump-rn-stats"          (setDumpFlag Opt_D_dump_rn_stats)
-  , Flag "ddump-opt-cmm"           (setDumpFlag Opt_D_dump_opt_cmm)
-  , Flag "ddump-simpl-stats"       (setDumpFlag Opt_D_dump_simpl_stats)
-  , Flag "ddump-bcos"              (setDumpFlag Opt_D_dump_BCOs)
-  , Flag "dsource-stats"           (setDumpFlag Opt_D_source_stats)
-  , Flag "dverbose-core2core"      (NoArg (do setVerbosity (Just 2)
-                                              setVerboseCore2Core))
-  , Flag "dverbose-stg2stg"        (setDumpFlag Opt_D_verbose_stg2stg)
-  , Flag "ddump-hi"                (setDumpFlag Opt_D_dump_hi)
-  , Flag "ddump-minimal-imports"   (NoArg (setGeneralFlag Opt_D_dump_minimal_imports))
-  , Flag "ddump-vect"              (setDumpFlag Opt_D_dump_vect)
-  , Flag "ddump-hpc"               (setDumpFlag Opt_D_dump_ticked) -- back compat
-  , Flag "ddump-ticked"            (setDumpFlag Opt_D_dump_ticked)
-  , Flag "ddump-mod-cycles"        (setDumpFlag Opt_D_dump_mod_cycles)
-  , Flag "ddump-mod-map"           (setDumpFlag Opt_D_dump_mod_map)
-  , Flag "ddump-llf"        (setDumpFlag Opt_D_dump_late_float)
-  , Flag "ddump-view-pattern-commoning" (setDumpFlag Opt_D_dump_view_pattern_commoning)
-  , Flag "ddump-to-file"           (NoArg (setGeneralFlag Opt_DumpToFile))
-  , Flag "ddump-hi-diffs"          (setDumpFlag Opt_D_dump_hi_diffs)
-  , Flag "ddump-rtti"              (setDumpFlag Opt_D_dump_rtti)
-  , Flag "dcore-lint"              (NoArg (setGeneralFlag Opt_DoCoreLinting))
-  , Flag "dstg-lint"               (NoArg (setGeneralFlag Opt_DoStgLinting))
-  , Flag "dcmm-lint"               (NoArg (setGeneralFlag Opt_DoCmmLinting))
-  , Flag "dasm-lint"               (NoArg (setGeneralFlag Opt_DoAsmLinting))
-  , Flag "dshow-passes"            (NoArg (do forceRecompile
-                                              setVerbosity $ Just 2))
-  , Flag "dfaststring-stats"       (NoArg (setGeneralFlag Opt_D_faststring_stats))
-  , Flag "dno-llvm-mangler"        (NoArg (setGeneralFlag Opt_NoLlvmMangler)) -- hidden flag
-
-        ------ Machine dependant (-m<blah>) stuff ---------------------------
-
-  , Flag "msse"         (versionSuffix (\maj min d -> d{ sseVersion = Just (maj, min) }))
-  , Flag "mavx"         (noArg (\d -> d{ avx = True }))
-  , Flag "mavx2"        (noArg (\d -> d{ avx2 = True }))
-  , Flag "mavx512cd"    (noArg (\d -> d{ avx512cd = True }))
-  , Flag "mavx512er"    (noArg (\d -> d{ avx512er = True }))
-  , Flag "mavx512f"     (noArg (\d -> d{ avx512f = True }))
-  , Flag "mavx512pf"    (noArg (\d -> d{ avx512pf = True }))
-=======
   , make_ord_flag defGhcFlag "dstg-stats"
         (NoArg (setGeneralFlag Opt_StgStats))
 
@@ -3378,6 +3270,8 @@
         (setDumpFlag Opt_D_dump_ticked) -- back compat
   , make_ord_flag defGhcFlag "ddump-ticked"
         (setDumpFlag Opt_D_dump_ticked)
+  , make_ord_flag defGhcFlag "ddump-llf"
+        (setDumpFlag Opt_D_dump_late_float)
   , make_ord_flag defGhcFlag "ddump-mod-cycles"
         (setDumpFlag Opt_D_dump_mod_cycles)
   , make_ord_flag defGhcFlag "ddump-mod-map"
@@ -3446,7 +3340,6 @@
   , make_ord_flag defGhcFlag "mavx512f"     (noArg (\d -> d { avx512f = True }))
   , make_ord_flag defGhcFlag "mavx512pf"    (noArg (\d ->
                                                          d { avx512pf = True }))
->>>>>>> a26983a3
 
      ------ Warning opts -------------------------------------------------
   , make_ord_flag defFlag "W"       (NoArg (mapM_ setWarningFlag minusWOpts))
@@ -3506,58 +3399,6 @@
                 -- If the number is missing, use 1
 
 
-<<<<<<< HEAD
-  , Flag "fmax-relevant-binds"         (intSuffix (\n d -> d{ maxRelevantBinds = Just n }))
-  , Flag "fno-max-relevant-binds"      (noArg (\d -> d{ maxRelevantBinds = Nothing }))
-  , Flag "fsimplifier-phases"          (intSuffix (\n d -> d{ simplPhases = n }))
-  , Flag "fmax-simplifier-iterations"  (intSuffix (\n d -> d{ maxSimplIterations = n }))
-  , Flag "fsimpl-tick-factor"          (intSuffix (\n d -> d{ simplTickFactor = n }))
-  , Flag "fspec-constr-threshold"      (intSuffix (\n d -> d{ specConstrThreshold = Just n }))
-  , Flag "fno-spec-constr-threshold"   (noArg (\d -> d{ specConstrThreshold = Nothing }))
-  , Flag "fspec-constr-count"          (intSuffix (\n d -> d{ specConstrCount = Just n }))
-  , Flag "fno-spec-constr-count"       (noArg (\d -> d{ specConstrCount = Nothing }))
-  , Flag "fspec-constr-recursive"      (intSuffix (\n d -> d{ specConstrRecursive = n }))
-  , Flag "fliberate-case-threshold"    (intSuffix (\n d -> d{ liberateCaseThreshold = Just n }))
-  , Flag "fno-liberate-case-threshold" (noArg (\d -> d{ liberateCaseThreshold = Nothing }))
-  , Flag "frule-check"                 (sepArg (\s d -> d{ ruleCheck = Just s }))
-  , Flag "fcontext-stack"              (intSuffix (\n d -> d{ ctxtStkDepth = n }))
-  , Flag "ftype-function-depth"        (intSuffix (\n d -> d{ tyFunStkDepth = n }))
-  , Flag "fstrictness-before"          (intSuffix (\n d -> d{ strictnessBefore = n : strictnessBefore d }))
-  , Flag "ffloat-lam-args"             (intSuffix (\n d -> d{ floatLamArgs = Just n }))
-  , Flag "ffloat-all-lams"             (noArg (\d -> d{ floatLamArgs = Nothing }))
-
-  , Flag "fllf-nonrec-lam-limit"         (intSuffix (\n d -> d{ lateFloatNonRecLam = Just n }))
-  , Flag "fllf-nonrec-lam-any"           (noArg       (\d -> d{ lateFloatNonRecLam = Nothing }))
-  , Flag "fno-llf-nonrec-lam"            (noArg       (\d -> d{ lateFloatNonRecLam = Just 0 }))
-  , Flag "fllf-rec-lam-limit"            (intSuffix (\n d -> d{ lateFloatRecLam = Just n }))
-  , Flag "fllf-rec-lam-any"              (noArg       (\d -> d{ lateFloatRecLam = Nothing }))
-  , Flag "fno-llf-rec-lam"               (noArg       (\d -> d{ lateFloatRecLam = Just 0 }))
-  , Flag "fllf-clo-growth-limit"         (intSuffix (\n d -> d{ lateFloatCloGrowth = Just n }))
-  , Flag "fllf-clo-growth-any"           (noArg       (\d -> d{ lateFloatCloGrowth = Nothing }))
-  , Flag "fno-llf-clo-growth"            (noArg       (\d -> d{ lateFloatCloGrowth = Just 0 }))
-  , Flag "fllf-in-clo-limit"             (intSuffix (\n d -> d{ lateFloatIfInClo = Just n }))
-  , Flag "fllf-in-clo-any"               (noArg       (\d -> d{ lateFloatIfInClo = Nothing }))
-  , Flag "fno-llf-in-clo"                (noArg       (\d -> d{ lateFloatIfInClo = Just 0 }))
-  , Flag "fllf-clo-growth-in-lam-limit"  (intSuffix (\n d -> d{ lateFloatCloGrowthInLam = Just n }))
-  , Flag "fllf-clo-growth-in-lam-any"    (noArg       (\d -> d{ lateFloatCloGrowthInLam = Nothing }))
-  , Flag "fno-llf-clo-growth-in-lam"     (noArg       (\d -> d{ lateFloatCloGrowthInLam = Just 0 }))
-
-  , Flag "fhistory-size"               (intSuffix (\n d -> d{ historySize = n }))
-
-  , Flag "funfolding-creation-threshold" (intSuffix   (\n d -> d {ufCreationThreshold = n}))
-  , Flag "funfolding-use-threshold"      (intSuffix   (\n d -> d {ufUseThreshold = n}))
-  , Flag "funfolding-fun-discount"       (intSuffix   (\n d -> d {ufFunAppDiscount = n}))
-  , Flag "funfolding-dict-discount"      (intSuffix   (\n d -> d {ufDictDiscount = n}))
-  , Flag "funfolding-keeness-factor"     (floatSuffix (\n d -> d {ufKeenessFactor = n}))
-
-
-  , Flag "fmax-worker-args" (intSuffix (\n d -> d {maxWorkerArgs = n}))
-
-  , Flag "fghci-hist-size" (intSuffix (\n d -> d {ghciHistSize = n}))
-  , Flag "fmax-inline-alloc-size"      (intSuffix (\n d -> d{ maxInlineAllocSize = n }))
-  , Flag "fmax-inline-memcpy-insns"    (intSuffix (\n d -> d{ maxInlineMemcpyInsns = n }))
-  , Flag "fmax-inline-memset-insns"    (intSuffix (\n d -> d{ maxInlineMemsetInsns = n }))
-=======
   , make_ord_flag defFlag "fmax-relevant-binds"
       (intSuffix (\n d -> d { maxRelevantBinds = Just n }))
   , make_ord_flag defFlag "fno-max-relevant-binds"
@@ -3620,6 +3461,36 @@
       (intSuffix (\n d -> d { floatLamArgs = Just n }))
   , make_ord_flag defFlag "ffloat-all-lams"
       (noArg (\d -> d { floatLamArgs = Nothing }))
+  , make_ord_flag defFlag "fllf-nonrec-lam-limit"
+      (intSuffix (\n d -> d { lateFloatNonRecLam = Just n }))
+  , make_ord_flag defFlag "fllf-nonrec-lam-any"
+      (noArg (\d -> d { lateFloatNonRecLam = Nothing }))
+  , make_ord_flag defFlag "fno-llf-nonrec-lam"
+      (noArg (\d -> d { lateFloatNonRecLam = Just 0 }))
+  , make_ord_flag defFlag "fllf-rec-lam-limit"
+      (intSuffix (\n d -> d { lateFloatRecLam = Just n }))
+  , make_ord_flag defFlag "fllf-rec-lam-any"
+      (noArg (\d -> d { lateFloatRecLam = Nothing }))
+  , make_ord_flag defFlag "fno-llf-rec-lam"
+      (noArg (\d -> d { lateFloatRecLam = Just 0 }))
+  , make_ord_flag defFlag "fllf-clo-growth-limit"
+      (intSuffix (\n d -> d { lateFloatCloGrowth = Just n }))
+  , make_ord_flag defFlag "fllf-clo-growth-any"
+      (noArg (\d -> d { lateFloatCloGrowth = Nothing }))
+  , make_ord_flag defFlag "fno-llf-clo-growth"
+      (noArg (\d -> d { lateFloatCloGrowth = Just 0 }))
+  , make_ord_flag defFlag "fllf-in-clo-limit"
+      (intSuffix (\n d -> d { lateFloatIfInClo = Just n }))
+  , make_ord_flag defFlag "fllf-in-clo-any"
+      (noArg (\d -> d { lateFloatIfInClo = Nothing }))
+  , make_ord_flag defFlag "fno-llf-in-clo"
+      (noArg (\d -> d { lateFloatIfInClo = Just 0 }))
+  , make_ord_flag defFlag "fllf-clo-growth-in-lam-limit"
+      (intSuffix (\n d -> d { lateFloatCloGrowthInLam = Just n }))
+  , make_ord_flag defFlag "fllf-clo-growth-in-lam-any"
+      (noArg (\d -> d { lateFloatCloGrowthInLam = Nothing }))
+  , make_ord_flag defFlag "fno-llf-clo-growth-in-lam"
+      (noArg (\d -> d { lateFloatCloGrowthInLam = Just 0 }))
   , make_ord_flag defFlag "fhistory-size"
       (intSuffix (\n d -> d { historySize = n }))
   , make_ord_flag defFlag "funfolding-creation-threshold"
@@ -3646,7 +3517,6 @@
       (intSuffix (\n d -> d { initialUnique = n }))
   , make_ord_flag defGhcFlag "dunique-increment"
       (intSuffix (\n d -> d { uniqueIncrement = n }))
->>>>>>> a26983a3
 
         ------ Profiling ----------------------------------------------------
 
@@ -4082,94 +3952,6 @@
 
 -- | These @-f\<blah\>@ flags can all be reversed with @-fno-\<blah\>@
 fFlags :: [FlagSpec GeneralFlag]
-<<<<<<< HEAD
-fFlags = [
-  ( "error-spans",                      Opt_ErrorSpans, nop ),
-  ( "print-explicit-foralls",           Opt_PrintExplicitForalls, nop ),
-  ( "print-explicit-kinds",             Opt_PrintExplicitKinds, nop ),
-  ( "call-arity",                       Opt_CallArity, nop ),
-  ( "strictness",                       Opt_Strictness, nop ),
-  ( "late-dmd-anal",                    Opt_LateDmdAnal, nop ),
-  ( "specialise",                       Opt_Specialise, nop ),
-  ( "float-in",                         Opt_FloatIn, nop ),
-  ( "static-argument-transformation",   Opt_StaticArgumentTransformation, nop ),
-  ( "full-laziness",                    Opt_FullLaziness, nop ),
-  ( "liberate-case",                    Opt_LiberateCase, nop ),
-  ( "spec-constr",                      Opt_SpecConstr, nop ),
-  ( "cse",                              Opt_CSE, nop ),
-  ( "pedantic-bottoms",                 Opt_PedanticBottoms, nop ),
-  ( "ignore-interface-pragmas",         Opt_IgnoreInterfacePragmas, nop ),
-  ( "omit-interface-pragmas",           Opt_OmitInterfacePragmas, nop ),
-  ( "write-interface",                  Opt_WriteInterface, nop ),
-  ( "expose-all-unfoldings",            Opt_ExposeAllUnfoldings, nop ),
-  ( "do-lambda-eta-expansion",          Opt_DoLambdaEtaExpansion, nop ),
-  ( "ignore-asserts",                   Opt_IgnoreAsserts, nop ),
-  ( "do-eta-reduction",                 Opt_DoEtaReduction, nop ),
-  ( "case-merge",                       Opt_CaseMerge, nop ),
-  ( "unbox-strict-fields",              Opt_UnboxStrictFields, nop ),
-  ( "unbox-small-strict-fields",        Opt_UnboxSmallStrictFields, nop ),
-  ( "dicts-cheap",                      Opt_DictsCheap, nop ),
-  ( "excess-precision",                 Opt_ExcessPrecision, nop ),
-  ( "eager-blackholing",                Opt_EagerBlackHoling, nop ),
-  ( "print-bind-result",                Opt_PrintBindResult, nop ),
-  ( "force-recomp",                     Opt_ForceRecomp, nop ),
-  ( "hpc-no-auto",                      Opt_Hpc_No_Auto, nop ),
-  ( "rewrite-rules",                    Opt_EnableRewriteRules, useInstead "enable-rewrite-rules" ),
-  ( "enable-rewrite-rules",             Opt_EnableRewriteRules, nop ),
-  ( "break-on-exception",               Opt_BreakOnException, nop ),
-  ( "break-on-error",                   Opt_BreakOnError, nop ),
-  ( "print-evld-with-show",             Opt_PrintEvldWithShow, nop ),
-  ( "print-bind-contents",              Opt_PrintBindContents, nop ),
-  ( "vectorise",                        Opt_Vectorise, nop ),
-  ( "vectorisation-avoidance",          Opt_VectorisationAvoidance, nop ),
-  ( "regs-graph",                       Opt_RegsGraph, nop ),
-  ( "regs-iterative",                   Opt_RegsIterative, nop ),
-  ( "llvm-tbaa",                        Opt_LlvmTBAA, nop), -- hidden flag
-  ( "llvm-pass-vectors-in-regs",        Opt_LlvmPassVectorsInRegisters, nop), -- hidden flag
-  ( "irrefutable-tuples",               Opt_IrrefutableTuples, nop ),
-  ( "cmm-sink",                         Opt_CmmSink, nop ),
-  ( "cmm-elim-common-blocks",           Opt_CmmElimCommonBlocks, nop ),
-  ( "omit-yields",                      Opt_OmitYields, nop ),
-  ( "simple-list-literals",             Opt_SimpleListLiterals, nop ),
-  ( "fun-to-thunk",                     Opt_FunToThunk, nop ),
-  ( "gen-manifest",                     Opt_GenManifest, nop ),
-  ( "embed-manifest",                   Opt_EmbedManifest, nop ),
-  ( "ext-core",                         Opt_EmitExternalCore,
-    \_ -> deprecate "it has no effect, and will be removed in GHC 7.12" ),
-  ( "shared-implib",                    Opt_SharedImplib, nop ),
-  ( "ghci-sandbox",                     Opt_GhciSandbox, nop ),
-  ( "ghci-history",                     Opt_GhciHistory, nop ),
-  ( "helpful-errors",                   Opt_HelpfulErrors, nop ),
-  ( "defer-type-errors",                Opt_DeferTypeErrors, nop ),
-  ( "building-cabal-package",           Opt_BuildingCabalPackage, nop ),
-  ( "implicit-import-qualified",        Opt_ImplicitImportQualified, nop ),
-  ( "prof-count-entries",               Opt_ProfCountEntries, nop ),
-  ( "prof-cafs",                        Opt_AutoSccsOnIndividualCafs, nop ),
-  ( "hpc",                              Opt_Hpc, nop ),
-  ( "pre-inlining",                     Opt_SimplPreInlining, nop ),
-  ( "flat-cache",                       Opt_FlatCache, nop ),
-  ( "use-rpaths",                       Opt_RPath, nop ),
-  ( "kill-absence",                     Opt_KillAbsence, nop),
-  ( "kill-one-shot",                    Opt_KillOneShot, nop),
-  ( "dicts-strict",                     Opt_DictsStrict, nop ),
-  ( "dmd-tx-dict-sel",                  Opt_DmdTxDictSel, nop ),
-  ( "loopification",                    Opt_Loopification, nop ),
-
-  ( "no-LNE",                           Opt_NoLNE, nop),
-
-  ( "llf",                       Opt_LLF, nop),
-  ( "llf-abstract-undersat",     Opt_LLF_AbsUnsat, nop),
-  ( "llf-abstract-sat",          Opt_LLF_AbsSat, nop),
-  ( "llf-abstract-oversat",      Opt_LLF_AbsOversat, nop),
-  ( "llf-create-PAPs",           Opt_LLF_CreatePAPs, nop),
-  ( "llf-simpl",                 Opt_LLF_Simpl, nop),
-  ( "llf-stabilize",             Opt_LLF_Stabilize, nop),
-  ( "llf-use-strictness",        Opt_LLF_UseStr, nop),
-  ( "llf-ignore-LNE-clo",        Opt_LLF_IgnoreLNEClo, nop),
-  ( "llf-LNE0",                  Opt_LLF_FloatLNE0, nop),
-  ( "llf-oneshot",               Opt_LLF_OneShot, nop),
-  ( "llf-leave-LNE",             Opt_LLF_LeaveLNE, nop)
-=======
 fFlags = map snd fFlagsDeps
 
 fFlagsDeps :: [(Deprecation, FlagSpec GeneralFlag)]
@@ -4234,6 +4016,18 @@
   flagHiddenSpec "llvm-tbaa"                  Opt_LlvmTBAA,
   flagHiddenSpec "llvm-fill-undef-with-garbage" Opt_LlvmFillUndefWithGarbage,
   flagSpec "loopification"                    Opt_Loopification,
+  flagSpec "llf"                              Opt_LLF,
+  flagSpec "llf-abstract-undersat"            Opt_LLF_AbsUnsat,
+  flagSpec "llf-abstract-sat"                 Opt_LLF_AbsSat,
+  flagSpec "llf-abstract-oversat"             Opt_LLF_AbsOversat,
+  flagSpec "llf-create-PAPs"                  Opt_LLF_CreatePAPs,
+  flagSpec "llf-simpl"                        Opt_LLF_Simpl,
+  flagSpec "llf-stabilize"                    Opt_LLF_Stabilize,
+  flagSpec "llf-use-strictness"               Opt_LLF_UseStr,
+  flagSpec "llf-ignore-LNE-clo"               Opt_LLF_IgnoreLNEClo,
+  flagSpec "llf-LNE0"                         Opt_LLF_FloatLNE0,
+  flagSpec "llf-oneshot"                      Opt_LLF_OneShot,
+  flagSpec "llf-leave-LNE"                    Opt_LLF_LeaveLNE,
   flagSpec "omit-interface-pragmas"           Opt_OmitInterfacePragmas,
   flagSpec "omit-yields"                      Opt_OmitYields,
   flagSpec "optimal-applicative-do"           Opt_OptimalApplicativeDo,
@@ -4288,7 +4082,6 @@
   flagSpec "unclutter-valid-substitutions"    Opt_UnclutterValidSubstitutions,
   flagSpec "show-loaded-modules"              Opt_ShowLoadedModules,
   flagSpec "whole-archive-hs-libs"            Opt_WholeArchiveHsLibs
->>>>>>> a26983a3
   ]
 
 -- | These @-f\<blah\>@ flags can all be reversed with @-fno-\<blah\>@

{-# LANGUAGE CPP #-}

module TcInteract (
     solveSimpleGivens,   -- Solves [Ct]
     solveSimpleWanteds,  -- Solves Cts

     solveCallStack,      -- for use in TcSimplify
  ) where

#include "HsVersions.h"

import BasicTypes ( infinity, IntWithInf, intGtLimit, Origin(Generated) )
import HsTypes ( HsIPName(..) )
import TcCanonical
import TcFlatten
import TcUnify( canSolveByUnification )
import VarSet
import Type
import InstEnv( DFunInstType, lookupInstEnv, instanceDFunId )
import CoAxiom( sfInteractTop, sfInteractInert )

import Var
import TcType
import Name
import RdrName ( lookupGRE_Field_Name )
import PrelNames ( knownNatClassName, knownSymbolClassName,
                   typeableClassName, coercibleTyConKey,
<<<<<<< HEAD
                   heqTyConKey, hasFieldClassName )
import TysWiredIn ( ipClass, typeNatKind, typeSymbolKind, heqDataCon,
=======
                   heqTyConKey, ipClassKey )
import TysWiredIn ( typeNatKind, typeSymbolKind, heqDataCon,
>>>>>>> 46b78e60
                    coercibleDataCon )
import TysPrim    ( eqPrimTyCon, eqReprPrimTyCon, mkProxyPrimTy )
import Id( idType, isNaughtyRecordSelector )
import CoAxiom ( Eqn, CoAxiom(..), CoAxBranch(..), fromBranches )
import Class
import TyCon
import DataCon( dataConWrapId, dataConFieldType_maybe, dataConUnivTyVars )
import FieldLabel
import FunDeps
import FamInst
import FamInstEnv
import Unify ( tcUnifyTyWithTFs )

import HsBinds ( emptyLocalBinds )
import HsExpr
import HsPat ( Pat(WildPat) )
import HsUtils ( mkHsWrap )

import TcEvidence
import Outputable

import TcRnTypes
import TcSMonad
import Bag
import MonadUtils ( concatMapM )

import Data.List( partition, foldl', deleteFirstsBy )
import SrcLoc
import VarEnv

import Control.Monad
import Maybes( isJust )
import Pair (Pair(..))
import Unique( hasKey )
import DynFlags
import Util
import qualified GHC.LanguageExtensions as LangExt

{-
**********************************************************************
*                                                                    *
*                      Main Interaction Solver                       *
*                                                                    *
**********************************************************************

Note [Basic Simplifier Plan]
~~~~~~~~~~~~~~~~~~~~~~~~~~~~
1. Pick an element from the WorkList if there exists one with depth
   less than our context-stack depth.

2. Run it down the 'stage' pipeline. Stages are:
      - canonicalization
      - inert reactions
      - spontaneous reactions
      - top-level intreactions
   Each stage returns a StopOrContinue and may have sideffected
   the inerts or worklist.

   The threading of the stages is as follows:
      - If (Stop) is returned by a stage then we start again from Step 1.
      - If (ContinueWith ct) is returned by a stage, we feed 'ct' on to
        the next stage in the pipeline.
4. If the element has survived (i.e. ContinueWith x) the last stage
   then we add him in the inerts and jump back to Step 1.

If in Step 1 no such element exists, we have exceeded our context-stack
depth and will simply fail.

Note [Unflatten after solving the simple wanteds]
~~~~~~~~~~~~~~~~~~~~~~~~~~~~~~~~~~~~~~~~~~~~~~~
We unflatten after solving the wc_simples of an implication, and before attempting
to float. This means that

 * The fsk/fmv flatten-skolems only survive during solveSimples.  We don't
   need to worry about them across successive passes over the constraint tree.
   (E.g. we don't need the old ic_fsk field of an implication.

 * When floating an equality outwards, we don't need to worry about floating its
   associated flattening constraints.

 * Another tricky case becomes easy: Trac #4935
       type instance F True a b = a
       type instance F False a b = b

       [w] F c a b ~ gamma
       (c ~ True) => a ~ gamma
       (c ~ False) => b ~ gamma

   Obviously this is soluble with gamma := F c a b, and unflattening
   will do exactly that after solving the simple constraints and before
   attempting the implications.  Before, when we were not unflattening,
   we had to push Wanted funeqs in as new givens.  Yuk!

   Another example that becomes easy: indexed_types/should_fail/T7786
      [W] BuriedUnder sub k Empty ~ fsk
      [W] Intersect fsk inv ~ s
      [w] xxx[1] ~ s
      [W] forall[2] . (xxx[1] ~ Empty)
                   => Intersect (BuriedUnder sub k Empty) inv ~ Empty

Note [Running plugins on unflattened wanteds]
~~~~~~~~~~~~~~~~~~~~~~~~~~~~~~~~~~~~~~~~~~~~~
There is an annoying mismatch between solveSimpleGivens and
solveSimpleWanteds, because the latter needs to fiddle with the inert
set, unflatten and zonk the wanteds.  It passes the zonked wanteds
to runTcPluginsWanteds, which produces a replacement set of wanteds,
some additional insolubles and a flag indicating whether to go round
the loop again.  If so, prepareInertsForImplications is used to remove
the previous wanteds (which will still be in the inert set).  Note
that prepareInertsForImplications will discard the insolubles, so we
must keep track of them separately.
-}

solveSimpleGivens :: [Ct] -> TcS Cts
solveSimpleGivens givens
  | null givens  -- Shortcut for common case
  = return emptyCts
  | otherwise
  = do { traceTcS "solveSimpleGivens {" (ppr givens)
       ; go givens
       ; given_insols <- takeGivenInsolubles
       ; traceTcS "End solveSimpleGivens }" (text "Insoluble:" <+> pprCts given_insols)
       ; return given_insols }
  where
    go givens = do { solveSimples (listToBag givens)
                   ; new_givens <- runTcPluginsGiven
                   ; when (notNull new_givens) $
                     go new_givens }

solveSimpleWanteds :: Cts -> TcS WantedConstraints
-- NB: 'simples' may contain /derived/ equalities, floated
--     out from a nested implication. So don't discard deriveds!
solveSimpleWanteds simples
  = do { traceTcS "solveSimpleWanteds {" (ppr simples)
       ; dflags <- getDynFlags
       ; (n,wc) <- go 1 (solverIterations dflags) (emptyWC { wc_simple = simples })
       ; traceTcS "solveSimpleWanteds end }" $
             vcat [ text "iterations =" <+> ppr n
                  , text "residual =" <+> ppr wc ]
       ; return wc }
  where
    go :: Int -> IntWithInf -> WantedConstraints -> TcS (Int, WantedConstraints)
    go n limit wc
      | n `intGtLimit` limit
      = failTcS (hang (text "solveSimpleWanteds: too many iterations"
                       <+> parens (text "limit =" <+> ppr limit))
                    2 (vcat [ text "Set limit with -fconstraint-solver-iterations=n; n=0 for no limit"
                            , text "Simples =" <+> ppr simples
                            , text "WC ="      <+> ppr wc ]))

     | isEmptyBag (wc_simple wc)
     = return (n,wc)

     | otherwise
     = do { -- Solve
            (unif_count, wc1) <- solve_simple_wanteds wc

            -- Run plugins
          ; (rerun_plugin, wc2) <- runTcPluginsWanted wc1
             -- See Note [Running plugins on unflattened wanteds]

          ; if unif_count == 0 && not rerun_plugin
            then return (n, wc2)             -- Done
            else do { traceTcS "solveSimple going round again:" (ppr rerun_plugin)
                    ; go (n+1) limit wc2 } }      -- Loop


solve_simple_wanteds :: WantedConstraints -> TcS (Int, WantedConstraints)
-- Try solving these constraints
-- Affects the unification state (of course) but not the inert set
solve_simple_wanteds (WC { wc_simple = simples1, wc_insol = insols1, wc_impl = implics1 })
  = nestTcS $
    do { solveSimples simples1
       ; (implics2, tv_eqs, fun_eqs, insols2, others) <- getUnsolvedInerts
       ; (unif_count, unflattened_eqs) <- reportUnifications $
                                          unflatten tv_eqs fun_eqs
            -- See Note [Unflatten after solving the simple wanteds]
       ; return ( unif_count
                , WC { wc_simple = others `andCts` unflattened_eqs
                     , wc_insol  = insols1 `andCts` insols2
                     , wc_impl   = implics1 `unionBags` implics2 }) }

{- Note [The solveSimpleWanteds loop]
~~~~~~~~~~~~~~~~~~~~~~~~~~~~~~~~~~~~~
Solving a bunch of simple constraints is done in a loop,
(the 'go' loop of 'solveSimpleWanteds'):
  1. Try to solve them; unflattening may lead to improvement that
     was not exploitable during solving
  2. Try the plugin
  3. If step 1 did improvement during unflattening; or if the plugin
     wants to run again, go back to step 1

Non-obviously, improvement can also take place during
the unflattening that takes place in step (1). See TcFlatten,
See Note [Unflattening can force the solver to iterate]
-}

-- The main solver loop implements Note [Basic Simplifier Plan]
---------------------------------------------------------------
solveSimples :: Cts -> TcS ()
-- Returns the final InertSet in TcS
-- Has no effect on work-list or residual-implications
-- The constraints are initially examined in left-to-right order

solveSimples cts
  = {-# SCC "solveSimples" #-}
    do { updWorkListTcS (\wl -> foldrBag extendWorkListCt wl cts)
       ; solve_loop }
  where
    solve_loop
      = {-# SCC "solve_loop" #-}
        do { sel <- selectNextWorkItem
           ; case sel of
              Nothing -> return ()
              Just ct -> do { runSolverPipeline thePipeline ct
                            ; solve_loop } }

-- | Extract the (inert) givens and invoke the plugins on them.
-- Remove solved givens from the inert set and emit insolubles, but
-- return new work produced so that 'solveSimpleGivens' can feed it back
-- into the main solver.
runTcPluginsGiven :: TcS [Ct]
runTcPluginsGiven
  = do { plugins <- getTcPlugins
       ; if null plugins then return [] else
    do { givens <- getInertGivens
       ; if null givens then return [] else
    do { p <- runTcPlugins plugins (givens,[],[])
       ; let (solved_givens, _, _) = pluginSolvedCts p
       ; updInertCans (removeInertCts solved_givens)
       ; mapM_ emitInsoluble (pluginBadCts p)
       ; return (pluginNewCts p) } } }

-- | Given a bag of (flattened, zonked) wanteds, invoke the plugins on
-- them and produce an updated bag of wanteds (possibly with some new
-- work) and a bag of insolubles.  The boolean indicates whether
-- 'solveSimpleWanteds' should feed the updated wanteds back into the
-- main solver.
runTcPluginsWanted :: WantedConstraints -> TcS (Bool, WantedConstraints)
runTcPluginsWanted wc@(WC { wc_simple = simples1, wc_insol = insols1, wc_impl = implics1 })
  | isEmptyBag simples1
  = return (False, wc)
  | otherwise
  = do { plugins <- getTcPlugins
       ; if null plugins then return (False, wc) else

    do { given <- getInertGivens
       ; simples1 <- zonkSimples simples1    -- Plugin requires zonked inputs
       ; let (wanted, derived) = partition isWantedCt (bagToList simples1)
       ; p <- runTcPlugins plugins (given, derived, wanted)
       ; let (_, _,                solved_wanted)   = pluginSolvedCts p
             (_, unsolved_derived, unsolved_wanted) = pluginInputCts p
             new_wanted                             = pluginNewCts p

-- SLPJ: I'm deeply suspicious of this
--       ; updInertCans (removeInertCts $ solved_givens ++ solved_deriveds)

       ; mapM_ setEv solved_wanted
       ; return ( notNull (pluginNewCts p)
                , WC { wc_simple = listToBag new_wanted `andCts` listToBag unsolved_wanted
                                                        `andCts` listToBag unsolved_derived
                     , wc_insol  = listToBag (pluginBadCts p) `andCts` insols1
                     , wc_impl   = implics1 } ) } }
  where
    setEv :: (EvTerm,Ct) -> TcS ()
    setEv (ev,ct) = case ctEvidence ct of
      CtWanted { ctev_dest = dest } -> setWantedEvTerm dest ev
      _ -> panic "runTcPluginsWanted.setEv: attempt to solve non-wanted!"

-- | A triple of (given, derived, wanted) constraints to pass to plugins
type SplitCts  = ([Ct], [Ct], [Ct])

-- | A solved triple of constraints, with evidence for wanteds
type SolvedCts = ([Ct], [Ct], [(EvTerm,Ct)])

-- | Represents collections of constraints generated by typechecker
-- plugins
data TcPluginProgress = TcPluginProgress
    { pluginInputCts  :: SplitCts
      -- ^ Original inputs to the plugins with solved/bad constraints
      -- removed, but otherwise unmodified
    , pluginSolvedCts :: SolvedCts
      -- ^ Constraints solved by plugins
    , pluginBadCts    :: [Ct]
      -- ^ Constraints reported as insoluble by plugins
    , pluginNewCts    :: [Ct]
      -- ^ New constraints emitted by plugins
    }

getTcPlugins :: TcS [TcPluginSolver]
getTcPlugins = do { tcg_env <- getGblEnv; return (tcg_tc_plugins tcg_env) }

-- | Starting from a triple of (given, derived, wanted) constraints,
-- invoke each of the typechecker plugins in turn and return
--
--  * the remaining unmodified constraints,
--  * constraints that have been solved,
--  * constraints that are insoluble, and
--  * new work.
--
-- Note that new work generated by one plugin will not be seen by
-- other plugins on this pass (but the main constraint solver will be
-- re-invoked and they will see it later).  There is no check that new
-- work differs from the original constraints supplied to the plugin:
-- the plugin itself should perform this check if necessary.
runTcPlugins :: [TcPluginSolver] -> SplitCts -> TcS TcPluginProgress
runTcPlugins plugins all_cts
  = foldM do_plugin initialProgress plugins
  where
    do_plugin :: TcPluginProgress -> TcPluginSolver -> TcS TcPluginProgress
    do_plugin p solver = do
        result <- runTcPluginTcS (uncurry3 solver (pluginInputCts p))
        return $ progress p result

    progress :: TcPluginProgress -> TcPluginResult -> TcPluginProgress
    progress p (TcPluginContradiction bad_cts) =
       p { pluginInputCts = discard bad_cts (pluginInputCts p)
         , pluginBadCts   = bad_cts ++ pluginBadCts p
         }
    progress p (TcPluginOk solved_cts new_cts) =
      p { pluginInputCts  = discard (map snd solved_cts) (pluginInputCts p)
        , pluginSolvedCts = add solved_cts (pluginSolvedCts p)
        , pluginNewCts    = new_cts ++ pluginNewCts p
        }

    initialProgress = TcPluginProgress all_cts ([], [], []) [] []

    discard :: [Ct] -> SplitCts -> SplitCts
    discard cts (xs, ys, zs) =
        (xs `without` cts, ys `without` cts, zs `without` cts)

    without :: [Ct] -> [Ct] -> [Ct]
    without = deleteFirstsBy eqCt

    eqCt :: Ct -> Ct -> Bool
    eqCt c c' = case (ctEvidence c, ctEvidence c') of
      (CtGiven   pred _ _, CtGiven   pred' _ _) -> pred `eqType` pred'
      (CtWanted  pred _ _, CtWanted  pred' _ _) -> pred `eqType` pred'
      (CtDerived pred _  , CtDerived pred' _  ) -> pred `eqType` pred'
      (_                 , _                  ) -> False

    add :: [(EvTerm,Ct)] -> SolvedCts -> SolvedCts
    add xs scs = foldl' addOne scs xs

    addOne :: SolvedCts -> (EvTerm,Ct) -> SolvedCts
    addOne (givens, deriveds, wanteds) (ev,ct) = case ctEvidence ct of
      CtGiven  {} -> (ct:givens, deriveds, wanteds)
      CtDerived{} -> (givens, ct:deriveds, wanteds)
      CtWanted {} -> (givens, deriveds, (ev,ct):wanteds)


type WorkItem = Ct
type SimplifierStage = WorkItem -> TcS (StopOrContinue Ct)

runSolverPipeline :: [(String,SimplifierStage)] -- The pipeline
                  -> WorkItem                   -- The work item
                  -> TcS ()
-- Run this item down the pipeline, leaving behind new work and inerts
runSolverPipeline pipeline workItem
  = do { wl <- getWorkList
       ; traceTcS "Start solver pipeline {" $
                  vcat [ text "work item =" <+> ppr workItem
                       , text "rest of worklist =" <+> ppr wl ]

       ; bumpStepCountTcS    -- One step for each constraint processed
       ; final_res  <- run_pipeline pipeline (ContinueWith workItem)

       ; final_is <- getTcSInerts
       ; case final_res of
           Stop ev s       -> do { traceFireTcS ev s
                                 ; traceTcS "End solver pipeline (discharged) }"
                                       (text "inerts =" <+> ppr final_is)
                                 ; return () }
           ContinueWith ct -> do { traceFireTcS (ctEvidence ct) (text "Kept as inert")
                                 ; traceTcS "End solver pipeline (kept as inert) }" $
                                       vcat [ text "final_item =" <+> ppr ct
                                            , pprTvBndrs $ tyCoVarsOfCtList ct
                                            , text "inerts     =" <+> ppr final_is]
                                 ; addInertCan ct }
       }
  where run_pipeline :: [(String,SimplifierStage)] -> StopOrContinue Ct
                     -> TcS (StopOrContinue Ct)
        run_pipeline [] res        = return res
        run_pipeline _ (Stop ev s) = return (Stop ev s)
        run_pipeline ((stg_name,stg):stgs) (ContinueWith ct)
          = do { traceTcS ("runStage " ++ stg_name ++ " {")
                          (text "workitem   = " <+> ppr ct)
               ; res <- stg ct
               ; traceTcS ("end stage " ++ stg_name ++ " }") empty
               ; run_pipeline stgs res }

{-
Example 1:
  Inert:   {c ~ d, F a ~ t, b ~ Int, a ~ ty} (all given)
  Reagent: a ~ [b] (given)

React with (c~d)     ==> IR (ContinueWith (a~[b]))  True    []
React with (F a ~ t) ==> IR (ContinueWith (a~[b]))  False   [F [b] ~ t]
React with (b ~ Int) ==> IR (ContinueWith (a~[Int]) True    []

Example 2:
  Inert:  {c ~w d, F a ~g t, b ~w Int, a ~w ty}
  Reagent: a ~w [b]

React with (c ~w d)   ==> IR (ContinueWith (a~[b]))  True    []
React with (F a ~g t) ==> IR (ContinueWith (a~[b]))  True    []    (can't rewrite given with wanted!)
etc.

Example 3:
  Inert:  {a ~ Int, F Int ~ b} (given)
  Reagent: F a ~ b (wanted)

React with (a ~ Int)   ==> IR (ContinueWith (F Int ~ b)) True []
React with (F Int ~ b) ==> IR Stop True []    -- after substituting we re-canonicalize and get nothing
-}

thePipeline :: [(String,SimplifierStage)]
thePipeline = [ ("canonicalization",        TcCanonical.canonicalize)
              , ("interact with inerts",    interactWithInertsStage)
              , ("top-level reactions",     topReactionsStage) ]

{-
*********************************************************************************
*                                                                               *
                       The interact-with-inert Stage
*                                                                               *
*********************************************************************************

Note [The Solver Invariant]
~~~~~~~~~~~~~~~~~~~~~~~~~~~
We always add Givens first.  So you might think that the solver has
the invariant

   If the work-item is Given,
   then the inert item must Given

But this isn't quite true.  Suppose we have,
    c1: [W] beta ~ [alpha], c2 : [W] blah, c3 :[W] alpha ~ Int
After processing the first two, we get
     c1: [G] beta ~ [alpha], c2 : [W] blah
Now, c3 does not interact with the the given c1, so when we spontaneously
solve c3, we must re-react it with the inert set.  So we can attempt a
reaction between inert c2 [W] and work-item c3 [G].

It *is* true that [Solver Invariant]
   If the work-item is Given,
   AND there is a reaction
   then the inert item must Given
or, equivalently,
   If the work-item is Given,
   and the inert item is Wanted/Derived
   then there is no reaction
-}

-- Interaction result of  WorkItem <~> Ct

type StopNowFlag = Bool    -- True <=> stop after this interaction

interactWithInertsStage :: WorkItem -> TcS (StopOrContinue Ct)
-- Precondition: if the workitem is a CTyEqCan then it will not be able to
-- react with anything at this stage.

interactWithInertsStage wi
  = do { inerts <- getTcSInerts
       ; let ics = inert_cans inerts
       ; case wi of
             CTyEqCan    {} -> interactTyVarEq ics wi
             CFunEqCan   {} -> interactFunEq   ics wi
             CIrredEvCan {} -> interactIrred   ics wi
             CDictCan    {} -> interactDict    ics wi
             _ -> pprPanic "interactWithInerts" (ppr wi) }
                -- CHoleCan are put straight into inert_frozen, so never get here
                -- CNonCanonical have been canonicalised

data InteractResult
   = IRKeep      -- Keep the existing inert constraint in the inert set
   | IRReplace   -- Replace the existing inert constraint with the work item
   | IRDelete    -- Delete the existing inert constraint from the inert set

instance Outputable InteractResult where
  ppr IRKeep    = text "keep"
  ppr IRReplace = text "replace"
  ppr IRDelete  = text "delete"

solveOneFromTheOther :: CtEvidence  -- Inert
                     -> CtEvidence  -- WorkItem
                     -> TcS (InteractResult, StopNowFlag)
-- Preconditions:
-- 1) inert and work item represent evidence for the /same/ predicate
-- 2) ip/class/irred constraints only; not used for equalities
solveOneFromTheOther ev_i ev_w
  | isDerived ev_w         -- Work item is Derived; just discard it
  = return (IRKeep, True)

  | isDerived ev_i            -- The inert item is Derived, we can just throw it away,
  = return (IRDelete, False)  -- The ev_w is inert wrt earlier inert-set items,
                              -- so it's safe to continue on from this point

  | CtWanted { ctev_loc = loc_w } <- ev_w
  , prohibitedSuperClassSolve (ctEvLoc ev_i) loc_w
  = return (IRDelete, False)

  | CtWanted { ctev_dest = dest } <- ev_w
       -- Inert is Given or Wanted
  = do { setWantedEvTerm dest (ctEvTerm ev_i)
       ; return (IRKeep, True) }

  | CtWanted { ctev_loc = loc_i } <- ev_i   -- Work item is Given
  , prohibitedSuperClassSolve (ctEvLoc ev_w) loc_i
  = return (IRKeep, False)  -- Just discard the un-usable Given
                            -- This never actually happens because
                            -- Givens get processed first

  | CtWanted { ctev_dest = dest } <- ev_i
  = do { setWantedEvTerm dest (ctEvTerm ev_w)
       ; return (IRReplace, True) }

  -- So they are both Given
  -- See Note [Replacement vs keeping]
  | lvl_i == lvl_w
  = do { binds <- getTcEvBindsMap
       ; return (same_level_strategy binds, True) }

  | otherwise   -- Both are Given, levels differ
  = return (different_level_strategy, True)
  where
     pred  = ctEvPred ev_i
     loc_i = ctEvLoc ev_i
     loc_w = ctEvLoc ev_w
     lvl_i = ctLocLevel loc_i
     lvl_w = ctLocLevel loc_w

     different_level_strategy
       | isIPPred pred, lvl_w > lvl_i = IRReplace
       | lvl_w < lvl_i                = IRReplace
       | otherwise                    = IRKeep

     same_level_strategy binds        -- Both Given
       | GivenOrigin (InstSC s_i) <- ctLocOrigin loc_i
       = case ctLocOrigin loc_w of
            GivenOrigin (InstSC s_w) | s_w < s_i -> IRReplace
                                     | otherwise -> IRKeep
            _                                    -> IRReplace

       | GivenOrigin (InstSC {}) <- ctLocOrigin loc_w
       = IRKeep

       | has_binding binds ev_w
       , not (has_binding binds ev_i)
       = IRReplace

       | otherwise = IRKeep

     has_binding binds ev = isJust (lookupEvBind binds (ctEvId ev))

{-
Note [Replacement vs keeping]
~~~~~~~~~~~~~~~~~~~~~~~~~~~~~
When we have two Given constraints both of type (C tys), say, which should
we keep?  More subtle than you might think!

  * Constraints come from different levels (different_level_strategy)

      - For implicit parameters we want to keep the innermost (deepest)
        one, so that it overrides the outer one.
        See Note [Shadowing of Implicit Parameters]

      - For everything else, we want to keep the outermost one.  Reason: that
        makes it more likely that the inner one will turn out to be unused,
        and can be reported as redundant.  See Note [Tracking redundant constraints]
        in TcSimplify.

        It transpires that using the outermost one is reponsible for an
        8% performance improvement in nofib cryptarithm2, compared to
        just rolling the dice.  I didn't investigate why.

  * Constraints coming from the same level (i.e. same implication)

       - Always get rid of InstSC ones if possible, since they are less
         useful for solving.  If both are InstSC, choose the one with
         the smallest TypeSize
         See Note [Solving superclass constraints] in TcInstDcls

       - Keep the one that has a non-trivial evidence binding.
            Example:  f :: (Eq a, Ord a) => blah
            then we may find [G] d3 :: Eq a
                             [G] d2 :: Eq a
              with bindings  d3 = sc_sel (d1::Ord a)
            We want to discard d2 in favour of the superclass selection from
            the Ord dictionary.
         Why? See Note [Tracking redundant constraints] in TcSimplify again.

  * Finally, when there is still a choice, use IRKeep rather than
    IRReplace, to avoid unnecessary munging of the inert set.

Doing the depth-check for implicit parameters, rather than making the work item
always overrride, is important.  Consider

    data T a where { T1 :: (?x::Int) => T Int; T2 :: T a }

    f :: (?x::a) => T a -> Int
    f T1 = ?x
    f T2 = 3

We have a [G] (?x::a) in the inert set, and at the pattern match on T1 we add
two new givens in the work-list:  [G] (?x::Int)
                                  [G] (a ~ Int)
Now consider these steps
  - process a~Int, kicking out (?x::a)
  - process (?x::Int), the inner given, adding to inert set
  - process (?x::a), the outer given, overriding the inner given
Wrong!  The depth-check ensures that the inner implicit parameter wins.
(Actually I think that the order in which the work-list is processed means
that this chain of events won't happen, but that's very fragile.)

*********************************************************************************
*                                                                               *
                   interactIrred
*                                                                               *
*********************************************************************************
-}

-- Two pieces of irreducible evidence: if their types are *exactly identical*
-- we can rewrite them. We can never improve using this:
-- if we want ty1 :: Constraint and have ty2 :: Constraint it clearly does not
-- mean that (ty1 ~ ty2)
interactIrred :: InertCans -> Ct -> TcS (StopOrContinue Ct)

interactIrred inerts workItem@(CIrredEvCan { cc_ev = ev_w })
  | let pred = ctEvPred ev_w
        (matching_irreds, others)
          = partitionBag (\ct -> ctPred ct `tcEqTypeNoKindCheck` pred)
                         (inert_irreds inerts)
  , (ct_i : rest) <- bagToList matching_irreds
  , let ctev_i = ctEvidence ct_i
  = ASSERT( null rest )
    do { (inert_effect, stop_now) <- solveOneFromTheOther ctev_i ev_w
       ; case inert_effect of
            IRKeep    -> return ()
            IRDelete  -> updInertIrreds (\_ -> others)
            IRReplace -> updInertIrreds (\_ -> others `snocCts` workItem)
                         -- These const upd's assume that solveOneFromTheOther
                         -- has no side effects on InertCans
       ; if stop_now then
            return (Stop ev_w (text "Irred equal" <+> parens (ppr inert_effect)))
       ; else
            continueWith workItem }

  | otherwise
  = continueWith workItem

interactIrred _ wi = pprPanic "interactIrred" (ppr wi)

{-
*********************************************************************************
*                                                                               *
                   interactDict
*                                                                               *
*********************************************************************************
-}

interactDict :: InertCans -> Ct -> TcS (StopOrContinue Ct)
interactDict inerts workItem@(CDictCan { cc_ev = ev_w, cc_class = cls, cc_tyargs = tys })
  | isWanted ev_w
  , Just ip_name      <- isCallStackPred (ctPred workItem)
  , OccurrenceOf func <- ctLocOrigin (ctEvLoc ev_w)
  -- If we're given a CallStack constraint that arose from a function
  -- call, we need to push the current call-site onto the stack instead
  -- of solving it directly from a given.
  -- See Note [Overview of implicit CallStacks]
  = do { let loc = ctEvLoc ev_w

         -- First we emit a new constraint that will capture the
         -- given CallStack.
       ; let new_loc      = setCtLocOrigin loc (IPOccOrigin (HsIPName ip_name))
                            -- We change the origin to IPOccOrigin so
                            -- this rule does not fire again.
                            -- See Note [Overview of implicit CallStacks]

       ; mb_new <- newWantedEvVar new_loc (ctEvPred ev_w)
       ; emitWorkNC (freshGoals [mb_new])

         -- Then we solve the wanted by pushing the call-site onto the
         -- newly emitted CallStack.
       ; let ev_cs = EvCsPushCall func (ctLocSpan loc) (getEvTerm mb_new)
       ; solveCallStack ev_w ev_cs
       ; stopWith ev_w "Wanted CallStack IP" }

  | Just ctev_i <- lookupInertDict inerts cls tys
  = do { (inert_effect, stop_now) <- solveOneFromTheOther ctev_i ev_w
       ; case inert_effect of
           IRKeep    -> return ()
           IRDelete  -> updInertDicts $ \ ds -> delDict ds cls tys
           IRReplace -> updInertDicts $ \ ds -> addDict ds cls tys workItem
       ; if stop_now then
            return (Stop ev_w (text "Dict equal" <+> parens (ppr inert_effect)))
         else
            continueWith workItem }

  | cls `hasKey` ipClassKey
  , isGiven ev_w
  = interactGivenIP inerts workItem

  | otherwise
  = do { addFunDepWork inerts ev_w cls
       ; continueWith workItem  }

interactDict _ wi = pprPanic "interactDict" (ppr wi)

addFunDepWork :: InertCans -> CtEvidence -> Class -> TcS ()
-- Add derived constraints from type-class functional dependencies.
addFunDepWork inerts work_ev cls
  = mapBagM_ add_fds (findDictsByClass (inert_dicts inerts) cls)
               -- No need to check flavour; fundeps work between
               -- any pair of constraints, regardless of flavour
               -- Importantly we don't throw workitem back in the
               -- worklist because this can cause loops (see #5236)
  where
    work_pred = ctEvPred work_ev
    work_loc  = ctEvLoc work_ev
    add_fds inert_ct
      = emitFunDepDeriveds $
        improveFromAnother derived_loc inert_pred work_pred
               -- We don't really rewrite tys2, see below _rewritten_tys2, so that's ok
               -- NB: We do create FDs for given to report insoluble equations that arise
               -- from pairs of Givens, and also because of floating when we approximate
               -- implications. The relevant test is: typecheck/should_fail/FDsFromGivens.hs
      where
        inert_pred = ctPred inert_ct
        inert_loc  = ctLoc inert_ct
        derived_loc = work_loc { ctl_origin = FunDepOrigin1 work_pred  work_loc
                                                            inert_pred inert_loc }

{-
**********************************************************************
*                                                                    *
                   Implicit parameters
*                                                                    *
**********************************************************************
-}

interactGivenIP :: InertCans -> Ct -> TcS (StopOrContinue Ct)
-- Work item is Given (?x:ty)
-- See Note [Shadowing of Implicit Parameters]
interactGivenIP inerts workItem@(CDictCan { cc_ev = ev, cc_class = cls
                                          , cc_tyargs = tys@(ip_str:_) })
  = do { updInertCans $ \cans -> cans { inert_dicts = addDict filtered_dicts cls tys workItem }
       ; stopWith ev "Given IP" }
  where
    dicts           = inert_dicts inerts
    ip_dicts        = findDictsByClass dicts cls
    other_ip_dicts  = filterBag (not . is_this_ip) ip_dicts
    filtered_dicts  = addDictsByClass dicts cls other_ip_dicts

    -- Pick out any Given constraints for the same implicit parameter
    is_this_ip (CDictCan { cc_ev = ev, cc_tyargs = ip_str':_ })
       = isGiven ev && ip_str `tcEqType` ip_str'
    is_this_ip _ = False

interactGivenIP _ wi = pprPanic "interactGivenIP" (ppr wi)


{-
Note [Shadowing of Implicit Parameters]
~~~~~~~~~~~~~~~~~~~~~~~~~~~~~~~~~~~~~~~
Consider the following example:

f :: (?x :: Char) => Char
f = let ?x = 'a' in ?x

The "let ?x = ..." generates an implication constraint of the form:

?x :: Char => ?x :: Char

Furthermore, the signature for `f` also generates an implication
constraint, so we end up with the following nested implication:

?x :: Char => (?x :: Char => ?x :: Char)

Note that the wanted (?x :: Char) constraint may be solved in
two incompatible ways:  either by using the parameter from the
signature, or by using the local definition.  Our intention is
that the local definition should "shadow" the parameter of the
signature, and we implement this as follows: when we add a new
*given* implicit parameter to the inert set, it replaces any existing
givens for the same implicit parameter.

This works for the normal cases but it has an odd side effect
in some pathological programs like this:

-- This is accepted, the second parameter shadows
f1 :: (?x :: Int, ?x :: Char) => Char
f1 = ?x

-- This is rejected, the second parameter shadows
f2 :: (?x :: Int, ?x :: Char) => Int
f2 = ?x

Both of these are actually wrong:  when we try to use either one,
we'll get two incompatible wnated constraints (?x :: Int, ?x :: Char),
which would lead to an error.

I can think of two ways to fix this:

  1. Simply disallow multiple constratits for the same implicit
    parameter---this is never useful, and it can be detected completely
    syntactically.

  2. Move the shadowing machinery to the location where we nest
     implications, and add some code here that will produce an
     error if we get multiple givens for the same implicit parameter.


**********************************************************************
*                                                                    *
                   interactFunEq
*                                                                    *
**********************************************************************
-}

interactFunEq :: InertCans -> Ct -> TcS (StopOrContinue Ct)
-- Try interacting the work item with the inert set
interactFunEq inerts workItem@(CFunEqCan { cc_ev = ev, cc_fun = tc
                                         , cc_tyargs = args, cc_fsk = fsk })
  | Just (CFunEqCan { cc_ev = ev_i
                    , cc_fsk = fsk_i }) <- matching_inerts
  = if ev_i `funEqCanDischarge` ev
    then  -- Rewrite work-item using inert
      do { traceTcS "reactFunEq (discharge work item):" $
           vcat [ text "workItem =" <+> ppr workItem
                , text "inertItem=" <+> ppr ev_i ]
         ; reactFunEq ev_i fsk_i ev fsk
         ; stopWith ev "Inert rewrites work item" }
    else  -- Rewrite inert using work-item
      ASSERT2( ev `funEqCanDischarge` ev_i, ppr ev $$ ppr ev_i )
      do { traceTcS "reactFunEq (rewrite inert item):" $
           vcat [ text "workItem =" <+> ppr workItem
                , text "inertItem=" <+> ppr ev_i ]
         ; updInertFunEqs $ \ feqs -> insertFunEq feqs tc args workItem
               -- Do the updInertFunEqs before the reactFunEq, so that
               -- we don't kick out the inertItem as well as consuming it!
         ; reactFunEq ev fsk ev_i fsk_i
         ; stopWith ev "Work item rewrites inert" }

  | otherwise   -- Try improvement
  = do { improveLocalFunEqs loc inerts tc args fsk
       ; continueWith workItem }
  where
    loc             = ctEvLoc ev
    funeqs          = inert_funeqs inerts
    matching_inerts = findFunEq funeqs tc args

interactFunEq _ workItem = pprPanic "interactFunEq" (ppr workItem)

improveLocalFunEqs :: CtLoc -> InertCans -> TyCon -> [TcType] -> TcTyVar
                   -> TcS ()
-- Generate derived improvement equalities, by comparing
-- the current work item with inert CFunEqs
-- E.g.   x + y ~ z,   x + y' ~ z   =>   [D] y ~ y'
improveLocalFunEqs loc inerts fam_tc args fsk
  | not (null improvement_eqns)
  = do { traceTcS "interactFunEq improvements: " $
         vcat [ text "Eqns:" <+> ppr improvement_eqns
              , text "Candidates:" <+> ppr funeqs_for_tc
              , text "Model:" <+> ppr model ]
       ; mapM_ (unifyDerived loc Nominal) improvement_eqns }
  | otherwise
  = return ()
  where
    model         = inert_model inerts
    funeqs        = inert_funeqs inerts
    funeqs_for_tc = findFunEqsByTyCon funeqs fam_tc
    rhs           = lookupFlattenTyVar model fsk

    --------------------
    improvement_eqns
      | Just ops <- isBuiltInSynFamTyCon_maybe fam_tc
      =    -- Try built-in families, notably for arithmethic
         concatMap (do_one_built_in ops) funeqs_for_tc

      | Injective injective_args <- familyTyConInjectivityInfo fam_tc
      =    -- Try improvement from type families with injectivity annotations
         concatMap (do_one_injective injective_args) funeqs_for_tc

      | otherwise
      = []

    --------------------
    do_one_built_in ops (CFunEqCan { cc_tyargs = iargs, cc_fsk = ifsk })
      = sfInteractInert ops args rhs iargs (lookupFlattenTyVar model ifsk)
    do_one_built_in _ _ = pprPanic "interactFunEq 1" (ppr fam_tc)

    --------------------
    -- See Note [Type inference for type families with injectivity]
    do_one_injective injective_args
                    (CFunEqCan { cc_tyargs = iargs, cc_fsk = ifsk })
      | rhs `tcEqType` lookupFlattenTyVar model ifsk
      = [Pair arg iarg | (arg, iarg, True)
                           <- zip3 args iargs injective_args ]
      | otherwise
      = []
    do_one_injective _ _ = pprPanic "interactFunEq 2" (ppr fam_tc)

-------------
lookupFlattenTyVar :: InertModel -> TcTyVar -> TcType
-- See Note [lookupFlattenTyVar]
lookupFlattenTyVar model ftv
  = case lookupDVarEnv model ftv of
      Just (CTyEqCan { cc_rhs = rhs, cc_eq_rel = NomEq }) -> rhs
      _                                                   -> mkTyVarTy ftv

reactFunEq :: CtEvidence -> TcTyVar    -- From this  :: F args1 ~ fsk1
           -> CtEvidence -> TcTyVar    -- Solve this :: F args2 ~ fsk2
           -> TcS ()
reactFunEq from_this fsk1 solve_this fsk2
  | CtGiven { ctev_evar = evar, ctev_loc = loc } <- solve_this
  = do { let fsk_eq_co = mkTcSymCo (mkTcCoVarCo evar) `mkTcTransCo`
                         ctEvCoercion from_this
                         -- :: fsk2 ~ fsk1
             fsk_eq_pred = mkTcEqPredLikeEv solve_this
                             (mkTyVarTy fsk2) (mkTyVarTy fsk1)

       ; new_ev <- newGivenEvVar loc (fsk_eq_pred, EvCoercion fsk_eq_co)
       ; emitWorkNC [new_ev] }

  | otherwise
  = do { traceTcS "reactFunEq" (ppr from_this $$ ppr fsk1 $$
                                ppr solve_this $$ ppr fsk2)
       ; dischargeFmv solve_this fsk2 (ctEvCoercion from_this) (mkTyVarTy fsk1)
       ; traceTcS "reactFunEq done" (ppr from_this $$ ppr fsk1 $$
                                     ppr solve_this $$ ppr fsk2) }

{- Note [lookupFlattenTyVar]
~~~~~~~~~~~~~~~~~~~~~~~~~~~~
Supppose we have an injective function F and
  inert_funeqs:   F t1 ~ fsk1
                  F t2 ~ fsk2
  model           fsk1 ~ fsk2

We never rewrite the RHS (cc_fsk) of a CFunEqCan.  But we /do/ want to
get the [D] t1 ~ t2 from the injectiveness of F.  So we look up the
cc_fsk of CFunEqCans in the model when trying to find derived
equalities arising from injectivity.

Note [Type inference for type families with injectivity]
~~~~~~~~~~~~~~~~~~~~~~~~~~~~~~~~~~~~~~~~~~~~~~~~~~~~~~~~
Suppose we have a type family with an injectivity annotation:
    type family F a b = r | r -> b

Then if we have two CFunEqCan constraints for F with the same RHS
   F s1 t1 ~ rhs
   F s2 t2 ~ rhs
then we can use the injectivity to get a new Derived constraint on
the injective argument
  [D] t1 ~ t2

That in turn can help GHC solve constraints that would otherwise require
guessing.  For example, consider the ambiguity check for
   f :: F Int b -> Int
We get the constraint
   [W] F Int b ~ F Int beta
where beta is a unification variable.  Injectivity lets us pick beta ~ b.

Injectivity information is also used at the call sites. For example:
   g = f True
gives rise to
   [W] F Int b ~ Bool
from which we can derive b.  This requires looking at the defining equations of
a type family, ie. finding equation with a matching RHS (Bool in this example)
and infering values of type variables (b in this example) from the LHS patterns
of the matching equation.  For closed type families we have to perform
additional apartness check for the selected equation to check that the selected
is guaranteed to fire for given LHS arguments.

These new constraints are simply *Derived* constraints; they have no evidence.
We could go further and offer evidence from decomposing injective type-function
applications, but that would require new evidence forms, and an extension to
FC, so we don't do that right now (Dec 14).

See also Note [Injective type families] in TyCon


Note [Cache-caused loops]
~~~~~~~~~~~~~~~~~~~~~~~~~
It is very dangerous to cache a rewritten wanted family equation as 'solved' in our
solved cache (which is the default behaviour or xCtEvidence), because the interaction
may not be contributing towards a solution. Here is an example:

Initial inert set:
  [W] g1 : F a ~ beta1
Work item:
  [W] g2 : F a ~ beta2
The work item will react with the inert yielding the _same_ inert set plus:
    i)   Will set g2 := g1 `cast` g3
    ii)  Will add to our solved cache that [S] g2 : F a ~ beta2
    iii) Will emit [W] g3 : beta1 ~ beta2
Now, the g3 work item will be spontaneously solved to [G] g3 : beta1 ~ beta2
and then it will react the item in the inert ([W] g1 : F a ~ beta1). So it
will set
      g1 := g ; sym g3
and what is g? Well it would ideally be a new goal of type (F a ~ beta2) but
remember that we have this in our solved cache, and it is ... g2! In short we
created the evidence loop:

        g2 := g1 ; g3
        g3 := refl
        g1 := g2 ; sym g3

To avoid this situation we do not cache as solved any workitems (or inert)
which did not really made a 'step' towards proving some goal. Solved's are
just an optimization so we don't lose anything in terms of completeness of
solving.


Note [Efficient Orientation]
~~~~~~~~~~~~~~~~~~~~~~~~~~~~
Suppose we are interacting two FunEqCans with the same LHS:
          (inert)  ci :: (F ty ~ xi_i)
          (work)   cw :: (F ty ~ xi_w)
We prefer to keep the inert (else we pass the work item on down
the pipeline, which is a bit silly).  If we keep the inert, we
will (a) discharge 'cw'
     (b) produce a new equality work-item (xi_w ~ xi_i)
Notice the orientation (xi_w ~ xi_i) NOT (xi_i ~ xi_w):
    new_work :: xi_w ~ xi_i
    cw := ci ; sym new_work
Why?  Consider the simplest case when xi1 is a type variable.  If
we generate xi1~xi2, porcessing that constraint will kick out 'ci'.
If we generate xi2~xi1, there is less chance of that happening.
Of course it can and should still happen if xi1=a, xi1=Int, say.
But we want to avoid it happening needlessly.

Similarly, if we *can't* keep the inert item (because inert is Wanted,
and work is Given, say), we prefer to orient the new equality (xi_i ~
xi_w).

Note [Carefully solve the right CFunEqCan]
~~~~~~~~~~~~~~~~~~~~~~~~~~~~~~~~~~~~~~~~~~
   ---- OLD COMMENT, NOW NOT NEEDED
   ---- because we now allow multiple
   ---- wanted FunEqs with the same head
Consider the constraints
  c1 :: F Int ~ a      -- Arising from an application line 5
  c2 :: F Int ~ Bool   -- Arising from an application line 10
Suppose that 'a' is a unification variable, arising only from
flattening.  So there is no error on line 5; it's just a flattening
variable.  But there is (or might be) an error on line 10.

Two ways to combine them, leaving either (Plan A)
  c1 :: F Int ~ a      -- Arising from an application line 5
  c3 :: a ~ Bool       -- Arising from an application line 10
or (Plan B)
  c2 :: F Int ~ Bool   -- Arising from an application line 10
  c4 :: a ~ Bool       -- Arising from an application line 5

Plan A will unify c3, leaving c1 :: F Int ~ Bool as an error
on the *totally innocent* line 5.  An example is test SimpleFail16
where the expected/actual message comes out backwards if we use
the wrong plan.

The second is the right thing to do.  Hence the isMetaTyVarTy
test when solving pairwise CFunEqCan.


**********************************************************************
*                                                                    *
                   interactTyVarEq
*                                                                    *
**********************************************************************
-}

interactTyVarEq :: InertCans -> Ct -> TcS (StopOrContinue Ct)
-- CTyEqCans are always consumed, so always returns Stop
interactTyVarEq inerts workItem@(CTyEqCan { cc_tyvar = tv
                                          , cc_rhs = rhs
                                          , cc_ev = ev
                                          , cc_eq_rel = eq_rel })
  | (ev_i : _) <- [ ev_i | CTyEqCan { cc_ev = ev_i, cc_rhs = rhs_i }
                             <- findTyEqs inerts tv
                         , ev_i `eqCanDischarge` ev
                         , rhs_i `tcEqType` rhs ]
  =  -- Inert:     a ~ ty
     -- Work item: a ~ ty
    do { setEvBindIfWanted ev $
          EvCoercion (tcDowngradeRole (eqRelRole eq_rel)
                                      (ctEvRole ev_i)
                                      (ctEvCoercion ev_i))

       ; stopWith ev "Solved from inert" }

  | Just tv_rhs <- getTyVar_maybe rhs
  , (ev_i : _) <- [ ev_i | CTyEqCan { cc_ev = ev_i, cc_rhs = rhs_i }
                             <- findTyEqs inerts tv_rhs
                         , ev_i `eqCanDischarge` ev
                         , rhs_i `tcEqType` mkTyVarTy tv ]
  =  -- Inert:     a ~ b
     -- Work item: b ~ a
    do { setEvBindIfWanted ev $
           EvCoercion (mkTcSymCo $
                       tcDowngradeRole (eqRelRole eq_rel)
                                       (ctEvRole ev_i)
                                       (ctEvCoercion ev_i))

       ; stopWith ev "Solved from inert (r)" }

  | ReprEq <- eq_rel   -- We never solve representational
  = unsolved_inert     -- equalities by unification

  | isGiven ev         -- See Note [Touchables and givens]
  = unsolved_inert

  | otherwise
  = do { tclvl <- getTcLevel
       ; if canSolveByUnification tclvl tv rhs
         then do { solveByUnification ev tv rhs
                 ; n_kicked <- kickOutAfterUnification tv
                 ; return (Stop ev (text "Solved by unification" <+> ppr_kicked n_kicked)) }

         else unsolved_inert }

  where
    unsolved_inert
      = do { traceTcS "Can't solve tyvar equality"
                (vcat [ text "LHS:" <+> ppr tv <+> dcolon <+> ppr (tyVarKind tv)
                      , ppWhen (isMetaTyVar tv) $
                        nest 4 (text "TcLevel of" <+> ppr tv
                                <+> text "is" <+> ppr (metaTyVarTcLevel tv))
                      , text "RHS:" <+> ppr rhs <+> dcolon <+> ppr (typeKind rhs) ])
           ; addInertEq workItem
           ; return (Stop ev (text "Kept as inert")) }

interactTyVarEq _ wi = pprPanic "interactTyVarEq" (ppr wi)

solveByUnification :: CtEvidence -> TcTyVar -> Xi -> TcS ()
-- Solve with the identity coercion
-- Precondition: kind(xi) equals kind(tv)
-- Precondition: CtEvidence is Wanted or Derived
-- Precondition: CtEvidence is nominal
-- Returns: workItem where
--        workItem = the new Given constraint
--
-- NB: No need for an occurs check here, because solveByUnification always
--     arises from a CTyEqCan, a *canonical* constraint.  Its invariants
--     say that in (a ~ xi), the type variable a does not appear in xi.
--     See TcRnTypes.Ct invariants.
--
-- Post: tv is unified (by side effect) with xi;
--       we often write tv := xi
solveByUnification wd tv xi
  = do { let tv_ty = mkTyVarTy tv
       ; traceTcS "Sneaky unification:" $
                       vcat [text "Unifies:" <+> ppr tv <+> text ":=" <+> ppr xi,
                             text "Coercion:" <+> pprEq tv_ty xi,
                             text "Left Kind is:" <+> ppr (typeKind tv_ty),
                             text "Right Kind is:" <+> ppr (typeKind xi) ]

       ; unifyTyVar tv xi
       ; setEvBindIfWanted wd (EvCoercion (mkTcNomReflCo xi)) }

ppr_kicked :: Int -> SDoc
ppr_kicked 0 = empty
ppr_kicked n = parens (int n <+> text "kicked out")

{- Note [Avoid double unifications]
~~~~~~~~~~~~~~~~~~~~~~~~~~~~~~~~~~~
The spontaneous solver has to return a given which mentions the unified unification
variable *on the left* of the equality. Here is what happens if not:
  Original wanted:  (a ~ alpha),  (alpha ~ Int)
We spontaneously solve the first wanted, without changing the order!
      given : a ~ alpha      [having unified alpha := a]
Now the second wanted comes along, but he cannot rewrite the given, so we simply continue.
At the end we spontaneously solve that guy, *reunifying*  [alpha := Int]

We avoid this problem by orienting the resulting given so that the unification
variable is on the left.  [Note that alternatively we could attempt to
enforce this at canonicalization]

See also Note [No touchables as FunEq RHS] in TcSMonad; avoiding
double unifications is the main reason we disallow touchable
unification variables as RHS of type family equations: F xis ~ alpha.


************************************************************************
*                                                                      *
*          Functional dependencies, instantiation of equations
*                                                                      *
************************************************************************

When we spot an equality arising from a functional dependency,
we now use that equality (a "wanted") to rewrite the work-item
constraint right away.  This avoids two dangers

 Danger 1: If we send the original constraint on down the pipeline
           it may react with an instance declaration, and in delicate
           situations (when a Given overlaps with an instance) that
           may produce new insoluble goals: see Trac #4952

 Danger 2: If we don't rewrite the constraint, it may re-react
           with the same thing later, and produce the same equality
           again --> termination worries.

To achieve this required some refactoring of FunDeps.hs (nicer
now!).
-}

emitFunDepDeriveds :: [FunDepEqn CtLoc] -> TcS ()
emitFunDepDeriveds fd_eqns
  = mapM_ do_one_FDEqn fd_eqns
  where
    do_one_FDEqn (FDEqn { fd_qtvs = tvs, fd_eqs = eqs, fd_loc = loc })
     | null tvs  -- Common shortcut
     = mapM_ (unifyDerived loc Nominal) eqs
     | otherwise
     = do { (subst, _) <- instFlexiTcS tvs  -- Takes account of kind substitution
          ; mapM_ (do_one_eq loc subst) eqs }

    do_one_eq loc subst (Pair ty1 ty2)
       = unifyDerived loc Nominal $
         Pair (Type.substTyUnchecked subst ty1) (Type.substTyUnchecked subst ty2)

{-
**********************************************************************
*                                                                    *
                       The top-reaction Stage
*                                                                    *
**********************************************************************
-}

topReactionsStage :: WorkItem -> TcS (StopOrContinue Ct)
topReactionsStage wi
 = do { tir <- doTopReact wi
      ; case tir of
          ContinueWith wi -> continueWith wi
          Stop ev s       -> return (Stop ev (text "Top react:" <+> s)) }

doTopReact :: WorkItem -> TcS (StopOrContinue Ct)
-- The work item does not react with the inert set, so try interaction with top-level
-- instances. Note:
--
--   (a) The place to add superclasses in not here in doTopReact stage.
--       Instead superclasses are added in the worklist as part of the
--       canonicalization process. See Note [Adding superclasses].

doTopReact work_item
  = do { traceTcS "doTopReact" (ppr work_item)
       ; case work_item of
           CDictCan {}  -> do { inerts <- getTcSInerts
                              ; doTopReactDict inerts work_item }
           CFunEqCan {} -> doTopReactFunEq work_item
           _  -> -- Any other work item does not react with any top-level equations
                 continueWith work_item  }

--------------------
doTopReactDict :: InertSet -> Ct -> TcS (StopOrContinue Ct)
-- Try to use type-class instance declarations to simplify the constraint
doTopReactDict inerts work_item@(CDictCan { cc_ev = fl, cc_class = cls
                                          , cc_tyargs = xis })
  | isGiven fl   -- Never use instances for Given constraints
  = do { try_fundep_improvement
       ; continueWith work_item }

  | Just ev <- lookupSolvedDict inerts cls xis   -- Cached
  = do { setEvBindIfWanted fl (ctEvTerm ev)
       ; stopWith fl "Dict/Top (cached)" }

  | isDerived fl  -- Use type-class instances for Deriveds, in the hope
                  -- of generating some improvements
                  -- C.f. Example 3 of Note [The improvement story]
                  -- It's easy because no evidence is involved
   = do { dflags <- getDynFlags
        ; lkup_inst_res <- matchClassInst dflags inerts cls xis dict_loc
        ; case lkup_inst_res of
               GenInst { lir_new_theta = preds
                       , lir_safe_over = s } ->
                 do { emitNewDeriveds dict_loc preds
                    ; unless s $ insertSafeOverlapFailureTcS work_item
                    ; stopWith fl "Dict/Top (solved)" }

               NoInstance ->
                 do { -- If there is no instance, try improvement
                      try_fundep_improvement
                    ; continueWith work_item } }

  | otherwise  -- Wanted, but not cached
   = do { dflags <- getDynFlags
        ; lkup_inst_res <- matchClassInst dflags inerts cls xis dict_loc
        ; case lkup_inst_res of
               GenInst { lir_new_theta = theta
                       , lir_mk_ev     = mk_ev
                       , lir_safe_over = s } ->
                 do { addSolvedDict fl cls xis
                    ; unless s $ insertSafeOverlapFailureTcS work_item
                    ; solve_from_instance theta mk_ev }
               NoInstance ->
                 do { try_fundep_improvement
                    ; continueWith work_item } }
   where
     dict_pred   = mkClassPred cls xis
     dict_loc    = ctEvLoc fl
     dict_origin = ctLocOrigin dict_loc
     deeper_loc  = zap_origin (bumpCtLocDepth dict_loc)

     zap_origin loc  -- After applying an instance we can set ScOrigin to
                     -- infinity, so that prohibitedSuperClassSolve never fires
       | ScOrigin {} <- dict_origin
       = setCtLocOrigin loc (ScOrigin infinity)
       | otherwise
       = loc

     solve_from_instance :: [TcPredType]
                         -> ([EvTerm] -> EvTerm) -> TcS (StopOrContinue Ct)
      -- Precondition: evidence term matches the predicate workItem
     solve_from_instance theta mk_ev
        | null theta
        = do { traceTcS "doTopReact/found nullary instance for" $ ppr fl
             ; setWantedEvBind (ctEvId fl) (mk_ev [])
             ; stopWith fl "Dict/Top (solved, no new work)" }
        | otherwise
        = do { checkReductionDepth deeper_loc dict_pred
             ; traceTcS "doTopReact/found non-nullary instance for" $ ppr fl
             ; evc_vars <- mapM (newWanted deeper_loc) theta
             ; setWantedEvBind (ctEvId fl) (mk_ev (map getEvTerm evc_vars))
             ; emitWorkNC (freshGoals evc_vars)
             ; stopWith fl "Dict/Top (solved, more work)" }

     -- We didn't solve it; so try functional dependencies with
     -- the instance environment, and return
     -- See also Note [Weird fundeps]
     try_fundep_improvement
        = do { traceTcS "try_fundeps" (ppr work_item)
             ; instEnvs <- getInstEnvs
             ; emitFunDepDeriveds $
               improveFromInstEnv instEnvs mk_ct_loc dict_pred }

     mk_ct_loc :: PredType   -- From instance decl
               -> SrcSpan    -- also from instance deol
               -> CtLoc
     mk_ct_loc inst_pred inst_loc
       = dict_loc { ctl_origin = FunDepOrigin2 dict_pred dict_origin
                                               inst_pred inst_loc }

doTopReactDict _ w = pprPanic "doTopReactDict" (ppr w)

--------------------
doTopReactFunEq :: Ct -> TcS (StopOrContinue Ct)
doTopReactFunEq work_item@(CFunEqCan { cc_ev = old_ev, cc_fun = fam_tc
                                     , cc_tyargs = args, cc_fsk = fsk })
  = do { match_res <- matchFam fam_tc args
                           -- Look up in top-level instances, or built-in axiom
                           -- See Note [MATCHING-SYNONYMS]
       ; case match_res of
           Nothing -> do { improveTopFunEqs (ctEvLoc old_ev) fam_tc args fsk
                         ; continueWith work_item }
           Just (ax_co, rhs_ty)
             -> reduce_top_fun_eq old_ev fsk ax_co rhs_ty }

doTopReactFunEq w = pprPanic "doTopReactFunEq" (ppr w)

reduce_top_fun_eq :: CtEvidence -> TcTyVar -> TcCoercion -> TcType
                  -> TcS (StopOrContinue Ct)
-- Found an applicable top-level axiom: use it to reduce
reduce_top_fun_eq old_ev fsk ax_co rhs_ty
  | Just (tc, tc_args) <- tcSplitTyConApp_maybe rhs_ty
  , isTypeFamilyTyCon tc
  , tc_args `lengthIs` tyConArity tc    -- Short-cut
  = shortCutReduction old_ev fsk ax_co tc tc_args
       -- Try shortcut; see Note [Short cut for top-level reaction]

  | isGiven old_ev  -- Not shortcut
  = do { let final_co = mkTcSymCo (ctEvCoercion old_ev) `mkTcTransCo` ax_co
              -- final_co :: fsk ~ rhs_ty
       ; new_ev <- newGivenEvVar deeper_loc (mkPrimEqPred (mkTyVarTy fsk) rhs_ty,
                                             EvCoercion final_co)
       ; emitWorkNC [new_ev] -- Non-cannonical; that will mean we flatten rhs_ty
       ; stopWith old_ev "Fun/Top (given)" }

  -- So old_ev is Wanted or Derived
  | not (fsk `elemVarSet` tyCoVarsOfType rhs_ty)
  = do { dischargeFmv old_ev fsk ax_co rhs_ty
       ; traceTcS "doTopReactFunEq" $
         vcat [ text "old_ev:" <+> ppr old_ev
              , nest 2 (text ":=") <+> ppr ax_co ]
       ; stopWith old_ev "Fun/Top (wanted)" }

  | otherwise -- We must not assign ufsk := ...ufsk...!
  = do { alpha_ty <- newFlexiTcSTy (tyVarKind fsk)
       ; new_ev <- case old_ev of
           CtWanted {}  -> do { (ev, _) <- newWantedEq loc Nominal alpha_ty rhs_ty
                              ; updWorkListTcS $
                                  extendWorkListEq (mkNonCanonical ev)
                              ; return ev }
           CtDerived {} -> do { ev <- newDerivedNC loc pred
                              ; updWorkListTcS (extendWorkListDerived loc ev)
                              ; return ev }
             where pred = mkPrimEqPred alpha_ty rhs_ty
           _ -> pprPanic "reduce_top_fun_eq" (ppr old_ev)

            -- By emitting this as non-canonical, we deal with all
            -- flattening, occurs-check, and ufsk := ufsk issues
       ; let final_co = ax_co `mkTcTransCo` mkTcSymCo (ctEvCoercion new_ev)
            --    ax_co :: fam_tc args ~ rhs_ty
            --       ev :: alpha ~ rhs_ty
            --     ufsk := alpha
            -- final_co :: fam_tc args ~ alpha
       ; dischargeFmv old_ev fsk final_co alpha_ty
       ; traceTcS "doTopReactFunEq (occurs)" $
         vcat [ text "old_ev:" <+> ppr old_ev
              , nest 2 (text ":=") <+>
                   if isDerived old_ev then text "(derived)"
                   else ppr final_co
              , text "new_ev:" <+> ppr new_ev ]
       ; stopWith old_ev "Fun/Top (wanted)" }
  where
    loc = ctEvLoc old_ev
    deeper_loc = bumpCtLocDepth loc

improveTopFunEqs :: CtLoc -> TyCon -> [TcType] -> TcTyVar -> TcS ()
improveTopFunEqs loc fam_tc args fsk
  = do { model <- getInertModel
       ; fam_envs <- getFamInstEnvs
       ; eqns <- improve_top_fun_eqs fam_envs fam_tc args
                                    (lookupFlattenTyVar model fsk)
       ; mapM_ (unifyDerived loc Nominal) eqns }

improve_top_fun_eqs :: FamInstEnvs
                    -> TyCon -> [TcType] -> TcType
                    -> TcS [Eqn]
improve_top_fun_eqs fam_envs fam_tc args rhs_ty
  | Just ops <- isBuiltInSynFamTyCon_maybe fam_tc
  = return (sfInteractTop ops args rhs_ty)

  -- see Note [Type inference for type families with injectivity]
  | isOpenTypeFamilyTyCon fam_tc
  , Injective injective_args <- familyTyConInjectivityInfo fam_tc
  = -- it is possible to have several compatible equations in an open type
    -- family but we only want to derive equalities from one such equation.
    concatMapM (injImproveEqns injective_args) (take 1 $
      buildImprovementData (lookupFamInstEnvByTyCon fam_envs fam_tc)
                           fi_tys fi_rhs (const Nothing))

  | Just ax <- isClosedSynFamilyTyConWithAxiom_maybe fam_tc
  , Injective injective_args <- familyTyConInjectivityInfo fam_tc
  = concatMapM (injImproveEqns injective_args) $
      buildImprovementData (fromBranches (co_ax_branches ax))
                           cab_lhs cab_rhs Just

  | otherwise
  = return []
     where
      buildImprovementData
          :: [a]                     -- axioms for a TF (FamInst or CoAxBranch)
          -> (a -> [Type])           -- get LHS of an axiom
          -> (a -> Type)             -- get RHS of an axiom
          -> (a -> Maybe CoAxBranch) -- Just => apartness check required
          -> [( [Type], TCvSubst, [TyVar], Maybe CoAxBranch )]
             -- Result:
             -- ( [arguments of a matching axiom]
             -- , RHS-unifying substitution
             -- , axiom variables without substitution
             -- , Maybe matching axiom [Nothing - open TF, Just - closed TF ] )
      buildImprovementData axioms axiomLHS axiomRHS wrap =
          [ (ax_args, subst, unsubstTvs, wrap axiom)
          | axiom <- axioms
          , let ax_args = axiomLHS axiom
          , let ax_rhs  = axiomRHS axiom
          , Just subst <- [tcUnifyTyWithTFs False ax_rhs rhs_ty]
          , let tvs           = tyCoVarsOfTypesList ax_args
                notInSubst tv = not (tv `elemVarEnv` getTvSubstEnv subst)
                unsubstTvs    = filter (notInSubst <&&> isTyVar) tvs ]

      injImproveEqns :: [Bool]
                     -> ([Type], TCvSubst, [TyCoVar], Maybe CoAxBranch)
                     -> TcS [Eqn]
      injImproveEqns inj_args (ax_args, theta, unsubstTvs, cabr) = do
        (theta', _) <- instFlexiTcS unsubstTvs
        -- The use of deterministically ordered list for `unsubstTvs`
        -- is not strictly necessary here, we only use the substitution
        -- part of the result of instFlexiTcS. If we used the second
        -- part of the tuple, which is the range of the substitution then
        -- the order could be important.
        let subst = theta `unionTCvSubst` theta'
        return [ Pair arg (substTyUnchecked subst ax_arg)
               | case cabr of
                  Just cabr' -> apartnessCheck (substTys subst ax_args) cabr'
                  _          -> True
               , (arg, ax_arg, True) <- zip3 args ax_args inj_args ]


shortCutReduction :: CtEvidence -> TcTyVar -> TcCoercion
                  -> TyCon -> [TcType] -> TcS (StopOrContinue Ct)
-- See Note [Top-level reductions for type functions]
shortCutReduction old_ev fsk ax_co fam_tc tc_args
  = ASSERT( ctEvEqRel old_ev == NomEq)
    do { (xis, cos) <- flattenManyNom old_ev tc_args
               -- ax_co :: F args ~ G tc_args
               -- cos   :: xis ~ tc_args
               -- old_ev :: F args ~ fsk
               -- G cos ; sym ax_co ; old_ev :: G xis ~ fsk

       ; new_ev <- case ctEvFlavour old_ev of
           Given -> newGivenEvVar deeper_loc
                         ( mkPrimEqPred (mkTyConApp fam_tc xis) (mkTyVarTy fsk)
                         , EvCoercion (mkTcTyConAppCo Nominal fam_tc cos
                                        `mkTcTransCo` mkTcSymCo ax_co
                                        `mkTcTransCo` ctEvCoercion old_ev) )

           Derived -> newDerivedNC deeper_loc $
                      mkPrimEqPred (mkTyConApp fam_tc xis)
                                   (mkTyVarTy fsk)

           Wanted ->
             do { (new_ev, new_co) <- newWantedEq deeper_loc Nominal
                                        (mkTyConApp fam_tc xis) (mkTyVarTy fsk)
                ; setWantedEq (ctev_dest old_ev) $
                     ax_co `mkTcTransCo` mkTcSymCo (mkTcTyConAppCo Nominal
                                                      fam_tc cos)
                           `mkTcTransCo` new_co
                ; return new_ev }

       ; let new_ct = CFunEqCan { cc_ev = new_ev, cc_fun = fam_tc
                                , cc_tyargs = xis, cc_fsk = fsk }
       ; updWorkListTcS (extendWorkListFunEq new_ct)
       ; stopWith old_ev "Fun/Top (shortcut)" }
  where
    deeper_loc = bumpCtLocDepth (ctEvLoc old_ev)

dischargeFmv :: CtEvidence -> TcTyVar -> TcCoercion -> TcType -> TcS ()
-- (dischargeFmv x fmv co ty)
--     [W] ev :: F tys ~ fmv
--         co :: F tys ~ xi
-- Precondition: fmv is not filled, and fuv `notElem` xi
--
-- Then set fmv := xi,
--      set ev := co
--      kick out any inert things that are now rewritable
--
-- Does not evaluate 'co' if 'ev' is Derived
dischargeFmv ev fmv co xi
  = ASSERT2( not (fmv `elemVarSet` tyCoVarsOfType xi), ppr ev $$ ppr fmv $$ ppr xi )
    do { setEvBindIfWanted ev (EvCoercion co)
       ; unflattenFmv fmv xi
       ; n_kicked <- kickOutAfterUnification fmv
       ; traceTcS "dischargeFmv" (ppr fmv <+> equals <+> ppr xi $$ ppr_kicked n_kicked) }

{- Note [Top-level reductions for type functions]
~~~~~~~~~~~~~~~~~~~~~~~~~~~~~~~~~~~~~~~~~~~~~~~~~
c.f. Note [The flattening story] in TcFlatten

Suppose we have a CFunEqCan  F tys ~ fmv/fsk, and a matching axiom.
Here is what we do, in four cases:

* Wanteds: general firing rule
    (work item) [W]        x : F tys ~ fmv
    instantiate axiom: ax_co : F tys ~ rhs

   Then:
      Discharge   fmv := alpha
      Discharge   x := ax_co ; sym x2
      New wanted  [W] x2 : alpha ~ rhs  (Non-canonical)
   This is *the* way that fmv's get unified; even though they are
   "untouchable".

   NB: it can be the case that fmv appears in the (instantiated) rhs.
   In that case the new Non-canonical wanted will be loopy, but that's
   ok.  But it's good reason NOT to claim that it is canonical!

* Wanteds: short cut firing rule
  Applies when the RHS of the axiom is another type-function application
      (work item)        [W] x : F tys ~ fmv
      instantiate axiom: ax_co : F tys ~ G rhs_tys

  It would be a waste to create yet another fmv for (G rhs_tys).
  Instead (shortCutReduction):
      - Flatten rhs_tys (cos : rhs_tys ~ rhs_xis)
      - Add G rhs_xis ~ fmv to flat cache  (note: the same old fmv)
      - New canonical wanted   [W] x2 : G rhs_xis ~ fmv  (CFunEqCan)
      - Discharge x := ax_co ; G cos ; x2

* Givens: general firing rule
      (work item)        [G] g : F tys ~ fsk
      instantiate axiom: ax_co : F tys ~ rhs

   Now add non-canonical given (since rhs is not flat)
      [G] (sym g ; ax_co) : fsk ~ rhs  (Non-canonical)

* Givens: short cut firing rule
  Applies when the RHS of the axiom is another type-function application
      (work item)        [G] g : F tys ~ fsk
      instantiate axiom: ax_co : F tys ~ G rhs_tys

  It would be a waste to create yet another fsk for (G rhs_tys).
  Instead (shortCutReduction):
     - Flatten rhs_tys: flat_cos : tys ~ flat_tys
     - Add new Canonical given
          [G] (sym (G flat_cos) ; co ; g) : G flat_tys ~ fsk   (CFunEqCan)

Note [Cached solved FunEqs]
~~~~~~~~~~~~~~~~~~~~~~~~~~~
When trying to solve, say (FunExpensive big-type ~ ty), it's important
to see if we have reduced (FunExpensive big-type) before, lest we
simply repeat it.  Hence the lookup in inert_solved_funeqs.  Moreover
we must use `funEqCanDischarge` because both uses might (say) be Wanteds,
and we *still* want to save the re-computation.

Note [MATCHING-SYNONYMS]
~~~~~~~~~~~~~~~~~~~~~~~~
When trying to match a dictionary (D tau) to a top-level instance, or a
type family equation (F taus_1 ~ tau_2) to a top-level family instance,
we do *not* need to expand type synonyms because the matcher will do that for us.


Note [RHS-FAMILY-SYNONYMS]
~~~~~~~~~~~~~~~~~~~~~~~~~~
The RHS of a family instance is represented as yet another constructor which is
like a type synonym for the real RHS the programmer declared. Eg:
    type instance F (a,a) = [a]
Becomes:
    :R32 a = [a]      -- internal type synonym introduced
    F (a,a) ~ :R32 a  -- instance

When we react a family instance with a type family equation in the work list
we keep the synonym-using RHS without expansion.

Note [FunDep and implicit parameter reactions]
~~~~~~~~~~~~~~~~~~~~~~~~~~~~~~~~~~~~~~~~~~~~~~
Currently, our story of interacting two dictionaries (or a dictionary
and top-level instances) for functional dependencies, and implicit
parameters, is that we simply produce new Derived equalities.  So for example

        class D a b | a -> b where ...
    Inert:
        d1 :g D Int Bool
    WorkItem:
        d2 :w D Int alpha

    We generate the extra work item
        cv :d alpha ~ Bool
    where 'cv' is currently unused.  However, this new item can perhaps be
    spontaneously solved to become given and react with d2,
    discharging it in favour of a new constraint d2' thus:
        d2' :w D Int Bool
        d2 := d2' |> D Int cv
    Now d2' can be discharged from d1

We could be more aggressive and try to *immediately* solve the dictionary
using those extra equalities, but that requires those equalities to carry
evidence and derived do not carry evidence.

If that were the case with the same inert set and work item we might dischard
d2 directly:

        cv :w alpha ~ Bool
        d2 := d1 |> D Int cv

But in general it's a bit painful to figure out the necessary coercion,
so we just take the first approach. Here is a better example. Consider:
    class C a b c | a -> b
And:
     [Given]  d1 : C T Int Char
     [Wanted] d2 : C T beta Int
In this case, it's *not even possible* to solve the wanted immediately.
So we should simply output the functional dependency and add this guy
[but NOT its superclasses] back in the worklist. Even worse:
     [Given] d1 : C T Int beta
     [Wanted] d2: C T beta Int
Then it is solvable, but its very hard to detect this on the spot.

It's exactly the same with implicit parameters, except that the
"aggressive" approach would be much easier to implement.


Note [Weird fundeps]
~~~~~~~~~~~~~~~~~~~~
Consider   class Het a b | a -> b where
              het :: m (f c) -> a -> m b

           class GHet (a :: * -> *) (b :: * -> *) | a -> b
           instance            GHet (K a) (K [a])
           instance Het a b => GHet (K a) (K b)

The two instances don't actually conflict on their fundeps,
although it's pretty strange.  So they are both accepted. Now
try   [W] GHet (K Int) (K Bool)
This triggers fundeps from both instance decls;
      [D] K Bool ~ K [a]
      [D] K Bool ~ K beta
And there's a risk of complaining about Bool ~ [a].  But in fact
the Wanted matches the second instance, so we never get as far
as the fundeps.

Trac #7875 is a case in point.

Note [Overriding implicit parameters]
~~~~~~~~~~~~~~~~~~~~~~~~~~~~~~~~~~~~~
Consider
   f :: (?x::a) -> Bool -> a

   g v = let ?x::Int = 3
         in (f v, let ?x::Bool = True in f v)

This should probably be well typed, with
   g :: Bool -> (Int, Bool)

So the inner binding for ?x::Bool *overrides* the outer one.
Hence a work-item Given overrides an inert-item Given.
-}

{- *******************************************************************
*                                                                    *
                       Class lookup
*                                                                    *
**********************************************************************-}

-- | Indicates if Instance met the Safe Haskell overlapping instances safety
-- check.
--
-- See Note [Safe Haskell Overlapping Instances] in TcSimplify
-- See Note [Safe Haskell Overlapping Instances Implementation] in TcSimplify
type SafeOverlapping = Bool

data LookupInstResult
  = NoInstance
  | GenInst { lir_new_theta :: [TcPredType]
            , lir_mk_ev     :: [EvTerm] -> EvTerm
            , lir_safe_over :: SafeOverlapping }

instance Outputable LookupInstResult where
  ppr NoInstance = text "NoInstance"
  ppr (GenInst { lir_new_theta = ev
               , lir_safe_over = s })
    = text "GenInst" <+> vcat [ppr ev, ss]
    where ss = text $ if s then "[safe]" else "[unsafe]"


matchClassInst :: DynFlags -> InertSet -> Class -> [Type] -> CtLoc -> TcS LookupInstResult
matchClassInst dflags inerts clas tys loc
-- First check whether there is an in-scope Given that could
-- match this constraint.  In that case, do not use top-level
-- instances.  See Note [Instance and Given overlap]
  | not (xopt LangExt.IncoherentInstances dflags)
  , not (naturallyCoherentClass clas)
  , let matchable_givens = matchableGivens loc pred inerts
  , not (isEmptyBag matchable_givens)
  = do { traceTcS "Delaying instance application" $
           vcat [ text "Work item=" <+> pprClassPred clas tys
                , text "Potential matching givens:" <+> ppr matchable_givens ]
       ; return NoInstance }
  where
     pred = mkClassPred clas tys

matchClassInst dflags _ clas tys loc
 = do { traceTcS "matchClassInst" $ text "pred =" <+> ppr (mkClassPred clas tys) <+> char '{'
      ; res <- match_class_inst dflags clas tys loc
      ; traceTcS "} matchClassInst result" $ ppr res
      ; return res }

match_class_inst :: DynFlags -> Class -> [Type] -> CtLoc -> TcS LookupInstResult
match_class_inst dflags clas tys loc
  | cls_name == knownNatClassName     = matchKnownNat        clas tys
  | cls_name == knownSymbolClassName  = matchKnownSymbol     clas tys
  | isCTupleClass clas                = matchCTuple          clas tys
  | cls_name == typeableClassName     = matchTypeable        clas tys
  | clas `hasKey` heqTyConKey         = matchLiftedEquality       tys
  | clas `hasKey` coercibleTyConKey   = matchLiftedCoercible      tys
  | cls_name == hasFieldClassName     = matchHasField dflags clas tys loc
  | otherwise                         = matchInstEnv dflags clas tys loc
  where
    cls_name = className clas

{- Note [Instance and Given overlap]
~~~~~~~~~~~~~~~~~~~~~~~~~~~~~~~~~~~~
Example, from the OutsideIn(X) paper:
       instance P x => Q [x]
       instance (x ~ y) => R y [x]

       wob :: forall a b. (Q [b], R b a) => a -> Int

       g :: forall a. Q [a] => [a] -> Int
       g x = wob x

From 'g' we get the impliation constraint:
            forall a. Q [a] => (Q [beta], R beta [a])
If we react (Q [beta]) with its top-level axiom, we end up with a
(P beta), which we have no way of discharging. On the other hand,
if we react R beta [a] with the top-level we get  (beta ~ a), which
is solvable and can help us rewrite (Q [beta]) to (Q [a]) which is
now solvable by the given Q [a].

The partial solution is that:
  In matchClassInst (and thus in topReact), we return a matching
  instance only when there is no Given in the inerts which is
  unifiable to this particular dictionary.

  We treat any meta-tyvar as "unifiable" for this purpose,
  *including* untouchable ones.  But not skolems like 'a' in
  the implication constraint above.

The end effect is that, much as we do for overlapping instances, we
delay choosing a class instance if there is a possibility of another
instance OR a given to match our constraint later on. This fixes
Trac #4981 and #5002.

Other notes:

* The check is done *first*, so that it also covers classes
  with built-in instance solving, such as
     - constraint tuples
     - natural numbers
     - Typeable

* The given-overlap problem is arguably not easy to appear in practice
  due to our aggressive prioritization of equality solving over other
  constraints, but it is possible. I've added a test case in
  typecheck/should-compile/GivenOverlapping.hs

* Another "live" example is Trac #10195; another is #10177.

* We ignore the overlap problem if -XIncoherentInstances is in force:
  see Trac #6002 for a worked-out example where this makes a
  difference.

* Moreover notice that our goals here are different than the goals of
  the top-level overlapping checks. There we are interested in
  validating the following principle:

      If we inline a function f at a site where the same global
      instance environment is available as the instance environment at
      the definition site of f then we should get the same behaviour.

  But for the Given Overlap check our goal is just related to completeness of
  constraint solving.

* The solution is only a partial one.  Consider the above example with
       g :: forall a. Q [a] => [a] -> Int
       g x = let v = wob x
             in v
  and suppose we have -XNoMonoLocalBinds, so that we attempt to find the most
  general type for 'v'.  When generalising v's type we'll simplify its
  Q [alpha] constraint, but we don't have Q [a] in the 'givens', so we
  will use the instance declaration after all. Trac #11948 was a case
  in point.

All of this is disgustingly delicate, so to discourage people from writing
simplifiable class givens, we warn about signatures that contain them;#
see TcValidity Note [Simplifiable given constraints].
-}


{- *******************************************************************
*                                                                    *
                Class lookup in the instance environment
*                                                                    *
**********************************************************************-}

matchInstEnv :: DynFlags -> Class -> [Type] -> CtLoc -> TcS LookupInstResult
matchInstEnv dflags clas tys loc
   = do { instEnvs <- getInstEnvs
        ; let safeOverlapCheck = safeHaskell dflags `elem` [Sf_Safe, Sf_Trustworthy]
              (matches, unify, unsafeOverlaps) = lookupInstEnv True instEnvs clas tys
              safeHaskFail = safeOverlapCheck && not (null unsafeOverlaps)
        ; case (matches, unify, safeHaskFail) of

            -- Nothing matches
            ([], _, _)
                -> do { traceTcS "matchClass not matching" $
                        vcat [ text "dict" <+> ppr pred ]
                      ; return NoInstance }

            -- A single match (& no safe haskell failure)
            ([(ispec, inst_tys)], [], False)
                -> do   { let dfun_id = instanceDFunId ispec
                        ; traceTcS "matchClass success" $
                          vcat [text "dict" <+> ppr pred,
                                text "witness" <+> ppr dfun_id
                                               <+> ppr (idType dfun_id) ]
                                  -- Record that this dfun is needed
                        ; match_one (null unsafeOverlaps) dfun_id inst_tys }

            -- More than one matches (or Safe Haskell fail!). Defer any
            -- reactions of a multitude until we learn more about the reagent
            (matches, _, _)
                -> do   { traceTcS "matchClass multiple matches, deferring choice" $
                          vcat [text "dict" <+> ppr pred,
                                text "matches" <+> ppr matches]
                        ; return NoInstance } }
   where
     pred = mkClassPred clas tys

     match_one :: SafeOverlapping -> DFunId -> [DFunInstType] -> TcS LookupInstResult
                  -- See Note [DFunInstType: instantiating types] in InstEnv
     match_one so dfun_id mb_inst_tys
       = do { checkWellStagedDFun pred dfun_id loc
            ; (tys, theta) <- instDFunType dfun_id mb_inst_tys
            ; return $ GenInst { lir_new_theta = theta
                               , lir_mk_ev     = EvDFunApp dfun_id tys
                               , lir_safe_over = so } }


{- ********************************************************************
*                                                                     *
                   Class lookup for CTuples
*                                                                     *
***********************************************************************-}

matchCTuple :: Class -> [Type] -> TcS LookupInstResult
matchCTuple clas tys   -- (isCTupleClass clas) holds
  = return (GenInst { lir_new_theta = tys
                    , lir_mk_ev     = tuple_ev
                    , lir_safe_over = True })
            -- The dfun *is* the data constructor!
  where
     data_con = tyConSingleDataCon (classTyCon clas)
     tuple_ev = EvDFunApp (dataConWrapId data_con) tys

{- ********************************************************************
*                                                                     *
                   Class lookup for Literals
*                                                                     *
***********************************************************************-}

matchKnownNat :: Class -> [Type] -> TcS LookupInstResult
matchKnownNat clas [ty]     -- clas = KnownNat
  | Just n <- isNumLitTy ty = makeLitDict clas ty (EvNum n)
matchKnownNat _ _           = return NoInstance

matchKnownSymbol :: Class -> [Type] -> TcS LookupInstResult
matchKnownSymbol clas [ty]  -- clas = KnownSymbol
  | Just n <- isStrLitTy ty = makeLitDict clas ty (EvStr n)
matchKnownSymbol _ _       = return NoInstance


makeLitDict :: Class -> Type -> EvLit -> TcS LookupInstResult
-- makeLitDict adds a coercion that will convert the literal into a dictionary
-- of the appropriate type.  See Note [KnownNat & KnownSymbol and EvLit]
-- in TcEvidence.  The coercion happens in 2 steps:
--
--     Integer -> SNat n     -- representation of literal to singleton
--     SNat n  -> KnownNat n -- singleton to dictionary
--
--     The process is mirrored for Symbols:
--     String    -> SSymbol n
--     SSymbol n -> KnownSymbol n -}
makeLitDict clas ty evLit
    | Just (_, co_dict) <- tcInstNewTyCon_maybe (classTyCon clas) [ty]
          -- co_dict :: KnownNat n ~ SNat n
    , [ meth ]   <- classMethods clas
    , Just tcRep <- tyConAppTyCon_maybe -- SNat
                      $ funResultTy         -- SNat n
                      $ dropForAlls         -- KnownNat n => SNat n
                      $ idType meth         -- forall n. KnownNat n => SNat n
    , Just (_, co_rep) <- tcInstNewTyCon_maybe tcRep [ty]
          -- SNat n ~ Integer
    , let ev_tm = mkEvCast (EvLit evLit) (mkTcSymCo (mkTcTransCo co_dict co_rep))
    = return $ GenInst { lir_new_theta = []
                       , lir_mk_ev     = \_ -> ev_tm
                       , lir_safe_over = True }

    | otherwise
    = panicTcS (text "Unexpected evidence for" <+> ppr (className clas)
                     $$ vcat (map (ppr . idType) (classMethods clas)))


{- ********************************************************************
*                                                                     *
                   Class lookup for Typeable
*                                                                     *
***********************************************************************-}

-- | Assumes that we've checked that this is the 'Typeable' class,
-- and it was applied to the correct argument.
matchTypeable :: Class -> [Type] -> TcS LookupInstResult
matchTypeable clas [k,t]  -- clas = Typeable
  -- For the first two cases, See Note [No Typeable for polytypes or qualified types]
  | isForAllTy k                      = return NoInstance   -- Polytype
  | isJust (tcSplitPredFunTy_maybe t) = return NoInstance   -- Qualified type

  -- Now cases that do work
  | k `eqType` typeNatKind                 = doTyLit knownNatClassName    t
  | k `eqType` typeSymbolKind              = doTyLit knownSymbolClassName t
  | Just (tc, ks) <- splitTyConApp_maybe t -- See Note [Typeable (T a b c)]
  , onlyNamedBndrsApplied tc ks            = doTyConApp clas t ks
  | Just (f,kt)   <- splitAppTy_maybe t    = doTyApp    clas t f kt

matchTypeable _ _ = return NoInstance

doTyConApp :: Class -> Type -> [Kind] -> TcS LookupInstResult
-- Representation for type constructor applied to some kinds
doTyConApp clas ty args
  = return $ GenInst (map (mk_typeable_pred clas) args)
                     (\tms -> EvTypeable ty $ EvTypeableTyCon tms)
                     True

-- Representation for concrete kinds.  We just use the kind itself,
-- but first we must make sure that we've instantiated all kind-
-- polymorphism, but no more.
onlyNamedBndrsApplied :: TyCon -> [KindOrType] -> Bool
onlyNamedBndrsApplied tc ks
 = all isNamedTyConBinder         used_bndrs &&
   all (not . isNamedTyConBinder) leftover_bndrs
 where
   bndrs                        = tyConBinders tc
   (used_bndrs, leftover_bndrs) = splitAtList ks bndrs

doTyApp :: Class -> Type -> Type -> KindOrType -> TcS LookupInstResult
-- Representation for an application of a type to a type-or-kind.
--  This may happen when the type expression starts with a type variable.
--  Example (ignoring kind parameter):
--    Typeable (f Int Char)                      -->
--    (Typeable (f Int), Typeable Char)          -->
--    (Typeable f, Typeable Int, Typeable Char)  --> (after some simp. steps)
--    Typeable f
doTyApp clas ty f tk
  | isForAllTy (typeKind f)
  = return NoInstance -- We can't solve until we know the ctr.
  | otherwise
  = do { traceTcS "doTyApp" (ppr clas $$ ppr ty $$ ppr f $$ ppr tk)
       ; return $ GenInst [mk_typeable_pred clas f, mk_typeable_pred clas tk]
                     (\[t1,t2] -> EvTypeable ty $ EvTypeableTyApp t1 t2)
                     True }

-- Emit a `Typeable` constraint for the given type.
mk_typeable_pred :: Class -> Type -> PredType
mk_typeable_pred clas ty = mkClassPred clas [ typeKind ty, ty ]

  -- Typeable is implied by KnownNat/KnownSymbol. In the case of a type literal
  -- we generate a sub-goal for the appropriate class. See #10348 for what
  -- happens when we fail to do this.
doTyLit :: Name -> Type -> TcS LookupInstResult
doTyLit kc t = do { kc_clas <- tcLookupClass kc
                  ; let kc_pred    = mkClassPred kc_clas [ t ]
                        mk_ev [ev] = EvTypeable t $ EvTypeableTyLit ev
                        mk_ev _    = panic "doTyLit"
                  ; return (GenInst [kc_pred] mk_ev True) }

{- Note [Typeable (T a b c)]
~~~~~~~~~~~~~~~~~~~~~~~~~~~~
For type applications we always decompose using binary application,
via doTyApp, until we get to a *kind* instantiation.  Exmaple
   Proxy :: forall k. k -> *

To solve Typeable (Proxy (* -> *) Maybe) we
  - First decompose with doTyApp,
    to get (Typeable (Proxy (* -> *))) and Typeable Maybe
  - Then solve (Typeable (Proxy (* -> *))) with doTyConApp

If we attempt to short-cut by solving it all at once, via
doTyCOnAPp


Note [No Typeable for polytypes or qualified types]
~~~~~~~~~~~~~~~~~~~~~~~~~~~~~~~~~~~~~~~~~~~~~~~~~~~
We do not support impredicative typeable, such as
   Typeable (forall a. a->a)
   Typeable (Eq a => a -> a)
   Typeable (() => Int)
   Typeable (((),()) => Int)

See Trac #9858.  For forall's the case is clear: we simply don't have
a TypeRep for them.  For qualified but not polymorphic types, like
(Eq a => a -> a), things are murkier.  But:

 * We don't need a TypeRep for these things.  TypeReps are for
   monotypes only.

 * Perhaps we could treat `=>` as another type constructor for `Typeable`
   purposes, and thus support things like `Eq Int => Int`, however,
   at the current state of affairs this would be an odd exception as
   no other class works with impredicative types.
   For now we leave it off, until we have a better story for impredicativity.
-}

solveCallStack :: CtEvidence -> EvCallStack -> TcS ()
solveCallStack ev ev_cs = do
  -- We're given ev_cs :: CallStack, but the evidence term should be a
  -- dictionary, so we have to coerce ev_cs to a dictionary for
  -- `IP ip CallStack`. See Note [Overview of implicit CallStacks]
  let ev_tm = mkEvCast (EvCallStack ev_cs) (wrapIP (ctEvPred ev))
  setWantedEvBind (ctEvId ev) ev_tm

{- ********************************************************************
*                                                                     *
                   Class lookup for lifted equality
*                                                                     *
***********************************************************************-}

-- See also Note [The equality types story] in TysPrim
matchLiftedEquality :: [Type] -> TcS LookupInstResult
matchLiftedEquality args
  = return (GenInst { lir_new_theta = [ mkTyConApp eqPrimTyCon args ]
                    , lir_mk_ev     = EvDFunApp (dataConWrapId heqDataCon) args
                    , lir_safe_over = True })

-- See also Note [The equality types story] in TysPrim
matchLiftedCoercible :: [Type] -> TcS LookupInstResult
matchLiftedCoercible args@[k, t1, t2]
  = return (GenInst { lir_new_theta = [ mkTyConApp eqReprPrimTyCon args' ]
                    , lir_mk_ev     = EvDFunApp (dataConWrapId coercibleDataCon)
                                                args
                    , lir_safe_over = True })
  where
    args' = [k, k, t1, t2]
matchLiftedCoercible args = pprPanic "matchLiftedCoercible" (ppr args)


{- ********************************************************************
*                                                                     *
              Class lookup for overloaded record fields
*                                                                     *
***********************************************************************-}

{-
Note [HasField instances]
~~~~~~~~~~~~~~~~~~~~~~~~~
Suppose we have

    data T y = MkT { foo :: [y] }

and `foo` is in scope.  Then GHC will automatically solve a constraint like

    HasField "foo" (T Int) b

by emitting a new wanted ([Int] ~# b) and building a HasField dictionary
out of the selector function `foo`.  The HasField class is defined (in
GHC.Records) thus:

    class HasField (x :: Symbol) r a | x r -> a where
      getField :: Proxy# x -> r -> a

Since this is a one-method class, it is represented as a newtype.
Hence we can solve `HasField "foo" (T Int) b` by taking an expression
of type `Proxy# "foo" -> T Int -> b` and coercing it appropriately.
Note that

    foo :: forall y . T y -> [y]

so the expression we construct is

    \ (_ :: Proxy# "foo") -> foo @Int |> co

where

    co :: (T Int -> [Int]) ~# (T Int -> b)

is built from the new wanted ([Int] ~# b).

If `foo` is not in scope, higher-rank or existentially quantified then
the constraint is not solved automatically, but may be solved by a
user-supplied HasField instance.  Similarly, if we encounter a
HasField constraint where the field is not a literal string, or does
not belong to the type, then we fall back on the normal constraint
solver behaviour.
-}

-- See Note [HasField instances]
matchHasField :: DynFlags -> Class -> [Type] -> CtLoc -> TcS LookupInstResult
matchHasField dflags clas tys@[x_ty, r_ty, a_ty] loc
  | Just x <- isStrLitTy x_ty
  , Just (tycon, r_args) <- tcSplitTyConApp_maybe r_ty
  = do { fam_inst_envs <- getFamInstEnvs
         -- Look up the representation tycon if this is a data family,
         -- because that's where the datacons and fields live
       ; let (rep_tycon, rep_tc_args, _) = tcLookupDataFamInst fam_inst_envs
                                                               tycon r_args

         -- Check that the field belongs to the tycon, and get its
         -- selector name from the FieldLabel
       ; case lookupFsEnv (tyConFieldLabelEnv rep_tycon) x of
           Nothing -> matchInstEnv dflags clas tys loc
           Just fl -> do {

       ; env <- getGlobalRdrEnvTcS
         -- Check that the field selector is in scope
       ; case lookupGRE_Field_Name env (flSelector fl) (flLabel fl) of
           []      -> matchInstEnv dflags clas tys loc
           (gre:_) -> do {
       ; sel_id <- tcLookupId (flSelector fl)

         -- We've already looked up the field label in this tycon, so
         -- there must be at least one data con with the field: find
         -- it and hence the field's type.
       ; let data_cons_with_field = [ (dc, ty)
                                    | dc <- tyConDataCons rep_tycon
                                    , Just ty <- [dataConFieldType_maybe dc x]
                                    ]
             (data_con, field_ty) = ASSERT( not (null data_cons_with_field) )
                                    head data_cons_with_field

         -- Calculate the new wanted constraint by equating the actual
         -- type of the field (instantiated appropriately) with the
         -- type in the third parameter of the HasField constraint.
             tenv = mkTopTCvSubst (dataConUnivTyVars data_con `zip` rep_tc_args)
             inst_field_ty = substTy tenv field_ty
             theta = mkTyConApp eqPrimTyCon [liftedTypeKind, liftedTypeKind
                                            , inst_field_ty, a_ty ]

         -- Give up if the selector is "naughty" (i.e. this is an
         -- existentially quantified type) or has a higher-rank type.
       ; if isNaughtyRecordSelector sel_id || not (isTauTy inst_field_ty)
         then matchInstEnv dflags clas tys loc
         else do {

         -- Record usage of the selector, as we need it to build an instance
       ; addUsedGRE True gre

         -- Build evidence term as described in Note [HasField instances]
       ; let mk_ev [ev] = EvExpr lam `EvCast` mkTcSymCo ax
               where
                lam      = mkHsLamConst proxy_ty (mkFunTy r_ty a_ty) body
                proxy_ty = mkProxyPrimTy typeSymbolKind x_ty
                co       = mkTcFunCo Nominal (mkTcReflCo Nominal r_ty)
                                             (evTermCoercion ev)
                body     = mkHsWrap (mkWpCastN co <.> mkWpTyApps rep_tc_args)
                                    (HsVar (noLoc sel_id))
                ax       = case tcInstNewTyCon_maybe (classTyCon clas) tys of
                             Just x  -> snd x
                             Nothing -> panic "HasField not a newtype"
             mk_ev _ = panic "matchHasField.mk_ev"

       ; return (GenInst { lir_new_theta = [ theta ]
                         , lir_mk_ev     = mk_ev
                         , lir_safe_over = True
                         })
       } } } }
matchHasField dflags clas tys loc = matchInstEnv dflags clas tys loc

-- | Make a constant lambda-expression
--
-- > \ (_ :: arg_ty) -> (body :: res_ty)
mkHsLamConst :: Type -> Type -> HsExpr Id -> HsExpr Id
mkHsLamConst arg_ty res_ty body = HsLam mg
  where
    m  = Match { m_fixity = NonFunBindMatch
               , m_pats   = [noLoc (WildPat arg_ty)]
               , m_type   = Nothing
               , m_grhss  = GRHSs { grhssGRHSs = [noLoc (GRHS [] (noLoc body))]
                                  , grhssLocalBinds = noLoc emptyLocalBinds }
               }
    mg = MG { mg_alts = noLoc [noLoc m]
            , mg_arg_tys = [arg_ty]
            , mg_res_ty  = res_ty
            , mg_origin  = Generated
            }<|MERGE_RESOLUTION|>--- conflicted
+++ resolved
@@ -25,13 +25,9 @@
 import RdrName ( lookupGRE_Field_Name )
 import PrelNames ( knownNatClassName, knownSymbolClassName,
                    typeableClassName, coercibleTyConKey,
-<<<<<<< HEAD
-                   heqTyConKey, hasFieldClassName )
-import TysWiredIn ( ipClass, typeNatKind, typeSymbolKind, heqDataCon,
-=======
+                   hasFieldClassName,
                    heqTyConKey, ipClassKey )
 import TysWiredIn ( typeNatKind, typeSymbolKind, heqDataCon,
->>>>>>> 46b78e60
                     coercibleDataCon )
 import TysPrim    ( eqPrimTyCon, eqReprPrimTyCon, mkProxyPrimTy )
 import Id( idType, isNaughtyRecordSelector )
@@ -43,6 +39,7 @@
 import FunDeps
 import FamInst
 import FamInstEnv
+import FastStringEnv ( lookupDFsEnv )
 import Unify ( tcUnifyTyWithTFs )
 
 import HsBinds ( emptyLocalBinds )
@@ -2198,7 +2195,7 @@
 
          -- Check that the field belongs to the tycon, and get its
          -- selector name from the FieldLabel
-       ; case lookupFsEnv (tyConFieldLabelEnv rep_tycon) x of
+       ; case lookupDFsEnv (tyConFieldLabelEnv rep_tycon) x of
            Nothing -> matchInstEnv dflags clas tys loc
            Just fl -> do {
 
@@ -2222,8 +2219,7 @@
          -- Calculate the new wanted constraint by equating the actual
          -- type of the field (instantiated appropriately) with the
          -- type in the third parameter of the HasField constraint.
-             tenv = mkTopTCvSubst (dataConUnivTyVars data_con `zip` rep_tc_args)
-             inst_field_ty = substTy tenv field_ty
+             inst_field_ty = substTyWith (dataConUnivTyVars data_con) rep_tc_args field_ty
              theta = mkTyConApp eqPrimTyCon [liftedTypeKind, liftedTypeKind
                                             , inst_field_ty, a_ty ]
 
@@ -2263,7 +2259,7 @@
 mkHsLamConst :: Type -> Type -> HsExpr Id -> HsExpr Id
 mkHsLamConst arg_ty res_ty body = HsLam mg
   where
-    m  = Match { m_fixity = NonFunBindMatch
+    m  = Match { m_ctxt   = LambdaExpr
                , m_pats   = [noLoc (WildPat arg_ty)]
                , m_type   = Nothing
                , m_grhss  = GRHSs { grhssGRHSs = [noLoc (GRHS [] (noLoc body))]

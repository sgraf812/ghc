{-# LANGUAGE CPP, TypeFamilies #-}

-- Type definitions for the constraint solver
module TcSMonad (

    -- The work list
    WorkList(..), isEmptyWorkList, emptyWorkList,
    extendWorkListNonEq, extendWorkListCt, extendWorkListDerived,
    extendWorkListCts, extendWorkListEq, extendWorkListFunEq,
    appendWorkList,
    selectNextWorkItem,
    workListSize, workListWantedCount,
    getWorkList, updWorkListTcS,

    -- The TcS monad
    TcS, runTcS, runTcSDeriveds, runTcSWithEvBinds,
    failTcS, warnTcS, addErrTcS,
    runTcSEqualities,
    nestTcS, nestImplicTcS, setEvBindsTcS,

<<<<<<< HEAD
    runTcPluginTcS, addUsedDataCons, addUsedGRE, deferTcSForAllEq,
=======
    runTcPluginTcS, addUsedGREs, deferTcSForAllEq,
>>>>>>> 46b78e60

    -- Tracing etc
    panicTcS, traceTcS,
    traceFireTcS, bumpStepCountTcS, csTraceTcS,
    wrapErrTcS, wrapWarnTcS,

    -- Evidence creation and transformation
    MaybeNew(..), freshGoals, isFresh, getEvTerm,

    newTcEvBinds,
    newWantedEq,
    newWanted, newWantedEvVar, newWantedEvVarNC, newDerivedNC,
    newBoundEvVarId,
    unifyTyVar, unflattenFmv, reportUnifications,
    setEvBind, setWantedEq, setEqIfWanted,
    setWantedEvTerm, setWantedEvBind, setEvBindIfWanted,
    newEvVar, newGivenEvVar, newGivenEvVars,
    emitNewDerived, emitNewDeriveds, emitNewDerivedEq,
    checkReductionDepth,

    getInstEnvs, getFamInstEnvs,                -- Getting the environments
    getTopEnv, getGblEnv, getLclEnv,
    getTcEvBinds, getTcEvBindsFromVar, getTcLevel,
    getTcEvBindsMap,
    tcLookupClass,
    tcLookupId,

    -- Inerts
    InertSet(..), InertCans(..),
    updInertTcS, updInertCans, updInertDicts, updInertIrreds,
    getNoGivenEqs, setInertCans,
    getInertEqs, getInertCans, getInertModel, getInertGivens,
    emptyInert, getTcSInerts, setTcSInerts, takeGivenInsolubles,
    matchableGivens, prohibitedSuperClassSolve,
    getUnsolvedInerts,
    removeInertCts, getPendingScDicts,
    addInertCan, addInertEq, insertFunEq,
    emitInsoluble, emitWorkNC, emitWork,

    -- The Model
    InertModel, kickOutAfterUnification,

    -- Inert Safe Haskell safe-overlap failures
    addInertSafehask, insertSafeOverlapFailureTcS, updInertSafehask,
    getSafeOverlapFailures,

    -- Inert CDictCans
    lookupInertDict, findDictsByClass, addDict, addDictsByClass,
    delDict, foldDicts, filterDicts,

    -- Inert CTyEqCans
    EqualCtList, findTyEqs, foldTyEqs, isInInertEqs,

    -- Inert solved dictionaries
    addSolvedDict, lookupSolvedDict,

    -- Irreds
    foldIrreds,

    -- The flattening cache
    lookupFlatCache, extendFlatCache, newFlattenSkolem,            -- Flatten skolems

    -- Inert CFunEqCans
    updInertFunEqs, findFunEq, sizeFunEqMap,
    findFunEqsByTyCon,

    instDFunType,                              -- Instantiation

    -- MetaTyVars
    newFlexiTcSTy, instFlexiTcS,
    cloneMetaTyVar, demoteUnfilledFmv,

    TcLevel, isTouchableMetaTyVarTcS,
    isFilledMetaTyVar_maybe, isFilledMetaTyVar,
    zonkTyCoVarsAndFV, zonkTcType, zonkTcTypes, zonkTcTyVar, zonkCo,
    zonkTyCoVarsAndFVList,
    zonkSimples, zonkWC,

    -- References
    newTcRef, readTcRef, updTcRef,

    -- Misc
    getDefaultInfo, getDynFlags, getGlobalRdrEnvTcS,
    matchFam, matchFamTcM,
    checkWellStagedDFun,
    pprEq                                    -- Smaller utils, re-exported from TcM
                                             -- TODO (DV): these are only really used in the
                                             -- instance matcher in TcSimplify. I am wondering
                                             -- if the whole instance matcher simply belongs
                                             -- here
) where

#include "HsVersions.h"

import HscTypes

import qualified Inst as TcM
import InstEnv
import FamInst
import FamInstEnv

import qualified TcRnMonad as TcM
import qualified TcMType as TcM
import qualified TcEnv as TcM
       ( checkWellStaged, topIdLvl, tcGetDefaultTys, tcLookupClass, tcLookupId )
import Kind
import TcType
import DynFlags
import Type
import Coercion
import Unify

import TcEvidence
import Class
import TyCon
import TcErrors   ( solverDepthErrorTcS )

import Name
import RdrName ( GlobalRdrEnv, GlobalRdrElt )
import qualified RnEnv as TcM
import Var
import VarEnv
import VarSet
import Outputable
import Bag
import UniqSupply
import Util
import TcRnTypes

import Unique
import UniqFM
import UniqDFM
import Maybes

import StaticFlags( opt_PprStyle_Debug )
import TrieMap
import Control.Monad
#if __GLASGOW_HASKELL__ > 710
import qualified Control.Monad.Fail as MonadFail
#endif
import MonadUtils
import Data.IORef
import Data.List ( foldl', partition )

#ifdef DEBUG
import Digraph
#endif

{-
************************************************************************
*                                                                      *
*                            Worklists                                *
*  Canonical and non-canonical constraints that the simplifier has to  *
*  work on. Including their simplification depths.                     *
*                                                                      *
*                                                                      *
************************************************************************

Note [WorkList priorities]
~~~~~~~~~~~~~~~~~~~~~~~~~~~
A WorkList contains canonical and non-canonical items (of all flavors).
Notice that each Ct now has a simplification depth. We may
consider using this depth for prioritization as well in the future.

As a simple form of priority queue, our worklist separates out
equalities (wl_eqs) from the rest of the canonical constraints,
so that it's easier to deal with them first, but the separation
is not strictly necessary. Notice that non-canonical constraints
are also parts of the worklist.

Note [Process derived items last]
~~~~~~~~~~~~~~~~~~~~~~~~~~~~~~~~~
We can often solve all goals without processing *any* derived constraints.
The derived constraints are just there to help us if we get stuck.  So
we keep them in a separate list.

-}

-- See Note [WorkList priorities]
data WorkList
  = WL { wl_eqs     :: [Ct]
       , wl_funeqs  :: [Ct]  -- LIFO stack of goals
       , wl_rest    :: [Ct]
       , wl_deriv   :: [CtEvidence]  -- Implicitly non-canonical
                                     -- See Note [Process derived items last]
       , wl_implics :: Bag Implication  -- See Note [Residual implications]
    }

appendWorkList :: WorkList -> WorkList -> WorkList
appendWorkList
    (WL { wl_eqs = eqs1, wl_funeqs = funeqs1, wl_rest = rest1
        , wl_deriv = ders1, wl_implics = implics1 })
    (WL { wl_eqs = eqs2, wl_funeqs = funeqs2, wl_rest = rest2
        , wl_deriv = ders2, wl_implics = implics2 })
   = WL { wl_eqs     = eqs1     ++ eqs2
        , wl_funeqs  = funeqs1  ++ funeqs2
        , wl_rest    = rest1    ++ rest2
        , wl_deriv   = ders1    ++ ders2
        , wl_implics = implics1 `unionBags`   implics2 }

workListSize :: WorkList -> Int
workListSize (WL { wl_eqs = eqs, wl_funeqs = funeqs, wl_deriv = ders, wl_rest = rest })
  = length eqs + length funeqs + length rest + length ders

workListWantedCount :: WorkList -> Int
workListWantedCount (WL { wl_eqs = eqs, wl_rest = rest })
  = count isWantedCt eqs + count isWantedCt rest

extendWorkListEq :: Ct -> WorkList -> WorkList
extendWorkListEq ct wl = wl { wl_eqs = ct : wl_eqs wl }

extendWorkListEqs :: [Ct] -> WorkList -> WorkList
extendWorkListEqs cts wl = wl { wl_eqs = cts ++ wl_eqs wl }

extendWorkListFunEq :: Ct -> WorkList -> WorkList
extendWorkListFunEq ct wl = wl { wl_funeqs = ct : wl_funeqs wl }

extendWorkListNonEq :: Ct -> WorkList -> WorkList
-- Extension by non equality
extendWorkListNonEq ct wl = wl { wl_rest = ct : wl_rest wl }

extendWorkListDerived :: CtLoc -> CtEvidence -> WorkList -> WorkList
extendWorkListDerived loc ev wl
  | isDroppableDerivedLoc loc = wl { wl_deriv = ev : wl_deriv wl }
  | otherwise                 = extendWorkListEq (mkNonCanonical ev) wl

extendWorkListDeriveds :: CtLoc -> [CtEvidence] -> WorkList -> WorkList
extendWorkListDeriveds loc evs wl
  | isDroppableDerivedLoc loc = wl { wl_deriv = evs ++ wl_deriv wl }
  | otherwise                 = extendWorkListEqs (map mkNonCanonical evs) wl

extendWorkListImplic :: Implication -> WorkList -> WorkList
extendWorkListImplic implic wl = wl { wl_implics = implic `consBag` wl_implics wl }

extendWorkListCt :: Ct -> WorkList -> WorkList
-- Agnostic
extendWorkListCt ct wl
 = case classifyPredType (ctPred ct) of
     EqPred NomEq ty1 _
       | Just (tc,_) <- tcSplitTyConApp_maybe ty1
       , isTypeFamilyTyCon tc
       -> extendWorkListFunEq ct wl
     EqPred {}
       -> extendWorkListEq ct wl

     _ -> extendWorkListNonEq ct wl

extendWorkListCts :: [Ct] -> WorkList -> WorkList
-- Agnostic
extendWorkListCts cts wl = foldr extendWorkListCt wl cts

isEmptyWorkList :: WorkList -> Bool
isEmptyWorkList (WL { wl_eqs = eqs, wl_funeqs = funeqs
                    , wl_rest = rest, wl_deriv = ders, wl_implics = implics })
  = null eqs && null rest && null funeqs && isEmptyBag implics && null ders

emptyWorkList :: WorkList
emptyWorkList = WL { wl_eqs  = [], wl_rest = []
                   , wl_funeqs = [], wl_deriv = [], wl_implics = emptyBag }

selectWorkItem :: WorkList -> Maybe (Ct, WorkList)
selectWorkItem wl@(WL { wl_eqs = eqs, wl_funeqs = feqs
                      , wl_rest = rest })
  | ct:cts <- eqs  = Just (ct, wl { wl_eqs    = cts })
  | ct:fes <- feqs = Just (ct, wl { wl_funeqs = fes })
  | ct:cts <- rest = Just (ct, wl { wl_rest   = cts })
  | otherwise      = Nothing

getWorkList :: TcS WorkList
getWorkList = do { wl_var <- getTcSWorkListRef
                 ; wrapTcS (TcM.readTcRef wl_var) }

selectDerivedWorkItem  :: WorkList -> Maybe (Ct, WorkList)
selectDerivedWorkItem wl@(WL { wl_deriv = ders })
  | ev:evs <- ders = Just (mkNonCanonical ev, wl { wl_deriv  = evs })
  | otherwise      = Nothing

selectNextWorkItem :: TcS (Maybe Ct)
selectNextWorkItem
  = do { wl_var <- getTcSWorkListRef
       ; wl <- wrapTcS (TcM.readTcRef wl_var)

       ; let try :: Maybe (Ct,WorkList) -> TcS (Maybe Ct) -> TcS (Maybe Ct)
             try mb_work do_this_if_fail
                | Just (ct, new_wl) <- mb_work
                = do { checkReductionDepth (ctLoc ct) (ctPred ct)
                     ; wrapTcS (TcM.writeTcRef wl_var new_wl)
                     ; return (Just ct) }
                | otherwise
                = do_this_if_fail

       ; try (selectWorkItem wl) $

    do { ics <- getInertCans
       ; solve_deriveds <- keepSolvingDeriveds
       ; if inert_count ics == 0 && not solve_deriveds
         then return Nothing
         else try (selectDerivedWorkItem wl) (return Nothing) } }

-- Pretty printing
instance Outputable WorkList where
  ppr (WL { wl_eqs = eqs, wl_funeqs = feqs
          , wl_rest = rest, wl_implics = implics, wl_deriv = ders })
   = text "WL" <+> (braces $
     vcat [ ppUnless (null eqs) $
            text "Eqs =" <+> vcat (map ppr eqs)
          , ppUnless (null feqs) $
            text "Funeqs =" <+> vcat (map ppr feqs)
          , ppUnless (null rest) $
            text "Non-eqs =" <+> vcat (map ppr rest)
          , ppUnless (null ders) $
            text "Derived =" <+> vcat (map ppr ders)
          , ppUnless (isEmptyBag implics) $
            if opt_PprStyle_Debug  -- Typically we only want the work list for this level
            then text "Implics =" <+> vcat (map ppr (bagToList implics))
            else text "(Implics omitted)"
          ])


{- *********************************************************************
*                                                                      *
                InertSet: the inert set
*                                                                      *
*                                                                      *
********************************************************************* -}

data InertSet
  = IS { inert_cans :: InertCans
              -- Canonical Given, Wanted, Derived (no Solved)
              -- Sometimes called "the inert set"

       , inert_flat_cache :: ExactFunEqMap (TcCoercion, TcType, CtFlavour)
              -- See Note [Type family equations]
              -- If    F tys :-> (co, ty, ev),
              -- then  co :: F tys ~ ty
              --
              -- Just a hash-cons cache for use when flattening only
              -- These include entirely un-processed goals, so don't use
              -- them to solve a top-level goal, else you may end up solving
              -- (w:F ty ~ a) by setting w:=w!  We just use the flat-cache
              -- when allocating a new flatten-skolem.
              -- Not necessarily inert wrt top-level equations (or inert_cans)

              -- NB: An ExactFunEqMap -- this doesn't match via loose types!

       , inert_solved_dicts   :: DictMap CtEvidence
              -- Of form ev :: C t1 .. tn
              -- See Note [Solved dictionaries]
              -- and Note [Do not add superclasses of solved dictionaries]
       }

instance Outputable InertSet where
  ppr is = vcat [ ppr $ inert_cans is
                , text "Solved dicts" <+> vcat (map ppr (bagToList (dictsToBag (inert_solved_dicts is)))) ]

emptyInert :: InertSet
emptyInert
  = IS { inert_cans = IC { inert_count    = 0
                         , inert_eqs      = emptyDVarEnv
                         , inert_dicts    = emptyDicts
                         , inert_safehask = emptyDicts
                         , inert_funeqs   = emptyFunEqs
                         , inert_irreds   = emptyCts
                         , inert_insols   = emptyCts
                         , inert_model    = emptyDVarEnv }
       , inert_flat_cache    = emptyExactFunEqs
       , inert_solved_dicts  = emptyDictMap }


{- Note [Solved dictionaries]
~~~~~~~~~~~~~~~~~~~~~~~~~~~~~~
When we apply a top-level instance declararation, we add the "solved"
dictionary to the inert_solved_dicts.  In general, we use it to avoid
creating a new EvVar when we have a new goal that we have solved in
the past.

But in particular, we can use it to create *recursive* dicationaries.
The simplest, degnerate case is
    instance C [a] => C [a] where ...
If we have
    [W] d1 :: C [x]
then we can apply the instance to get
    d1 = $dfCList d
    [W] d2 :: C [x]
Now 'd1' goes in inert_solved_dicts, and we can solve d2 directly from d1.
    d1 = $dfCList d
    d2 = d1

See Note [Example of recursive dictionaries]
Other notes about solved dictionaries

* See also Note [Do not add superclasses of solved dictionaries]

* The inert_solved_dicts field is not rewritten by equalities, so it may
  get out of date.

Note [Do not add superclasses of solved dictionaries]
~~~~~~~~~~~~~~~~~~~~~~~~~~~~~~~~~~~~~~~~~~~~~~~~~~~~~
Every member of inert_solved_dicts is the result of applying a dictionary
function, NOT of applying superclass selection to anything.
Consider

        class Ord a => C a where
        instance Ord [a] => C [a] where ...

Suppose we are trying to solve
  [G] d1 : Ord a
  [W] d2 : C [a]

Then we'll use the instance decl to give

  [G] d1 : Ord a     Solved: d2 : C [a] = $dfCList d3
  [W] d3 : Ord [a]

We must not add d4 : Ord [a] to the 'solved' set (by taking the
superclass of d2), otherwise we'll use it to solve d3, without ever
using d1, which would be a catastrophe.

Solution: when extending the solved dictionaries, do not add superclasses.
That's why each element of the inert_solved_dicts is the result of applying
a dictionary function.

Note [Example of recursive dictionaries]
~~~~~~~~~~~~~~~~~~~~~~~~~~~~~~~~~~~~~~~~
--- Example 1

    data D r = ZeroD | SuccD (r (D r));

    instance (Eq (r (D r))) => Eq (D r) where
        ZeroD     == ZeroD     = True
        (SuccD a) == (SuccD b) = a == b
        _         == _         = False;

    equalDC :: D [] -> D [] -> Bool;
    equalDC = (==);

We need to prove (Eq (D [])). Here's how we go:

   [W] d1 : Eq (D [])
By instance decl of Eq (D r):
   [W] d2 : Eq [D []]      where   d1 = dfEqD d2
By instance decl of Eq [a]:
   [W] d3 : Eq (D [])      where   d2 = dfEqList d3
                                   d1 = dfEqD d2
Now this wanted can interact with our "solved" d1 to get:
    d3 = d1

-- Example 2:
This code arises in the context of "Scrap Your Boilerplate with Class"

    class Sat a
    class Data ctx a
    instance  Sat (ctx Char)             => Data ctx Char       -- dfunData1
    instance (Sat (ctx [a]), Data ctx a) => Data ctx [a]        -- dfunData2

    class Data Maybe a => Foo a

    instance Foo t => Sat (Maybe t)                             -- dfunSat

    instance Data Maybe a => Foo a                              -- dfunFoo1
    instance Foo a        => Foo [a]                            -- dfunFoo2
    instance                 Foo [Char]                         -- dfunFoo3

Consider generating the superclasses of the instance declaration
         instance Foo a => Foo [a]

So our problem is this
    [G] d0 : Foo t
    [W] d1 : Data Maybe [t]   -- Desired superclass

We may add the given in the inert set, along with its superclasses
  Inert:
    [G] d0 : Foo t
    [G] d01 : Data Maybe t   -- Superclass of d0
  WorkList
    [W] d1 : Data Maybe [t]

Solve d1 using instance dfunData2; d1 := dfunData2 d2 d3
  Inert:
    [G] d0 : Foo t
    [G] d01 : Data Maybe t   -- Superclass of d0
  Solved:
        d1 : Data Maybe [t]
  WorkList:
    [W] d2 : Sat (Maybe [t])
    [W] d3 : Data Maybe t

Now, we may simplify d2 using dfunSat; d2 := dfunSat d4
  Inert:
    [G] d0 : Foo t
    [G] d01 : Data Maybe t   -- Superclass of d0
  Solved:
        d1 : Data Maybe [t]
        d2 : Sat (Maybe [t])
  WorkList:
    [W] d3 : Data Maybe t
    [W] d4 : Foo [t]

Now, we can just solve d3 from d01; d3 := d01
  Inert
    [G] d0 : Foo t
    [G] d01 : Data Maybe t   -- Superclass of d0
  Solved:
        d1 : Data Maybe [t]
        d2 : Sat (Maybe [t])
  WorkList
    [W] d4 : Foo [t]

Now, solve d4 using dfunFoo2;  d4 := dfunFoo2 d5
  Inert
    [G] d0  : Foo t
    [G] d01 : Data Maybe t   -- Superclass of d0
  Solved:
        d1 : Data Maybe [t]
        d2 : Sat (Maybe [t])
        d4 : Foo [t]
  WorkList:
    [W] d5 : Foo t

Now, d5 can be solved! d5 := d0

Result
   d1 := dfunData2 d2 d3
   d2 := dfunSat d4
   d3 := d01
   d4 := dfunFoo2 d5
   d5 := d0
-}

{- *********************************************************************
*                                                                      *
                InertCans: the canonical inerts
*                                                                      *
*                                                                      *
********************************************************************* -}

data InertCans   -- See Note [Detailed InertCans Invariants] for more
  = IC { inert_model :: InertModel
              -- See Note [inert_model: the inert model]

       , inert_eqs :: DTyVarEnv EqualCtList
              -- See Note [inert_eqs: the inert equalities]
              -- All Given/Wanted CTyEqCans; index is the LHS tyvar

       , inert_funeqs :: FunEqMap Ct
              -- All CFunEqCans; index is the whole family head type.
              -- All Nominal (that's an invarint of all CFunEqCans)
              -- LHS is fully rewritten (modulo eqCanRewrite constraints)
              --     wrt inert_eqs/inert_model
              -- We can get Derived ones from e.g.
              --   (a) flattening derived equalities
              --   (b) emitDerivedShadows

       , inert_dicts :: DictMap Ct
              -- Dictionaries only
              -- All fully rewritten (modulo flavour constraints)
              --     wrt inert_eqs/inert_model

       , inert_safehask :: DictMap Ct
              -- Failed dictionary resolution due to Safe Haskell overlapping
              -- instances restriction. We keep this seperate from inert_dicts
              -- as it doesn't cause compilation failure, just safe inference
              -- failure.
              --
              -- ^ See Note [Safe Haskell Overlapping Instances Implementation]
              -- in TcSimplify

       , inert_irreds :: Cts
              -- Irreducible predicates

       , inert_insols :: Cts
              -- Frozen errors (as non-canonicals)

       , inert_count :: Int
              -- Number of Wanted goals in
              --     inert_eqs, inert_dicts, inert_safehask, inert_irreds
              -- Does not include insolubles
              -- When non-zero, keep trying to solved
       }

type InertModel  = DTyVarEnv Ct
     -- If a -> ct, then ct is a
     --    nominal, Derived, canonical CTyEqCan for [D] (a ~N rhs)
     -- The index of the TyVarEnv is the 'a'
     -- All saturated info for Given, Wanted, Derived is here


{- Note [Detailed InertCans Invariants]
~~~~~~~~~~~~~~~~~~~~~~~~~~~~~~~~~~~~~~~
The InertCans represents a collection of constraints with the following properties:

  * All canonical

  * No two dictionaries with the same head
  * No two CIrreds with the same type

  * Family equations inert wrt top-level family axioms

  * Dictionaries have no matching top-level instance

  * Given family or dictionary constraints don't mention touchable
    unification variables

  * Non-CTyEqCan constraints are fully rewritten with respect
    to the CTyEqCan equalities (modulo canRewrite of course;
    eg a wanted cannot rewrite a given)

  * CTyEqCan equalities: see Note [Applying the inert substitution]
                         in TcFlatten

Note [Type family equations]
~~~~~~~~~~~~~~~~~~~~~~~~~~~~
Type-family equations, of form (ev : F tys ~ ty), live in three places

  * The work-list, of course

  * The inert_flat_cache.  This is used when flattening, to get maximal
    sharing.  It contains lots of things that are still in the work-list.
    E.g Suppose we have (w1: F (G a) ~ Int), and (w2: H (G a) ~ Int) in the
        work list.  Then we flatten w1, dumping (w3: G a ~ f1) in the work
        list.  Now if we flatten w2 before we get to w3, we still want to
        share that (G a).

    Because it contains work-list things, DO NOT use the flat cache to solve
    a top-level goal.  Eg in the above example we don't want to solve w3
    using w3 itself!

  * The inert_funeqs are un-solved but fully processed and in the InertCans.

Note [inert_model: the inert model]
~~~~~~~~~~~~~~~~~~~~~~~~~~~~~~~~~~~
* Part of the inert set is the “model”

   * The “Model” is an non-idempotent but no-occurs-check
     substitution, reflecting *all* *Nominal* equalities (a ~N ty)
     that are not immediately soluble by unification.

   * All the constraints in the model are Derived CTyEqCans
     That is if (a -> ty) is in the model, then
     we have an inert constraint [D] a ~N ty.

   * There are two sources of constraints in the model:

     - Derived constraints arising from functional dependencies, or
       decomposing injective arguments of type functions, and
       suchlike.

     - A Derived "shadow copy" for every Given or Wanted (a ~N ty) in
       inert_eqs.

   * The model is not subject to "kicking-out". Reason: we make a Derived
     shadow copy of any Given/Wanted (a ~ ty), and that Derived copy will
     be fully rewritten by the model before it is added

   * The principal reason for maintaining the model is to generate
     equalities that tell us how to unify a variable: that is, what
     Mark Jones calls "improvement". The same idea is sometimes also
     called "saturation"; find all the equalities that must hold in
     any solution.

   * Domain of the model = skolems + untouchables.
     A touchable unification variable would have been unified first.

   * The inert_eqs are all Given/Wanted.  The Derived ones are in the
     inert_model only.

   * However inert_dicts, inert_funeqs, inert_irreds
     may well contain derived constraints.

Note [inert_eqs: the inert equalities]
~~~~~~~~~~~~~~~~~~~~~~~~~~~~~~~~~~~~~~

Definition [Can-rewrite relation]
A "can-rewrite" relation between flavours, written f1 >= f2, is a
binary relation with the following properties

  (R1) >= is transitive
  (R2) If f1 >= f, and f2 >= f,
       then either f1 >= f2 or f2 >= f1

Lemma.  If f1 >= f then f1 >= f1
Proof.  By property (R2), with f1=f2

Definition [Generalised substitution]
A "generalised substitution" S is a set of triples (a -f-> t), where
  a is a type variable
  t is a type
  f is a flavour
such that
  (WF1) if (a -f1-> t1) in S
           (a -f2-> t2) in S
        then neither (f1 >= f2) nor (f2 >= f1) hold
  (WF2) if (a -f-> t) is in S, then t /= a

Definition [Applying a generalised substitution]
If S is a generalised substitution
   S(f,a) = t,  if (a -fs-> t) in S, and fs >= f
          = a,  otherwise
Application extends naturally to types S(f,t), modulo roles.
See Note [Flavours with roles].

Theorem: S(f,a) is well defined as a function.
Proof: Suppose (a -f1-> t1) and (a -f2-> t2) are both in S,
               and  f1 >= f and f2 >= f
       Then by (R2) f1 >= f2 or f2 >= f1, which contradicts (WF1)

Notation: repeated application.
  S^0(f,t)     = t
  S^(n+1)(f,t) = S(f, S^n(t))

Definition: inert generalised substitution
A generalised substitution S is "inert" iff

  (IG1) there is an n such that
        for every f,t, S^n(f,t) = S^(n+1)(f,t)

By (IG1) we define S*(f,t) to be the result of exahaustively
applying S(f,_) to t.

----------------------------------------------------------------
Our main invariant:
   the inert CTyEqCans should be an inert generalised substitution
----------------------------------------------------------------

Note that inertness is not the same as idempotence.  To apply S to a
type, you may have to apply it recursive.  But inertness does
guarantee that this recursive use will terminate.

Note [Extending the inert equalities]
~~~~~~~~~~~~~~~~~~~~~~~~~~~~~~~~~~~~~
Theorem [Stability under extension]
   This is the main theorem!
   Suppose we have a "work item"
       a -fw-> t
   and an inert generalised substitution S,
   such that
      (T1) S(fw,a) = a     -- LHS of work-item is a fixpoint of S(fw,_)
      (T2) S(fw,t) = t     -- RHS of work-item is a fixpoint of S(fw,_)
      (T3) a not in t      -- No occurs check in the work item

      (K1) for every (a -fs-> s) in S, then not (fw >= fs)
           Reason: the work item is fully rewritten by S, hence not (fs >= fw)
                   but if (fw >= fs) then the work item could rewrite
                   the inert item

      (K2) for every (b -fs-> s) in S, where b /= a, then
              (K2a) not (fs >= fs)
           or (K2b) fs >= fw
           or (K2c) not (fw >= fs)
           or (K2d) a not in s

      (K3) See Note [K3: completeness of solving]
           If (b -fs-> s) is in S with (fw >= fs), then
        (K3a) If the role of fs is nominal: s /= a
        (K3b) If the role of fs is representational: EITHER
                a not in s, OR
                the path from the top of s to a includes at least one non-newtype

   then the extended substition T = S+(a -fw-> t)
   is an inert generalised substitution.

Conditions (T1-T3) are established by the canonicaliser
Conditions (K1-K3) are established by TcSMonad.kickOutRewriteable

The idea is that
* (T1-2) are guaranteed by exhaustively rewriting the work-item
  with S(fw,_).

* T3 is guaranteed by a simple occurs-check on the work item.
  This is done during canonicalisation, in canEqTyVar;
  (invariant: a CTyEqCan never has an occurs check).

* (K1-3) are the "kick-out" criteria.  (As stated, they are really the
  "keep" criteria.) If the current inert S contains a triple that does
  not satisfy (K1-3), then we remove it from S by "kicking it out",
  and re-processing it.

* Note that kicking out is a Bad Thing, because it means we have to
  re-process a constraint.  The less we kick out, the better.
  TODO: Make sure that kicking out really *is* a Bad Thing. We've assumed
  this but haven't done the empirical study to check.

* Assume we have  G>=G, G>=W and that's all.  Then, when performing
  a unification we add a new given  a -G-> ty.  But doing so does NOT require
  us to kick out an inert wanted that mentions a, because of (K2a).  This
  is a common case, hence good not to kick out.

* Lemma (L2): if not (fw >= fw), then K1-K3 all hold.
  Proof: using Definition [Can-rewrite relation], fw can't rewrite anything
         and so K1-K3 hold.  Intuitively, since fw can't rewrite anything,
         adding it cannot cause any loops
  This is a common case, because Wanteds cannot rewrite Wanteds.

* Lemma (L1): The conditions of the Main Theorem imply that there is no
              (a -fs-> t) in S, s.t.  (fs >= fw).
  Proof. Suppose the contrary (fs >= fw).  Then because of (T1),
  S(fw,a)=a.  But since fs>=fw, S(fw,a) = s, hence s=a.  But now we
  have (a -fs-> a) in S, which contradicts (WF2).

* The extended substitution satisfies (WF1) and (WF2)
  - (K1) plus (L1) guarantee that the extended substitution satisfies (WF1).
  - (T3) guarantees (WF2).

* (K2) is about inertness.  Intuitively, any infinite chain T^0(f,t),
  T^1(f,t), T^2(f,T).... must pass through the new work item infnitely
  often, since the substution without the work item is inert; and must
  pass through at least one of the triples in S infnitely often.

  - (K2a): if not(fs>=fs) then there is no f that fs can rewrite (fs>=f),
    and hence this triple never plays a role in application S(f,a).
    It is always safe to extend S with such a triple.

    (NB: we could strengten K1) in this way too, but see K3.

  - (K2b): If this holds then, by (T2), b is not in t.  So applying the
    work item does not genenerate any new opportunities for applying S

  - (K2c): If this holds, we can't pass through this triple infinitely
    often, because if we did then fs>=f, fw>=f, hence by (R2)
      * either fw>=fs, contradicting K2c
      * or fs>=fw; so by the agument in K2b we can't have a loop

  - (K2d): if a not in s, we hae no further opportunity to apply the
    work item, similar to (K2b)

  NB: Dimitrios has a PDF that does this in more detail

Key lemma to make it watertight.
  Under the conditions of the Main Theorem,
  forall f st fw >= f, a is not in S^k(f,t), for any k

Also, consider roles more carefully. See Note [Flavours with roles]

Note [K3: completeness of solving]
~~~~~~~~~~~~~~~~~~~~~~~~~~~~~~~~~~
(K3) is not necessary for the extended substitution
to be inert.  In fact K1 could be made stronger by saying
   ... then (not (fw >= fs) or not (fs >= fs))
But it's not enough for S to be inert; we also want completeness.
That is, we want to be able to solve all soluble wanted equalities.
Suppose we have

   work-item   b -G-> a
   inert-item  a -W-> b

Assuming (G >= W) but not (W >= W), this fulfills all the conditions,
so we could extend the inerts, thus:

   inert-items   b -G-> a
                 a -W-> b

But if we kicked-out the inert item, we'd get

   work-item     a -W-> b
   inert-item    b -G-> a

Then rewrite the work-item gives us (a -W-> a), which is soluble via Refl.
So we add one more clause to the kick-out criteria

Another way to understand (K3) is that we treat an inert item
        a -f-> b
in the same way as
        b -f-> a
So if we kick out one, we should kick out the other.  The orientation
is somewhat accidental.

When considering roles, we also need the second clause (K3b). Consider

  inert-item   a -W/R-> b c
  work-item    c -G/N-> a

The work-item doesn't get rewritten by the inert, because (>=) doesn't hold.
We've satisfied conditions (T1)-(T3) and (K1) and (K2). If all we had were
condition (K3a), then we would keep the inert around and add the work item.
But then, consider if we hit the following:

  work-item2   b -G/N-> Id

where

  newtype Id x = Id x

For similar reasons, if we only had (K3a), we wouldn't kick the
representational inert out. And then, we'd miss solving the inert, which
now reduced to reflexivity. The solution here is to kick out representational
inerts whenever the tyvar of a work item is "exposed", where exposed means
not under some proper data-type constructor, like [] or Maybe. See
isTyVarExposed in TcType. This is encoded in (K3b).

Note [Stability of flattening]
~~~~~~~~~~~~~~~~~~~~~~~~~~~~~~
The inert_eqs and inert_model, *considered separately* are each stable;
that is, substituting using them will terminate.  Considered *together*
they are not.  E.g.

  Add: [G] a~[b] to inert set with model  [D] b~[a]

  We add [G] a~[b] to inert_eqs, and emit [D] a~[b]. At this point
  the combination of inert_eqs and inert_model is not stable.

  Then we canonicalise [D] a~[b] to [D] a~[[a]], and add that to
  insolubles as an occurs check.

* When canonicalizing, the flattener respects flavours. In particular,
  when flattening a type variable 'a':
    * Derived:      look up 'a' in the inert_model
    * Given/Wanted: look up 'a' in the inert_eqs


Note [Flavours with roles]
~~~~~~~~~~~~~~~~~~~~~~~~~~
The system described in Note [inert_eqs: the inert equalities]
discusses an abstract
set of flavours. In GHC, flavours have two components: the flavour proper,
taken from {Wanted, Derived, Given} and the equality relation (often called
role), taken from {NomEq, ReprEq}.
When substituting w.r.t. the inert set,
as described in Note [inert_eqs: the inert equalities],
we must be careful to respect all components of a flavour.
For example, if we have

  inert set: a -G/R-> Int
             b -G/R-> Bool

  type role T nominal representational

and we wish to compute S(W/R, T a b), the correct answer is T a Bool, NOT
T Int Bool. The reason is that T's first parameter has a nominal role, and
thus rewriting a to Int in T a b is wrong. Indeed, this non-congruence of
substitution means that the proof in Note [The inert equalities] may need
to be revisited, but we don't think that the end conclusion is wrong.

Note [Examples of how the inert_model helps completeness]
~~~~~~~~~~~~~~~~~~~~~~~~~~~~~~~~~~~~~~~~~~~~~~~~~~~~~~~~~

----------- Example 2 (indexed-types/should_fail/T4093a)
  Ambiguity check for f: (Foo e ~ Maybe e) => Foo e

  We get [G] Foo e ~ Maybe e
         [W] Foo e ~ Foo ee      -- ee is a unification variable
         [W] Foo ee ~ Maybe ee

  Flatten: [G] Foo e ~ fsk
           [G] fsk ~ Maybe e   -- (A)

           [W] Foo ee ~ fmv
           [W] fmv ~ fsk       -- (B) From Foo e ~ Foo ee
           [W] fmv ~ Maybe ee

  --> rewrite (B) with (A)
           [W] Foo ee ~ fmv
           [W] fmv ~ Maybe e
           [W] fmv ~ Maybe ee

  But now awe appear to be stuck, since we don't rewrite Wanteds with
  Wanteds. But inert_model to the rescue.  In the model we first added
           fmv -> Maybe e
  Then when adding [W] fmv -> Maybe ee to the inert set, we noticed
  that the model can rewrite the constraint, and so emit [D] fmv ~ Maybe ee.
  That canonicalises to
           [D] Maybe e ~ Maybe ee
  and that soon yields ee := e, and all is well

----------- Example 3 (typecheck/should_compile/Improvement.hs)
    type instance F Int = Bool
    instance (b~Int) => C Bool b

    [W] w1 : C (F alpha) alpha, [W] w2 : F alpha ~ Bool

  If we rewrote wanteds with wanteds, we could rewrite w1 to
  C Bool alpha, use the instance to get alpha ~ Int, and solve
  the whole thing.

  And that is exactly what happens, in the *Derived* constraints.
  In effect we get

    [D] F alpha ~ fmv
    [D] C fmv alpha
    [D] fmv ~ Bool

  and now we can rewrite (C fmv alpha) with (fmv ~ Bool), ane
  we are off to the races.

----------- Example 4 (Trac #10009, a nasty example):

    f :: (UnF (F b) ~ b) => F b -> ()

    g :: forall a. (UnF (F a) ~ a) => a -> ()
    g _ = f (undefined :: F a)

  For g we get [G] UnF (F a) ~ a
               [W] UnF (F beta) ~ beta
               [W] F a ~ F beta
  Flatten:
      [G] g1: F a ~ fsk1         fsk1 := F a
      [G] g2: UnF fsk1 ~ fsk2    fsk2 := UnF fsk1
      [G] g3: fsk2 ~ a

      [W] w1: F beta ~ fmv1
      [W] w2: UnF fmv1 ~ fmv2
      [W] w3: beta ~ fmv2
      [W] w5: fmv1 ~ fsk1   -- From F a ~ F beta using flat-cache
                            -- and re-orient to put meta-var on left

  Unify beta := fmv2
      [W] w1: F fmv2 ~ fmv1
      [W] w2: UnF fmv1 ~ fmv2
      [W] w5: fmv1 ~ fsk1

  In the model, we have the shadow Deriveds of w1 and w2
  (I name them for convenience even though they are anonymous)
      [D] d1: F fmv2 ~ fmv1d
      [D] d2: fmv1d ~ fmv1
      [D] d3: UnF fmv1 ~ fmv2d
      [D] d4: fmv2d ~ fmv2

  Now we can rewrite d3 with w5, and match with g2, to get
      fmv2d := fsk2
      [D] d1: F fmv2 ~ fmv1d
      [D] d2: fmv1d ~ fmv1
      [D] d4: fmv2 ~ fsk2

  Use g2 to rewrite fsk2 to a.
      [D] d1: F fmv2 ~ fmv1d
      [D] d2: fmv1d ~ fmv1
      [D] d4: fmv2 ~ a

  Use d4 to rewrite d1, rewrite with g3,
  match with g1, to get
      fmv1d := fsk1
      [D] d2: fmv1 ~ fsk1
      [D] d4: fmv2 ~ a

  At this point we are stuck so we unflatten this set:
  See Note [Orientation of equalities with fmvs] in TcFlatten
      [W] w1: F fmv2 ~ fmv1
      [W] w2: UnF fmv1 ~ fmv2
      [W] w5: fmv1 ~ fsk1
      [D] d4: fmv2 ~ a

  Unflattening will discharge w1: fmv1 := F fmv2
  It can't discharge w2, so it is kept.  But we can
  unify fmv2 := fsk2, and that is "progress". Result
      [W] w2: UnF (F a) ~ a
      [W] w5: F a ~ fsk1

  And now both of these are easily proved in the next iteration.  Phew!
-}

instance Outputable InertCans where
  ppr (IC { inert_model = model, inert_eqs = eqs
          , inert_funeqs = funeqs, inert_dicts = dicts
          , inert_safehask = safehask, inert_irreds = irreds
          , inert_insols = insols, inert_count = count })
    = braces $ vcat
      [ ppUnless (isEmptyDVarEnv eqs) $
        text "Equalities:"
          <+> pprCts (foldDVarEnv (\eqs rest -> listToBag eqs `andCts` rest) emptyCts eqs)
      , ppUnless (isEmptyTcAppMap funeqs) $
        text "Type-function equalities =" <+> pprCts (funEqsToBag funeqs)
      , ppUnless (isEmptyTcAppMap dicts) $
        text "Dictionaries =" <+> pprCts (dictsToBag dicts)
      , ppUnless (isEmptyTcAppMap safehask) $
        text "Safe Haskell unsafe overlap =" <+> pprCts (dictsToBag safehask)
      , ppUnless (isEmptyCts irreds) $
        text "Irreds =" <+> pprCts irreds
      , ppUnless (isEmptyCts insols) $
        text "Insolubles =" <+> pprCts insols
      , ppUnless (isEmptyDVarEnv model) $
        text "Model =" <+> pprCts (foldDVarEnv consCts emptyCts model)
      , text "Unsolved goals =" <+> int count
      ]

{- *********************************************************************
*                                                                      *
                  Adding an inert
*                                                                      *
************************************************************************

Note [Adding an inert canonical constraint the InertCans]
~~~~~~~~~~~~~~~~~~~~~~~~~~~~~~~~~~~~~~~~~~~~~~~~~~~~~~~~~
* Adding any constraint c *other* than a CTyEqCan (TcSMonad.addInertCan):

    * If c can be rewritten by model, emit the shadow constraint [D] c
      as NonCanonical.   See Note [Emitting shadow constraints]

    * Reason for non-canonical: a CFunEqCan has a unique fmv on the RHS,
      so we must not duplicate it.

* Adding a *nominal* CTyEqCan (a ~N ty) to the inert set (TcSMonad.addInertEq).

    (A) Always (G/W/D) kick out constraints that can be rewritten
        (respecting flavours) by the new constraint. This is done
        by kickOutRewritable.

    (B) Applies only to nominal equalities: a ~ ty.  Four cases:

        [Representational]   [G/W/D] a ~R ty:
          Just add it to inert_eqs

        [Derived Nominal]  [D] a ~N ty:
          1. Add (a~ty) to the model
             NB: 'a' cannot be in fv(ty), because the constraint is canonical.

          2. (DShadow) Do emitDerivedShadows
               For every inert G/W constraint c, st
                (a) (a~ty) can rewrite c (see Note [Emitting shadow constraints]),
                    and
                (b) the model cannot rewrite c
               kick out a Derived *copy*, leaving the original unchanged.
               Reason for (b) if the model can rewrite c, then we have already
               generated a shadow copy

       [Given/Wanted Nominal]  [G/W] a ~N ty:
          1. Add it to inert_eqs
          2. Emit [D] a~ty
          Step (2) is needed to allow the current model to fully
          rewrite [D] a~ty before adding it using the [Derived Nominal]
          steps above.

          We must do this even for Givens, because
             work-item [G] a ~ [b], model has [D] b ~ a.
          We need a shadow [D] a ~ [b] in the work-list
          When we process it, we'll rewrite to a ~ [a] and get an occurs check


* Unifying a:=ty, is like adding [G] a~ty, but we can't make a [D]
  a~ty, as in step (1) of the [G/W] case above.  So instead, do
  kickOutAfterUnification:
    - Kick out from the model any equality (b~ty2) that mentions 'a'
      (i.e. a=b or a in ty2).  Example:
            [G] a ~ [b],    model [D] b ~ [a]

Note [Emitting shadow constraints]
~~~~~~~~~~~~~~~~~~~~~~~~~~~~~~~~~~
 * Given a new model element [D] a ~ ty, we want to emit shadow
   [D] constraints for any inert constraints 'c' that can be
   rewritten [D] a-> ty

 * And similarly given a new Given/Wanted 'c', we want to emit a
   shadow 'c' if the model can rewrite [D] c

See modelCanRewrite.

NB the use of rewritableTyVars. You might wonder whether, given the new
constraint [D] fmv ~ ty and the inert [W] F alpha ~ fmv, do we want to
emit a shadow constraint [D] F alpha ~ fmv?  No, we don't, because
it'll literally be a duplicate (since we do not rewrite the RHS of a
CFunEqCan) and hence immediately eliminated again.  Insetad we simply
want to *kick-out* the [W] F alpha ~ fmv, so that it is reconsidered
from a fudep point of view.  See Note [Kicking out CFunEqCan for
fundeps]

Note [Kicking out CFunEqCan for fundeps]
~~~~~~~~~~~~~~~~~~~~~~~~~~~~~~~~~~~~~~~~
Consider:
   New:    [D] fmv1 ~ fmv2
   Inert:  [W] F alpha ~ fmv1
           [W] F beta  ~ fmv2

The new (derived) equality certainly can't rewrite the inerts. But we
*must* kick out the first one, to get:

   New:   [W] F alpha ~ fmv1
   Inert: [W] F beta ~ fmv2
   Model: [D] fmv1 ~ fmv2

and now improvement will discover [D] alpha ~ beta. This is important;
eg in Trac #9587.
-}

addInertEq :: Ct -> TcS ()
-- This is a key function, because of the kick-out stuff
-- Precondition: item /is/ canonical
addInertEq ct@(CTyEqCan { cc_tyvar = tv })
  = do { traceTcS "addInertEq {" $
         text "Adding new inert equality:" <+> ppr ct
       ; ics <- getInertCans

       ; let (kicked_out, ics1) = kickOutRewritable (ctFlavourRole ct) tv ics
       ; ics2 <- add_inert_eq ics1 ct

       ; setInertCans ics2

       ; unless (isEmptyWorkList kicked_out) $
         do { updWorkListTcS (appendWorkList kicked_out)
            ; csTraceTcS $
               hang (text "Kick out, tv =" <+> ppr tv)
                  2 (vcat [ text "n-kicked =" <+> int (workListSize kicked_out)
                          , ppr kicked_out ]) }

       ; traceTcS "addInertEq }" $ empty }
addInertEq ct = pprPanic "addInertEq" (ppr ct)

add_inert_eq :: InertCans -> Ct -> TcS InertCans
add_inert_eq ics@(IC { inert_count = n
                     , inert_eqs = old_eqs
                     , inert_model = old_model })
             ct@(CTyEqCan { cc_ev = ev, cc_eq_rel = eq_rel, cc_tyvar = tv
                          , cc_rhs = _rhs })
  | ReprEq <- eq_rel
  = return new_ics

  | isDerived ev
  = do { emitDerivedShadows ics tv
       ; return (ics { inert_model = extendDVarEnv old_model tv ct }) }

  | otherwise   -- Given/Wanted Nominal equality [W] tv ~N ty
  = do { emitNewDerived loc pred
       ; return new_ics }
  where
    loc     = ctEvLoc ev
    pred    = ctEvPred ev
    new_ics = ics { inert_eqs   = addTyEq old_eqs tv ct
                  , inert_count = bumpUnsolvedCount ev n }

add_inert_eq _ ct = pprPanic "addInertEq" (ppr ct)

emitDerivedShadows :: InertCans -> TcTyVar -> TcS ()
emitDerivedShadows IC { inert_eqs      = tv_eqs
                      , inert_dicts    = dicts
                      , inert_safehask = safehask
                      , inert_funeqs   = funeqs
                      , inert_irreds   = irreds
                      , inert_model    = model } new_tv
  | null shadows
  = return ()
  | otherwise
  = do { traceTcS "Emit derived shadows:" $
         vcat [ text "tyvar =" <+> ppr new_tv
              , text "shadows =" <+> vcat (map ppr shadows) ]
       ; emitWork shadows }
  where
    shadows = foldDicts  get_ct dicts    $
              foldDicts  get_ct safehask $
              foldFunEqs get_ct funeqs   $
              foldIrreds get_ct irreds   $
              foldTyEqs  get_ct tv_eqs []
      -- Ignore insolubles

    get_ct ct cts | want_shadow ct = mkShadowCt ct : cts
                  | otherwise      = cts

    want_shadow ct
      =  not (isDerivedCt ct)              -- No need for a shadow of a Derived!
      && (new_tv `elemVarSet` rw_tvs)      -- New tv can rewrite ct, yielding a
                                           -- different ct
      && not (modelCanRewrite model rw_tvs)-- We have not already created a
                                           -- shadow
      where
        rw_tvs = rewritableTyCoVars ct

mkShadowCt :: Ct -> Ct
-- Produce a Derived shadow constraint from the input
-- If it is a CFunEqCan, make it NonCanonical, to avoid
--   duplicating the flatten-skolems
-- Otherwise keep the canonical shape.  This just saves work, but
-- is sometimes important; see Note [Keep CDictCan shadows as CDictCan]
mkShadowCt ct
  | CFunEqCan {} <- ct = CNonCanonical { cc_ev = derived_ev }
  | otherwise          = ct { cc_ev = derived_ev }
  where
    ev = ctEvidence ct
    derived_ev = CtDerived { ctev_pred = ctEvPred ev
                           , ctev_loc  = ctEvLoc ev }

{- Note [Keep CDictCan shadows as CDictCan]
~~~~~~~~~~~~~~~~~~~~~~~~~~~~~~~~~~~~~~~~~~~
Suppose we have
  class C a => D a b
and [G] D a b, [G] C a in the inert set.  Now we insert
[D] b ~ c.  We want to kick out a derived shadow for [D] D a b,
so we can rewrite it with the new constraint, and perhaps get
instance reduction or other consequences.

BUT we do not want to kick out a *non-canonical* (D a b). If we
did, we would do this:
  - rewrite it to [D] D a c, with pend_sc = True
  - use expandSuperClasses to add C a
  - go round again, which solves C a from the givens
This loop goes on for ever and triggers the simpl_loop limit.

Solution: kick out the CDictCan which will have pend_sc = False,
because we've already added its superclasses.  So we won't re-add
them.  If we forget the pend_sc flag, our cunning scheme for avoiding
generating superclasses repeatedly will fail.

See Trac #11379 for a case of this.
-}

modelCanRewrite :: InertModel -> TcTyCoVarSet -> Bool
-- See Note [Emitting shadow constraints]
-- True if there is any intersection between dom(model) and tvs
modelCanRewrite model tvs = not (disjointUdfmUfm model tvs)
     -- The low-level use of disjointUFM might e surprising.
     -- InertModel = TyVarEnv Ct, and we want to see if its domain
     -- is disjoint from that of a TcTyCoVarSet.  So we drop down
     -- to the underlying UniqFM.  A bit yukky, but efficient.

rewritableTyCoVars :: Ct -> TcTyVarSet
-- The tyvars of a Ct that can be rewritten
rewritableTyCoVars (CFunEqCan { cc_tyargs = tys }) = tyCoVarsOfTypes tys
rewritableTyCoVars ct                              = tyCoVarsOfType (ctPred ct)

--------------
addInertCan :: Ct -> TcS ()  -- Constraints *other than* equalities
addInertCan ct
  = do { traceTcS "insertInertCan {" $
         text "Trying to insert new inert item:" <+> ppr ct

       ; ics <- getInertCans
       ; setInertCans (add_item ics ct)

       -- Emit shadow derived if necessary
       -- See Note [Emitting shadow constraints]
       ; let rw_tvs = rewritableTyCoVars ct
       ; when (not (isDerivedCt ct) && modelCanRewrite (inert_model ics) rw_tvs)
              (emitWork [mkShadowCt ct])

       ; traceTcS "addInertCan }" $ empty }

add_item :: InertCans -> Ct -> InertCans
add_item ics item@(CFunEqCan { cc_fun = tc, cc_tyargs = tys })
  = ics { inert_funeqs = insertFunEq (inert_funeqs ics) tc tys item }

add_item ics item@(CIrredEvCan { cc_ev = ev })
  = ics { inert_irreds = inert_irreds ics `Bag.snocBag` item
        , inert_count = bumpUnsolvedCount ev (inert_count ics) }
       -- The 'False' is because the irreducible constraint might later instantiate
       -- to an equality.
       -- But since we try to simplify first, if there's a constraint function FC with
       --    type instance FC Int = Show
       -- we'll reduce a constraint (FC Int a) to Show a, and never add an inert irreducible

add_item ics item@(CDictCan { cc_ev = ev, cc_class = cls, cc_tyargs = tys })
  = ics { inert_dicts = addDict (inert_dicts ics) cls tys item
        , inert_count = bumpUnsolvedCount ev (inert_count ics) }

add_item _ item
  = pprPanic "upd_inert set: can't happen! Inserting " $
    ppr item   -- CTyEqCan is dealt with by addInertEq
               -- Can't be CNonCanonical, CHoleCan,
               -- because they only land in inert_insols

bumpUnsolvedCount :: CtEvidence -> Int -> Int
bumpUnsolvedCount ev n | isWanted ev = n+1
                       | otherwise   = n


-----------------------------------------
kickOutRewritable :: CtFlavourRole  -- Flavour/role of the equality that
                                    -- is being added to the inert set
                  -> TcTyVar        -- The new equality is tv ~ ty
                  -> InertCans
                  -> (WorkList, InertCans)
-- See Note [kickOutRewritable]
kickOutRewritable new_fr new_tv ics@(IC { inert_eqs      = tv_eqs
                                        , inert_dicts    = dictmap
                                        , inert_safehask = safehask
                                        , inert_funeqs   = funeqmap
                                        , inert_irreds   = irreds
                                        , inert_insols   = insols
                                        , inert_count    = n
                                        , inert_model    = model })
  | not (new_fr `eqCanRewriteFR` new_fr)
  = (emptyWorkList, ics)
        -- If new_fr can't rewrite itself, it can't rewrite
        -- anything else, so no need to kick out anything.
        -- (This is a common case: wanteds can't rewrite wanteds)
        -- Lemma (L2) in Note [Extending the inert equalities]

  | otherwise
  = (kicked_out, inert_cans_in)
  where
    inert_cans_in = IC { inert_eqs      = tv_eqs_in
                       , inert_dicts    = dicts_in
                       , inert_safehask = safehask   -- ??
                       , inert_funeqs   = feqs_in
                       , inert_irreds   = irs_in
                       , inert_insols   = insols_in
                       , inert_count    = n - workListWantedCount kicked_out
                       , inert_model    = model }
                     -- Leave the model unchanged

    kicked_out = WL { wl_eqs    = tv_eqs_out
                    , wl_funeqs = feqs_out
                    , wl_deriv  = []
                    , wl_rest   = bagToList (dicts_out `andCts` irs_out
                                             `andCts` insols_out)
                    , wl_implics = emptyBag }

    (tv_eqs_out, tv_eqs_in) = foldDVarEnv kick_out_eqs ([], emptyDVarEnv) tv_eqs
    (feqs_out,   feqs_in)   = partitionFunEqs  kick_out_fe funeqmap
    (dicts_out,  dicts_in)  = partitionDicts   kick_out_ct dictmap
    (irs_out,    irs_in)    = partitionBag     kick_out_ct irreds
    (insols_out, insols_in) = partitionBag     kick_out_ct insols
      -- Kick out even insolubles; see Note [Kick out insolubles]

    fr_can_rewrite :: CtEvidence -> Bool
    fr_can_rewrite ev = new_fr `eqCanRewriteFR` (ctEvFlavourRole ev)

    kick_out_ct :: Ct -> Bool
    -- Kick it out if the new CTyEqCan can rewrite the inert
    -- one. See Note [kickOutRewritable]
    kick_out_ct ct
      = fr_can_rewrite ev
        && new_tv `elemVarSet` tyCoVarsOfType (ctEvPred ev)
      where
        ev = ctEvidence ct

    kick_out_fe :: Ct -> Bool
    kick_out_fe (CFunEqCan { cc_ev = ev, cc_tyargs = tys, cc_fsk = fsk })
      = new_tv == fsk  -- If RHS is new_tvs, kick out /regardless of flavour/
                       -- See Note [Kicking out CFunEqCan for fundeps]
        || (fr_can_rewrite ev
            && new_tv `elemVarSet` tyCoVarsOfTypes tys)
    kick_out_fe ct = pprPanic "kick_out_fe" (ppr ct)

    kick_out_eqs :: EqualCtList -> ([Ct], DTyVarEnv EqualCtList)
                 -> ([Ct], DTyVarEnv EqualCtList)
    kick_out_eqs eqs (acc_out, acc_in)
      = (eqs_out ++ acc_out, case eqs_in of
                               []      -> acc_in
                               (eq1:_) -> extendDVarEnv acc_in (cc_tyvar eq1) eqs_in)
      where
        (eqs_in, eqs_out) = partition keep_eq eqs

    -- Implements criteria K1-K3 in Note [Extending the inert equalities]
    keep_eq (CTyEqCan { cc_tyvar = tv, cc_rhs = rhs_ty, cc_ev = ev
                      , cc_eq_rel = eq_rel })
      | tv == new_tv
      = not (fr_can_rewrite ev)  -- (K1)

      | otherwise
      = check_k2 && check_k3
      where
        fs = ctEvFlavourRole ev
        check_k2 = not (fs  `eqCanRewriteFR` fs)                   -- (K2a)
                ||     (fs  `eqCanRewriteFR` new_fr)               -- (K2b)
                || not (new_fr `eqCanRewriteFR` fs)                -- (K2c)
                || not (new_tv `elemVarSet` tyCoVarsOfType rhs_ty) -- (K2d)

        check_k3
          | new_fr `eqCanRewriteFR` fs
          = case eq_rel of
              NomEq  -> not (rhs_ty `eqType` mkTyVarTy new_tv)
              ReprEq -> not (isTyVarExposed new_tv rhs_ty)

          | otherwise
          = True

    keep_eq ct = pprPanic "keep_eq" (ppr ct)

kickOutAfterUnification :: TcTyVar -> TcS Int
kickOutAfterUnification new_tv
  = do { ics <- getInertCans
       ; let (kicked_out1, ics1) = kickOutModel new_tv ics
             (kicked_out2, ics2) = kickOutRewritable (Given,NomEq)
                                                     new_tv ics1
                     -- Given because the tv := xi is given; NomEq because
                     -- only nominal equalities are solved by unification
             kicked_out = appendWorkList kicked_out1 kicked_out2
       ; setInertCans ics2
       ; updWorkListTcS (appendWorkList kicked_out)

       ; unless (isEmptyWorkList kicked_out) $
         csTraceTcS $
         hang (text "Kick out (unify), tv =" <+> ppr new_tv)
            2 (vcat [ text "n-kicked =" <+> int (workListSize kicked_out)
                    , text "kicked_out =" <+> ppr kicked_out
                    , text "Residual inerts =" <+> ppr ics2 ])
       ; return (workListSize kicked_out) }

kickOutModel :: TcTyVar -> InertCans -> (WorkList, InertCans)
kickOutModel new_tv ics@(IC { inert_model = model, inert_eqs = eqs })
  = (foldDVarEnv add emptyWorkList der_out, ics { inert_model = new_model })
  where
    (der_out, new_model) = partitionDVarEnv kick_out_der model

    kick_out_der :: Ct -> Bool
    kick_out_der (CTyEqCan { cc_tyvar = tv, cc_rhs = rhs })
      = new_tv == tv || new_tv `elemVarSet` tyCoVarsOfType rhs
    kick_out_der _ = False

    add :: Ct -> WorkList -> WorkList
    -- Don't kick out a Derived if there is a Given or Wanted with
    -- the same predicate.  The model is just a shadow copy, and the
    -- Given/Wanted will serve the purpose.
    add (CTyEqCan { cc_ev = ev, cc_tyvar = tv, cc_rhs = rhs }) wl
      | not (isInInertEqs eqs tv rhs) = extendWorkListDerived (ctEvLoc ev) ev wl
    add _ wl                          = wl


{- Note [kickOutRewritable]
~~~~~~~~~~~~~~~~~~~~~~~~~~~
See also Note [inert_eqs: the inert equalities].

When we add a new inert equality (a ~N ty) to the inert set,
we must kick out any inert items that could be rewritten by the
new equality, to maintain the inert-set invariants.

  - We want to kick out an existing inert constraint if
    a) the new constraint can rewrite the inert one
    b) 'a' is free in the inert constraint (so that it *will*)
       rewrite it if we kick it out.

    For (b) we use tyCoVarsOfCt, which returns the type variables /and
    the kind variables/ that are directly visible in the type. Hence
    we will have exposed all the rewriting we care about to make the
    most precise kinds visible for matching classes etc. No need to
    kick out constraints that mention type variables whose kinds
    contain this variable!

  - We do not need to kick anything out from the model; we only
    add [D] constraints to the model (in effect) and they are
    fully rewritten by the model, so (K2b) holds

  - A Derived equality can kick out [D] constraints in inert_dicts,
    inert_irreds etc.  Nothing in inert_eqs because there are no
    Derived constraints in inert_eqs (they are in the model)

  - We don't kick out constraints from inert_solved_dicts, and
    inert_solved_funeqs optimistically. But when we lookup we have to
    take the substitution into account


Note [Kick out insolubles]
~~~~~~~~~~~~~~~~~~~~~~~~~~
Suppose we have an insoluble alpha ~ [alpha], which is insoluble
because an occurs check.  And then we unify alpha := [Int].
Then we really want to rewrite the insoluble to [Int] ~ [[Int]].
Now it can be decomposed.  Otherwise we end up with a "Can't match
[Int] ~ [[Int]]" which is true, but a bit confusing because the
outer type constructors match.
-}



--------------
addInertSafehask :: InertCans -> Ct -> InertCans
addInertSafehask ics item@(CDictCan { cc_class = cls, cc_tyargs = tys })
  = ics { inert_safehask = addDict (inert_dicts ics) cls tys item }

addInertSafehask _ item
  = pprPanic "addInertSafehask: can't happen! Inserting " $ ppr item

insertSafeOverlapFailureTcS :: Ct -> TcS ()
-- See Note [Safe Haskell Overlapping Instances Implementation] in TcSimplify
insertSafeOverlapFailureTcS item
  = updInertCans (\ics -> addInertSafehask ics item)

getSafeOverlapFailures :: TcS Cts
-- See Note [Safe Haskell Overlapping Instances Implementation] in TcSimplify
getSafeOverlapFailures
 = do { IC { inert_safehask = safehask } <- getInertCans
      ; return $ foldDicts consCts safehask emptyCts }

--------------
addSolvedDict :: CtEvidence -> Class -> [Type] -> TcS ()
-- Add a new item in the solved set of the monad
-- See Note [Solved dictionaries]
addSolvedDict item cls tys
  | isIPPred (ctEvPred item)    -- Never cache "solved" implicit parameters (not sure why!)
  = return ()
  | otherwise
  = do { traceTcS "updSolvedSetTcs:" $ ppr item
       ; updInertTcS $ \ ics ->
             ics { inert_solved_dicts = addDict (inert_solved_dicts ics) cls tys item } }

{- *********************************************************************
*                                                                      *
                  Other inert-set operations
*                                                                      *
********************************************************************* -}

updInertTcS :: (InertSet -> InertSet) -> TcS ()
-- Modify the inert set with the supplied function
updInertTcS upd_fn
  = do { is_var <- getTcSInertsRef
       ; wrapTcS (do { curr_inert <- TcM.readTcRef is_var
                     ; TcM.writeTcRef is_var (upd_fn curr_inert) }) }

getInertCans :: TcS InertCans
getInertCans = do { inerts <- getTcSInerts; return (inert_cans inerts) }

setInertCans :: InertCans -> TcS ()
setInertCans ics = updInertTcS $ \ inerts -> inerts { inert_cans = ics }

takeGivenInsolubles :: TcS Cts
-- See Note [The inert set after solving Givens]
takeGivenInsolubles
  = updRetInertCans $ \ cans ->
    ( inert_insols cans
    , cans { inert_insols = emptyBag
           , inert_funeqs = filterFunEqs isGivenCt (inert_funeqs cans) } )

{- Note [The inert set after solving Givens]
~~~~~~~~~~~~~~~~~~~~~~~~~~~~~~~~~~~~~~~~~~~~
After solving the Givens we take two things out of the inert set

  a) The insolubles; we return these to report inaccessible code
     We return these separately.  We don't want to leave them in
     the inert set, lest we confuse them with insolubles arising from
     solving wanteds

  b) Any Derived CFunEqCans.  Derived CTyEqCans are in the
     inert_model and do no harm.  In contrast, Derived CFunEqCans
     get mixed up with the Wanteds later and confuse the
     post-solve-wanted unflattening (Trac #10507).
     E.g.  From   [G] 1 <= m, [G] m <= n
           We get [D] 1 <= n, and we must remove it!
         Otherwise we unflatten it more then once, and assign
         to its fmv more than once...disaster.
     It's ok to remove them because they turned out not to
     yield an insoluble, and hence have now done their work.
-}

updRetInertCans :: (InertCans -> (a, InertCans)) -> TcS a
-- Modify the inert set with the supplied function
updRetInertCans upd_fn
  = do { is_var <- getTcSInertsRef
       ; wrapTcS (do { inerts <- TcM.readTcRef is_var
                     ; let (res, cans') = upd_fn (inert_cans inerts)
                     ; TcM.writeTcRef is_var (inerts { inert_cans = cans' })
                     ; return res }) }

updInertCans :: (InertCans -> InertCans) -> TcS ()
-- Modify the inert set with the supplied function
updInertCans upd_fn
  = updInertTcS $ \ inerts -> inerts { inert_cans = upd_fn (inert_cans inerts) }

updInertDicts :: (DictMap Ct -> DictMap Ct) -> TcS ()
-- Modify the inert set with the supplied function
updInertDicts upd_fn
  = updInertCans $ \ ics -> ics { inert_dicts = upd_fn (inert_dicts ics) }

updInertSafehask :: (DictMap Ct -> DictMap Ct) -> TcS ()
-- Modify the inert set with the supplied function
updInertSafehask upd_fn
  = updInertCans $ \ ics -> ics { inert_safehask = upd_fn (inert_safehask ics) }

updInertFunEqs :: (FunEqMap Ct -> FunEqMap Ct) -> TcS ()
-- Modify the inert set with the supplied function
updInertFunEqs upd_fn
  = updInertCans $ \ ics -> ics { inert_funeqs = upd_fn (inert_funeqs ics) }

updInertIrreds :: (Cts -> Cts) -> TcS ()
-- Modify the inert set with the supplied function
updInertIrreds upd_fn
  = updInertCans $ \ ics -> ics { inert_irreds = upd_fn (inert_irreds ics) }

getInertEqs :: TcS (DTyVarEnv EqualCtList)
getInertEqs = do { inert <- getInertCans; return (inert_eqs inert) }

getInertModel :: TcS InertModel
getInertModel = do { inert <- getInertCans; return (inert_model inert) }

getInertGivens :: TcS [Ct]
-- Returns the Given constraints in the inert set,
-- with type functions *not* unflattened
getInertGivens
  = do { inerts <- getInertCans
       ; let all_cts = foldDicts (:) (inert_dicts inerts)
                     $ foldFunEqs (:) (inert_funeqs inerts)
                     $ concat (dVarEnvElts (inert_eqs inerts))
       ; return (filter isGivenCt all_cts) }

getPendingScDicts :: TcS [Ct]
-- Find all inert Given dictionaries whose cc_pend_sc flag is True
-- Set the flag to False in the inert set, and return that Ct
getPendingScDicts = updRetInertCans get_sc_dicts
  where
    get_sc_dicts ic@(IC { inert_dicts = dicts })
      = (sc_pend_dicts, ic')
      where
        ic' = ic { inert_dicts = foldr add dicts sc_pend_dicts }

        sc_pend_dicts :: [Ct]
        sc_pend_dicts = foldDicts get_pending dicts []

    get_pending :: Ct -> [Ct] -> [Ct]  -- Get dicts with cc_pend_sc = True
                                       -- but flipping the flag
    get_pending dict dicts
        | Just dict' <- isPendingScDict dict = dict' : dicts
        | otherwise                          = dicts

    add :: Ct -> DictMap Ct -> DictMap Ct
    add ct@(CDictCan { cc_class = cls, cc_tyargs = tys }) dicts
        = addDict dicts cls tys ct
    add ct _ = pprPanic "getPendingScDicts" (ppr ct)

getUnsolvedInerts :: TcS ( Bag Implication
                         , Cts     -- Tyvar eqs: a ~ ty
                         , Cts     -- Fun eqs:   F a ~ ty
                         , Cts     -- Insoluble
                         , Cts )   -- All others
-- Return all the unsolved [Wanted] or [Derived] constraints
--
-- Post-condition: the returned simple constraints are all fully zonked
--                     (because they come from the inert set)
--                 the unsolved implics may not be
getUnsolvedInerts
 = do { IC { inert_eqs    = tv_eqs
           , inert_funeqs = fun_eqs
           , inert_irreds = irreds
           , inert_dicts  = idicts
           , inert_insols = insols
           , inert_model  = model } <- getInertCans
      ; keep_derived <- keepSolvingDeriveds

      ; let der_tv_eqs       = foldDVarEnv (add_der_eq keep_derived tv_eqs)
                                          emptyCts model
            unsolved_tv_eqs  = foldTyEqs add_if_unsolved tv_eqs der_tv_eqs
            unsolved_fun_eqs = foldFunEqs add_if_unsolved fun_eqs emptyCts
            unsolved_irreds  = Bag.filterBag is_unsolved irreds
            unsolved_dicts   = foldDicts add_if_unsolved idicts emptyCts
            others           = unsolved_irreds `unionBags` unsolved_dicts

      ; implics <- getWorkListImplics

      ; traceTcS "getUnsolvedInerts" $
        vcat [ text " tv eqs =" <+> ppr unsolved_tv_eqs
             , text "fun eqs =" <+> ppr unsolved_fun_eqs
             , text "insols =" <+> ppr insols
             , text "others =" <+> ppr others
             , text "implics =" <+> ppr implics ]

      ; return ( implics, unsolved_tv_eqs, unsolved_fun_eqs, insols, others) }
              -- Keep even the given insolubles
              -- so that we can report dead GADT pattern match branches
  where
    add_der_eq keep_derived tv_eqs ct cts
       -- See Note [Unsolved Derived equalities]
       | CTyEqCan { cc_tyvar = tv, cc_rhs = rhs } <- ct
       , isMetaTyVar tv || keep_derived
       , not (isInInertEqs tv_eqs tv rhs) = ct `consBag` cts
       | otherwise                        = cts
    add_if_unsolved :: Ct -> Cts -> Cts
    add_if_unsolved ct cts | is_unsolved ct = ct `consCts` cts
                           | otherwise      = cts

    is_unsolved ct = not (isGivenCt ct)   -- Wanted or Derived

isInInertEqs :: DTyVarEnv EqualCtList -> TcTyVar -> TcType -> Bool
-- True if (a ~N ty) is in the inert set, in either Given or Wanted
isInInertEqs eqs tv rhs
  = case lookupDVarEnv eqs tv of
      Nothing  -> False
      Just cts -> any (same_pred rhs) cts
  where
    same_pred rhs ct
      | CTyEqCan { cc_rhs = rhs2, cc_eq_rel = eq_rel } <- ct
      , NomEq <- eq_rel
      , rhs `eqType` rhs2 = True
      | otherwise         = False

getNoGivenEqs :: TcLevel          -- TcLevel of this implication
               -> [TcTyVar]       -- Skolems of this implication
               -> Cts             -- Given insolubles from solveGivens
               -> TcS Bool        -- True <=> definitely no residual given equalities
-- See Note [When does an implication have given equalities?]
getNoGivenEqs tclvl skol_tvs given_insols
  = do { inerts@(IC { inert_eqs = ieqs, inert_irreds = iirreds
                    , inert_funeqs = funeqs })
             <- getInertCans
       ; let local_fsks = foldFunEqs add_fsk funeqs emptyVarSet

             has_given_eqs = foldrBag ((||) . ev_given_here . ctEvidence) False
                                      (iirreds `unionBags` given_insols)
                          || anyDVarEnv (eqs_given_here local_fsks) ieqs

       ; traceTcS "getNoGivenEqs" (vcat [ ppr has_given_eqs, ppr inerts
                                        , ppr given_insols])
       ; return (not has_given_eqs) }
  where
    eqs_given_here :: VarSet -> EqualCtList -> Bool
    eqs_given_here local_fsks [CTyEqCan { cc_tyvar = tv, cc_ev = ev }]
                              -- Givens are always a sigleton
      = not (skolem_bound_here local_fsks tv) && ev_given_here ev
    eqs_given_here _ _ = False

    ev_given_here :: CtEvidence -> Bool
    -- True for a Given bound by the curent implication,
    -- i.e. the current level
    ev_given_here ev
      =  isGiven ev
      && tclvl == ctLocLevel (ctEvLoc ev)

    add_fsk :: Ct -> VarSet -> VarSet
    add_fsk ct fsks | CFunEqCan { cc_fsk = tv, cc_ev = ev } <- ct
                    , isGiven ev = extendVarSet fsks tv
                    | otherwise  = fsks

    skol_tv_set = mkVarSet skol_tvs
    skolem_bound_here local_fsks tv -- See Note [Let-bound skolems]
      = case tcTyVarDetails tv of
          SkolemTv {} -> tv `elemVarSet` skol_tv_set
          FlatSkol {} -> not (tv `elemVarSet` local_fsks)
          _           -> False

-- | Returns Given constraints that might,
-- potentially, match the given pred. This is used when checking to see if a
-- Given might overlap with an instance. See Note [Instance and Given overlap]
-- in TcInteract.
matchableGivens :: CtLoc -> PredType -> InertSet -> Cts
matchableGivens loc_w pred (IS { inert_cans = inert_cans })
  = filterBag matchable_given all_relevant_givens
  where
    -- just look in class constraints and irreds. matchableGivens does get called
    -- for ~R constraints, but we don't need to look through equalities, because
    -- canonical equalities are used for rewriting. We'll only get caught by
    -- non-canonical -- that is, irreducible -- equalities.
    all_relevant_givens :: Cts
    all_relevant_givens
      | Just (clas, _) <- getClassPredTys_maybe pred
      = findDictsByClass (inert_dicts inert_cans) clas
        `unionBags` inert_irreds inert_cans
      | otherwise
      = inert_irreds inert_cans

    matchable_given :: Ct -> Bool
    matchable_given ct
      | CtGiven { ctev_loc = loc_g } <- ctev
      , Just _ <- tcUnifyTys bind_meta_tv [ctEvPred ctev] [pred]
      , not (prohibitedSuperClassSolve loc_g loc_w)
      = True

      | otherwise
      = False
      where
        ctev = cc_ev ct

    bind_meta_tv :: TcTyVar -> BindFlag
    -- Any meta tyvar may be unified later, so we treat it as
    -- bindable when unifying with givens. That ensures that we
    -- conservatively assume that a meta tyvar might get unified with
    -- something that matches the 'given', until demonstrated
    -- otherwise.
    bind_meta_tv tv | isMetaTyVar tv = BindMe
                    | otherwise      = Skolem

prohibitedSuperClassSolve :: CtLoc -> CtLoc -> Bool
-- See Note [Solving superclass constraints] in TcInstDcls
prohibitedSuperClassSolve from_loc solve_loc
  | GivenOrigin (InstSC given_size) <- ctLocOrigin from_loc
  , ScOrigin wanted_size <- ctLocOrigin solve_loc
  = given_size >= wanted_size
  | otherwise
  = False

{- Note [Unsolved Derived equalities]
~~~~~~~~~~~~~~~~~~~~~~~~~~~~~~~~~~~~~
In getUnsolvedInerts, we return a derived equality from the model
for two possible reasons:

  * Because it is a candidate for floating out of this implication.
    We only float equalities with a meta-tyvar on the left, so we only
    pull those out here.

  * If we are only solving derived constraints (i.e. tcs_need_derived
    is true; see Note [Solving for Derived constraints]), then we
    those Derived constraints are effectively unsolved, and we need
    them!

Note [When does an implication have given equalities?]
~~~~~~~~~~~~~~~~~~~~~~~~~~~~~~~~~~~~~~~~~~~~~~~~~~~~~~
Consider an implication
   beta => alpha ~ Int
where beta is a unification variable that has already been unified
to () in an outer scope.  Then we can float the (alpha ~ Int) out
just fine. So when deciding whether the givens contain an equality,
we should canonicalise first, rather than just looking at the original
givens (Trac #8644).

So we simply look at the inert, canonical Givens and see if there are
any equalities among them, the calculation of has_given_eqs.  There
are some wrinkles:

 * We must know which ones are bound in *this* implication and which
   are bound further out.  We can find that out from the TcLevel
   of the Given, which is itself recorded in the tcl_tclvl field
   of the TcLclEnv stored in the Given (ev_given_here).

   What about interactions between inner and outer givens?
      - Outer given is rewritten by an inner given, then there must
        have been an inner given equality, hence the “given-eq” flag
        will be true anyway.

      - Inner given rewritten by outer, retains its level (ie. The inner one)

 * We must take account of *potential* equalities, like the one above:
      beta => ...blah...
   If we still don't know what beta is, we conservatively treat it as potentially
   becoming an equality. Hence including 'irreds' in the calculation or has_given_eqs.

 * When flattening givens, we generate Given equalities like
     <F [a]> : F [a] ~ f,
   with Refl evidence, and we *don't* want those to count as an equality
   in the givens!  After all, the entire flattening business is just an
   internal matter, and the evidence does not mention any of the 'givens'
   of this implication.  So we do not treat inert_funeqs as a 'given equality'.

 * See Note [Let-bound skolems] for another wrinkle

 * We do *not* need to worry about representational equalities, because
   these do not affect the ability to float constraints.

Note [Let-bound skolems]
~~~~~~~~~~~~~~~~~~~~~~~~
If   * the inert set contains a canonical Given CTyEqCan (a ~ ty)
and  * 'a' is a skolem bound in this very implication, b

then:
a) The Given is pretty much a let-binding, like
      f :: (a ~ b->c) => a -> a
   Here the equality constraint is like saying
      let a = b->c in ...
   It is not adding any new, local equality  information,
   and hence can be ignored by has_given_eqs

b) 'a' will have been completely substituted out in the inert set,
   so we can safely discard it.  Notably, it doesn't need to be
   returned as part of 'fsks'

For an example, see Trac #9211.
-}

removeInertCts :: [Ct] -> InertCans -> InertCans
-- ^ Remove inert constraints from the 'InertCans', for use when a
-- typechecker plugin wishes to discard a given.
removeInertCts cts icans = foldl' removeInertCt icans cts

removeInertCt :: InertCans -> Ct -> InertCans
removeInertCt is ct =
  case ct of

    CDictCan  { cc_class = cl, cc_tyargs = tys } ->
      is { inert_dicts = delDict (inert_dicts is) cl tys }

    CFunEqCan { cc_fun  = tf,  cc_tyargs = tys } ->
      is { inert_funeqs = delFunEq (inert_funeqs is) tf tys }

    CTyEqCan  { cc_tyvar = x,  cc_rhs    = ty } ->
      is { inert_eqs    = delTyEq (inert_eqs is) x ty }

    CIrredEvCan {}   -> panic "removeInertCt: CIrredEvCan"
    CNonCanonical {} -> panic "removeInertCt: CNonCanonical"
    CHoleCan {}      -> panic "removeInertCt: CHoleCan"


lookupFlatCache :: TyCon -> [Type] -> TcS (Maybe (TcCoercion, TcType, CtFlavour))
lookupFlatCache fam_tc tys
  = do { IS { inert_flat_cache = flat_cache
            , inert_cans = IC { inert_funeqs = inert_funeqs } } <- getTcSInerts
       ; return (firstJusts [lookup_inerts inert_funeqs,
                             lookup_flats flat_cache]) }
  where
    lookup_inerts inert_funeqs
      | Just (CFunEqCan { cc_ev = ctev, cc_fsk = fsk, cc_tyargs = xis })
           <- findFunEq inert_funeqs fam_tc tys
      , tys `eqTypes` xis   -- the lookup might find a near-match; see
                            -- Note [Use loose types in inert set]
      = Just (ctEvCoercion ctev, mkTyVarTy fsk, ctEvFlavour ctev)
      | otherwise = Nothing

    lookup_flats flat_cache = findExactFunEq flat_cache fam_tc tys


lookupInInerts :: TcPredType -> TcS (Maybe CtEvidence)
-- Is this exact predicate type cached in the solved or canonicals of the InertSet?
lookupInInerts pty
  | ClassPred cls tys <- classifyPredType pty
  = do { inerts <- getTcSInerts
       ; return (lookupSolvedDict inerts cls tys `mplus`
                 lookupInertDict (inert_cans inerts) cls tys) }
  | otherwise -- NB: No caching for equalities, IPs, holes, or errors
  = return Nothing

-- | Look up a dictionary inert. NB: the returned 'CtEvidence' might not
-- match the input exactly. Note [Use loose types in inert set].
lookupInertDict :: InertCans -> Class -> [Type] -> Maybe CtEvidence
lookupInertDict (IC { inert_dicts = dicts }) cls tys
  = case findDict dicts cls tys of
      Just ct -> Just (ctEvidence ct)
      _       -> Nothing

-- | Look up a solved inert. NB: the returned 'CtEvidence' might not
-- match the input exactly. See Note [Use loose types in inert set].
lookupSolvedDict :: InertSet -> Class -> [Type] -> Maybe CtEvidence
-- Returns just if exactly this predicate type exists in the solved.
lookupSolvedDict (IS { inert_solved_dicts = solved }) cls tys
  = case findDict solved cls tys of
      Just ev -> Just ev
      _       -> Nothing

{- *********************************************************************
*                                                                      *
                   Irreds
*                                                                      *
********************************************************************* -}

foldIrreds :: (Ct -> b -> b) -> Cts -> b -> b
foldIrreds k irreds z = foldrBag k z irreds


{- *********************************************************************
*                                                                      *
                   Type equalities
*                                                                      *
********************************************************************* -}

type EqualCtList = [Ct]

{- Note [EqualCtList invariants]
~~~~~~~~~~~~~~~~~~~~~~~~~~~~~~~~
    * All are equalities
    * All these equalities have the same LHS
    * The list is never empty
    * No element of the list can rewrite any other

 From the fourth invariant it follows that the list is
   - A single Given, or
   - Any number of Wanteds and/or Deriveds
-}

addTyEq :: DTyVarEnv EqualCtList -> TcTyVar -> Ct -> DTyVarEnv EqualCtList
addTyEq old_list tv it = extendDVarEnv_C (\old_eqs _new_eqs -> it : old_eqs)
                                        old_list tv [it]

foldTyEqs :: (Ct -> b -> b) -> DTyVarEnv EqualCtList -> b -> b
foldTyEqs k eqs z
  = foldDVarEnv (\cts z -> foldr k z cts) z eqs

findTyEqs :: InertCans -> TyVar -> EqualCtList
findTyEqs icans tv = lookupDVarEnv (inert_eqs icans) tv `orElse` []

delTyEq :: DTyVarEnv EqualCtList -> TcTyVar -> TcType -> DTyVarEnv EqualCtList
delTyEq m tv t = modifyDVarEnv (filter (not . isThisOne)) m tv
  where isThisOne (CTyEqCan { cc_rhs = t1 }) = eqType t t1
        isThisOne _                          = False

{- *********************************************************************
*                                                                      *
                   TcAppMap
*                                                                      *
************************************************************************

Note [Use loose types in inert set]
~~~~~~~~~~~~~~~~~~~~~~~~~~~~~~~~~~~~
Say we know (Eq (a |> c1)) and we need (Eq (a |> c2)). One is clearly
solvable from the other. So, we do lookup in the inert set using
loose types, which omit the kind-check.

We must be careful when using the result of a lookup because it may
not match the requsted info exactly!

-}

type TcAppMap a = UniqDFM (ListMap LooseTypeMap a)
    -- Indexed by tycon then the arg types, using "loose" matching, where
    -- we don't require kind equality. This allows, for example, (a |> co)
    -- to match (a).
    -- See Note [Use loose types in inert set]
    -- Used for types and classes; hence UniqDFM
    -- See Note [foldTM determinism] for why we use UniqDFM here

isEmptyTcAppMap :: TcAppMap a -> Bool
isEmptyTcAppMap m = isNullUDFM m

emptyTcAppMap :: TcAppMap a
emptyTcAppMap = emptyUDFM

findTcApp :: TcAppMap a -> Unique -> [Type] -> Maybe a
findTcApp m u tys = do { tys_map <- lookupUDFM m u
                       ; lookupTM tys tys_map }

delTcApp :: TcAppMap a -> Unique -> [Type] -> TcAppMap a
delTcApp m cls tys = adjustUDFM (deleteTM tys) m cls

insertTcApp :: TcAppMap a -> Unique -> [Type] -> a -> TcAppMap a
insertTcApp m cls tys ct = alterUDFM alter_tm m cls
  where
    alter_tm mb_tm = Just (insertTM tys ct (mb_tm `orElse` emptyTM))

-- mapTcApp :: (a->b) -> TcAppMap a -> TcAppMap b
-- mapTcApp f = mapUDFM (mapTM f)

filterTcAppMap :: (Ct -> Bool) -> TcAppMap Ct -> TcAppMap Ct
filterTcAppMap f m
  = mapUDFM do_tm m
  where
    do_tm tm = foldTM insert_mb tm emptyTM
    insert_mb ct tm
       | f ct      = insertTM tys ct tm
       | otherwise = tm
       where
         tys = case ct of
                CFunEqCan { cc_tyargs = tys } -> tys
                CDictCan  { cc_tyargs = tys } -> tys
                _ -> pprPanic "filterTcAppMap" (ppr ct)

tcAppMapToBag :: TcAppMap a -> Bag a
tcAppMapToBag m = foldTcAppMap consBag m emptyBag

foldTcAppMap :: (a -> b -> b) -> TcAppMap a -> b -> b
foldTcAppMap k m z = foldUDFM (foldTM k) z m


{- *********************************************************************
*                                                                      *
                   DictMap
*                                                                      *
********************************************************************* -}

type DictMap a = TcAppMap a

emptyDictMap :: DictMap a
emptyDictMap = emptyTcAppMap

-- sizeDictMap :: DictMap a -> Int
-- sizeDictMap m = foldDicts (\ _ x -> x+1) m 0

findDict :: DictMap a -> Class -> [Type] -> Maybe a
findDict m cls tys = findTcApp m (getUnique cls) tys

findDictsByClass :: DictMap a -> Class -> Bag a
findDictsByClass m cls
  | Just tm <- lookupUDFM m cls = foldTM consBag tm emptyBag
  | otherwise                  = emptyBag

delDict :: DictMap a -> Class -> [Type] -> DictMap a
delDict m cls tys = delTcApp m (getUnique cls) tys

addDict :: DictMap a -> Class -> [Type] -> a -> DictMap a
addDict m cls tys item = insertTcApp m (getUnique cls) tys item

addDictsByClass :: DictMap Ct -> Class -> Bag Ct -> DictMap Ct
addDictsByClass m cls items
  = addToUDFM m cls (foldrBag add emptyTM items)
  where
    add ct@(CDictCan { cc_tyargs = tys }) tm = insertTM tys ct tm
    add ct _ = pprPanic "addDictsByClass" (ppr ct)

filterDicts :: (Ct -> Bool) -> DictMap Ct -> DictMap Ct
filterDicts f m = filterTcAppMap f m

partitionDicts :: (Ct -> Bool) -> DictMap Ct -> (Bag Ct, DictMap Ct)
partitionDicts f m = foldTcAppMap k m (emptyBag, emptyDicts)
  where
    k ct (yeses, noes) | f ct      = (ct `consBag` yeses, noes)
                       | otherwise = (yeses,              add ct noes)
    add ct@(CDictCan { cc_class = cls, cc_tyargs = tys }) m
      = addDict m cls tys ct
    add ct _ = pprPanic "partitionDicts" (ppr ct)

dictsToBag :: DictMap a -> Bag a
dictsToBag = tcAppMapToBag

foldDicts :: (a -> b -> b) -> DictMap a -> b -> b
foldDicts = foldTcAppMap

emptyDicts :: DictMap a
emptyDicts = emptyTcAppMap


{- *********************************************************************
*                                                                      *
                   FunEqMap
*                                                                      *
********************************************************************* -}

type FunEqMap a = TcAppMap a  -- A map whose key is a (TyCon, [Type]) pair

emptyFunEqs :: TcAppMap a
emptyFunEqs = emptyTcAppMap

sizeFunEqMap :: FunEqMap a -> Int
sizeFunEqMap m = foldFunEqs (\ _ x -> x+1) m 0

findFunEq :: FunEqMap a -> TyCon -> [Type] -> Maybe a
findFunEq m tc tys = findTcApp m (getUnique tc) tys

funEqsToBag :: FunEqMap a -> Bag a
funEqsToBag m = foldTcAppMap consBag m emptyBag

findFunEqsByTyCon :: FunEqMap a -> TyCon -> [a]
-- Get inert function equation constraints that have the given tycon
-- in their head.  Not that the constraints remain in the inert set.
-- We use this to check for derived interactions with built-in type-function
-- constructors.
findFunEqsByTyCon m tc
  | Just tm <- lookupUDFM m tc = foldTM (:) tm []
  | otherwise                 = []

foldFunEqs :: (a -> b -> b) -> FunEqMap a -> b -> b
foldFunEqs = foldTcAppMap

-- mapFunEqs :: (a -> b) -> FunEqMap a -> FunEqMap b
-- mapFunEqs = mapTcApp

filterFunEqs :: (Ct -> Bool) -> FunEqMap Ct -> FunEqMap Ct
filterFunEqs = filterTcAppMap

insertFunEq :: FunEqMap a -> TyCon -> [Type] -> a -> FunEqMap a
insertFunEq m tc tys val = insertTcApp m (getUnique tc) tys val

partitionFunEqs :: (Ct -> Bool) -> FunEqMap Ct -> ([Ct], FunEqMap Ct)
-- Optimise for the case where the predicate is false
-- partitionFunEqs is called only from kick-out, and kick-out usually
-- kicks out very few equalities, so we want to optimise for that case
partitionFunEqs f m = (yeses, foldr del m yeses)
  where
    yeses = foldTcAppMap k m []
    k ct yeses | f ct      = ct : yeses
               | otherwise = yeses
    del (CFunEqCan { cc_fun = tc, cc_tyargs = tys }) m
        = delFunEq m tc tys
    del ct _ = pprPanic "partitionFunEqs" (ppr ct)

delFunEq :: FunEqMap a -> TyCon -> [Type] -> FunEqMap a
delFunEq m tc tys = delTcApp m (getUnique tc) tys

------------------------------
type ExactFunEqMap a = UniqFM (ListMap TypeMap a)

emptyExactFunEqs :: ExactFunEqMap a
emptyExactFunEqs = emptyUFM

findExactFunEq :: ExactFunEqMap a -> TyCon -> [Type] -> Maybe a
findExactFunEq m tc tys = do { tys_map <- lookupUFM m (getUnique tc)
                             ; lookupTM tys tys_map }

insertExactFunEq :: ExactFunEqMap a -> TyCon -> [Type] -> a -> ExactFunEqMap a
insertExactFunEq m tc tys val = alterUFM alter_tm m (getUnique tc)
  where alter_tm mb_tm = Just (insertTM tys val (mb_tm `orElse` emptyTM))

{-
************************************************************************
*                                                                      *
*              The TcS solver monad                                    *
*                                                                      *
************************************************************************

Note [The TcS monad]
~~~~~~~~~~~~~~~~~~~~
The TcS monad is a weak form of the main Tc monad

All you can do is
    * fail
    * allocate new variables
    * fill in evidence variables

Filling in a dictionary evidence variable means to create a binding
for it, so TcS carries a mutable location where the binding can be
added.  This is initialised from the innermost implication constraint.

Note [Solving for Derived constraints]
~~~~~~~~~~~~~~~~~~~~~~~~~~~~~~~~~~~~~~
Sometimes we invoke the solver on a bunch of Derived constraints, not to
generate any evidence, but just to cause unification side effects or to
produce a simpler set of constraints.  If that is what we are doing, we
should do two things differently:
  a) Don't stop when you've solved all the Wanteds; instead keep going
     if there are any Deriveds in the work queue.
  b) In getInertUnsolved, include Derived ones
-}

data TcSEnv
  = TcSEnv {
      tcs_ev_binds    :: Maybe EvBindsVar,
          -- this could be Nothing if we can't deal with non-equality
          -- constraints, because, say, we're in a top-level type signature

      tcs_unified     :: IORef Int,
         -- The number of unification variables we have filled
         -- The important thing is whether it is non-zero

      tcs_count     :: IORef Int, -- Global step count

      tcs_inerts    :: IORef InertSet, -- Current inert set

      -- The main work-list and the flattening worklist
      -- See Note [Work list priorities] and
      tcs_worklist  :: IORef WorkList, -- Current worklist

      tcs_used_tcvs :: IORef TyCoVarSet,
        -- these variables were used when filling holes. Don't discard!
        -- See also Note [Tracking redundant constraints] in TcSimplify

      tcs_need_deriveds :: Bool
        -- Keep solving, even if all the unsolved constraints are Derived
        -- See Note [Solving for Derived constraints]
    }

---------------
newtype TcS a = TcS { unTcS :: TcSEnv -> TcM a }

instance Functor TcS where
  fmap f m = TcS $ fmap f . unTcS m

instance Applicative TcS where
  pure x = TcS (\_ -> return x)
  (<*>) = ap

instance Monad TcS where
  fail err  = TcS (\_ -> fail err)
  m >>= k   = TcS (\ebs -> unTcS m ebs >>= \r -> unTcS (k r) ebs)

#if __GLASGOW_HASKELL__ > 710
instance MonadFail.MonadFail TcS where
  fail err  = TcS (\_ -> fail err)
#endif

instance MonadUnique TcS where
   getUniqueSupplyM = wrapTcS getUniqueSupplyM

-- Basic functionality
-- ~~~~~~~~~~~~~~~~~~~~~~~~~~~~~~~~~~~~~~~~~~~~~~~~~~~~~~~~~~~~~~~~~
wrapTcS :: TcM a -> TcS a
-- Do not export wrapTcS, because it promotes an arbitrary TcM to TcS,
-- and TcS is supposed to have limited functionality
wrapTcS = TcS . const -- a TcM action will not use the TcEvBinds

wrapErrTcS :: TcM a -> TcS a
-- The thing wrapped should just fail
-- There's no static check; it's up to the user
-- Having a variant for each error message is too painful
wrapErrTcS = wrapTcS

wrapWarnTcS :: TcM a -> TcS a
-- The thing wrapped should just add a warning, or no-op
-- There's no static check; it's up to the user
wrapWarnTcS = wrapTcS

failTcS, panicTcS  :: SDoc -> TcS a
warnTcS   :: WarningFlag -> SDoc -> TcS ()
addErrTcS :: SDoc -> TcS ()
failTcS      = wrapTcS . TcM.failWith
warnTcS flag = wrapTcS . TcM.addWarn (Reason flag)
addErrTcS    = wrapTcS . TcM.addErr
panicTcS doc = pprPanic "TcCanonical" doc

traceTcS :: String -> SDoc -> TcS ()
traceTcS herald doc = wrapTcS (TcM.traceTc herald doc)

runTcPluginTcS :: TcPluginM a -> TcS a
runTcPluginTcS m = wrapTcS . runTcPluginM m =<< getTcEvBinds

instance HasDynFlags TcS where
    getDynFlags = wrapTcS getDynFlags

getGlobalRdrEnvTcS :: TcS GlobalRdrEnv
getGlobalRdrEnvTcS = wrapTcS TcM.getGlobalRdrEnv

bumpStepCountTcS :: TcS ()
bumpStepCountTcS = TcS $ \env -> do { let ref = tcs_count env
                                    ; n <- TcM.readTcRef ref
                                    ; TcM.writeTcRef ref (n+1) }

-- | Mark variables as used filling a coercion hole
useVars :: TyCoVarSet -> TcS ()
useVars vars = TcS $ \env -> useVarsTcM (tcs_used_tcvs env) vars

-- | Like 'useVars' but in the TcM monad
useVarsTcM :: IORef TyCoVarSet -> TyCoVarSet -> TcM ()
useVarsTcM ref vars = TcM.updTcRef ref (`unionVarSet` vars)

csTraceTcS :: SDoc -> TcS ()
csTraceTcS doc
  = wrapTcS $ csTraceTcM 1 (return doc)

traceFireTcS :: CtEvidence -> SDoc -> TcS ()
-- Dump a rule-firing trace
traceFireTcS ev doc
  = TcS $ \env -> csTraceTcM 1 $
    do { n <- TcM.readTcRef (tcs_count env)
       ; tclvl <- TcM.getTcLevel
       ; return (hang (int n <> brackets (text "U:" <> ppr tclvl
                                          <> ppr (ctLocDepth (ctEvLoc ev)))
                       <+> doc <> colon)
                     4 (ppr ev)) }

csTraceTcM :: Int -> TcM SDoc -> TcM ()
-- Constraint-solver tracing, -ddump-cs-trace
csTraceTcM trace_level mk_doc
  = do { dflags <- getDynFlags
       ; when (  (dopt Opt_D_dump_cs_trace dflags || dopt Opt_D_dump_tc_trace dflags)
              && trace_level <= traceLevel dflags ) $
         do { msg <- mk_doc
            ; TcM.traceTcRn Opt_D_dump_cs_trace msg } }

runTcS :: TcS a                -- What to run
       -> TcM (a, EvBindMap)
runTcS tcs
  = do { ev_binds_var <- TcM.newTcEvBinds
       ; res <- runTcSWithEvBinds False (Just ev_binds_var) tcs
       ; ev_binds <- TcM.getTcEvBindsMap ev_binds_var
       ; return (res, ev_binds) }

-- | This variant of 'runTcS' will keep solving, even when only Deriveds
-- are left around. It also doesn't return any evidence, as callers won't
-- need it.
runTcSDeriveds :: TcS a -> TcM a
runTcSDeriveds tcs
  = do { ev_binds_var <- TcM.newTcEvBinds
       ; runTcSWithEvBinds True (Just ev_binds_var) tcs }

-- | This can deal only with equality constraints.
runTcSEqualities :: TcS a -> TcM a
runTcSEqualities = runTcSWithEvBinds False Nothing

runTcSWithEvBinds :: Bool  -- ^ keep running even if only Deriveds are left?
                  -> Maybe EvBindsVar
                  -> TcS a
                  -> TcM a
runTcSWithEvBinds solve_deriveds ev_binds_var tcs
  = do { unified_var <- TcM.newTcRef 0
       ; step_count <- TcM.newTcRef 0
       ; inert_var <- TcM.newTcRef emptyInert
       ; wl_var <- TcM.newTcRef emptyWorkList
       ; used_var <- TcM.newTcRef emptyVarSet -- never read from, but see
                                              -- nestImplicTcS

       ; let env = TcSEnv { tcs_ev_binds      = ev_binds_var
                          , tcs_unified       = unified_var
                          , tcs_count         = step_count
                          , tcs_inerts        = inert_var
                          , tcs_worklist      = wl_var
                          , tcs_used_tcvs     = used_var
                          , tcs_need_deriveds = solve_deriveds }

             -- Run the computation
       ; res <- unTcS tcs env

       ; count <- TcM.readTcRef step_count
       ; when (count > 0) $
         csTraceTcM 0 $ return (text "Constraint solver steps =" <+> int count)

#ifdef DEBUG
       ; whenIsJust ev_binds_var $ \ebv ->
         do { ev_binds <- TcM.getTcEvBinds ebv
            ; checkForCyclicBinds ev_binds }
#endif

       ; return res }

#ifdef DEBUG
checkForCyclicBinds :: Bag EvBind -> TcM ()
checkForCyclicBinds ev_binds
  | null cycles
  = return ()
  | null coercion_cycles
  = TcM.traceTc "Cycle in evidence binds" $ ppr cycles
  | otherwise
  = pprPanic "Cycle in coercion bindings" $ ppr coercion_cycles
  where
    cycles :: [[EvBind]]
    cycles = [c | CyclicSCC c <- stronglyConnCompFromEdgedVerticesUniq edges]

    coercion_cycles = [c | c <- cycles, any is_co_bind c]
    is_co_bind (EvBind { eb_lhs = b }) = isEqPred (varType b)

    edges :: [(EvBind, EvVar, [EvVar])]
    edges = [ (bind, bndr, nonDetEltsUFM (evVarsOfTerm rhs))
            | bind@(EvBind { eb_lhs = bndr, eb_rhs = rhs}) <- bagToList ev_binds ]
            -- It's OK to use nonDetEltsUFM here as
            -- stronglyConnCompFromEdgedVertices is still deterministic even
            -- if the edges are in nondeterministic order as explained in
            -- Note [Deterministic SCC] in Digraph.
#endif

setEvBindsTcS :: Maybe EvBindsVar -> TcS a -> TcS a
setEvBindsTcS m_ref (TcS thing_inside)
 = TcS $ \ env -> thing_inside (env { tcs_ev_binds = m_ref })

nestImplicTcS :: Maybe EvBindsVar -> TyCoVarSet -- bound in this implication
              -> TcLevel -> TcS a
              -> TcS (a, TyCoVarSet)  -- also returns any vars used when filling
                                      -- coercion holes (for redundant-constraint
                                      -- tracking)
nestImplicTcS m_ref bound_tcvs inner_tclvl (TcS thing_inside)
  = TcS $ \ TcSEnv { tcs_unified       = unified_var
                   , tcs_inerts        = old_inert_var
                   , tcs_count         = count
                   , tcs_used_tcvs     = used_var
                   , tcs_need_deriveds = solve_deriveds
                   } ->
    do { inerts <- TcM.readTcRef old_inert_var
       ; let nest_inert = inerts { inert_flat_cache = emptyExactFunEqs }
                                     -- See Note [Do not inherit the flat cache]
       ; new_inert_var <- TcM.newTcRef nest_inert
       ; new_wl_var    <- TcM.newTcRef emptyWorkList
       ; new_used_var  <- TcM.newTcRef emptyVarSet
       ; let nest_env = TcSEnv { tcs_ev_binds      = m_ref
                               , tcs_unified       = unified_var
                               , tcs_count         = count
                               , tcs_inerts        = new_inert_var
                               , tcs_worklist      = new_wl_var
                               , tcs_used_tcvs     = new_used_var
                               , tcs_need_deriveds = solve_deriveds }
       ; res <- TcM.setTcLevel inner_tclvl $
                thing_inside nest_env

#ifdef DEBUG
       -- Perform a check that the thing_inside did not cause cycles
       ; whenIsJust m_ref $ \ ref ->
         do { ev_binds <- TcM.getTcEvBinds ref
            ; checkForCyclicBinds ev_binds }
#endif
       ; used_tcvs <- TcM.readTcRef new_used_var

       ; local_ev_vars <- case m_ref of
           Nothing  -> return emptyVarSet
           Just ref -> do { binds <- TcM.getTcEvBinds ref
                          ; return $ mkVarSet $ map evBindVar $ bagToList binds }
       ; let all_locals = bound_tcvs `unionVarSet` local_ev_vars
             (inner_used_tcvs, outer_used_tcvs)
               = partitionVarSet (`elemVarSet` all_locals) used_tcvs
       ; useVarsTcM used_var outer_used_tcvs

       ; return (res, inner_used_tcvs) }

{- Note [Do not inherit the flat cache]
~~~~~~~~~~~~~~~~~~~~~~~~~~~~~~~~~~~~
We do not want to inherit the flat cache when processing nested
implications.  Consider
   a ~ F b, forall c. b~Int => blah
If we have F b ~ fsk in the flat-cache, and we push that into the
nested implication, we might miss that F b can be rewritten to F Int,
and hence perhpas solve it.  Moreover, the fsk from outside is
flattened out after solving the outer level, but and we don't
do that flattening recursively.
-}

nestTcS ::  TcS a -> TcS a
-- Use the current untouchables, augmenting the current
-- evidence bindings, and solved dictionaries
-- But have no effect on the InertCans, or on the inert_flat_cache
--  (the latter because the thing inside a nestTcS does unflattening)
nestTcS (TcS thing_inside)
  = TcS $ \ env@(TcSEnv { tcs_inerts = inerts_var }) ->
    do { inerts <- TcM.readTcRef inerts_var
       ; new_inert_var <- TcM.newTcRef inerts
       ; new_wl_var    <- TcM.newTcRef emptyWorkList
       ; let nest_env = env { tcs_inerts   = new_inert_var
                            , tcs_worklist = new_wl_var }

       ; res <- thing_inside nest_env

       ; new_inerts <- TcM.readTcRef new_inert_var

       -- we want to propogate the safe haskell failures
       ; let old_ic = inert_cans inerts
             new_ic = inert_cans new_inerts
             nxt_ic = old_ic { inert_safehask = inert_safehask new_ic }

       ; TcM.writeTcRef inerts_var  -- See Note [Propagate the solved dictionaries]
                        (inerts { inert_solved_dicts = inert_solved_dicts new_inerts
                                , inert_cans = nxt_ic })

       ; return res }

{-
Note [Propagate the solved dictionaries]
~~~~~~~~~~~~~~~~~~~~~~~~~~~~~~~~~~~~~~~~
It's really quite important that nestTcS does not discard the solved
dictionaries from the thing_inside.
Consider
   Eq [a]
   forall b. empty =>  Eq [a]
We solve the simple (Eq [a]), under nestTcS, and then turn our attention to
the implications.  It's definitely fine to use the solved dictionaries on
the inner implications, and it can make a signficant performance difference
if you do so.
-}

-- Getters and setters of TcEnv fields
-- ~~~~~~~~~~~~~~~~~~~~~~~~~~~~~~~~~~~~~~~~~~~~~~~~~~~~~~~~~~~~~~~~~

-- Getter of inerts and worklist
getTcSInertsRef :: TcS (IORef InertSet)
getTcSInertsRef = TcS (return . tcs_inerts)

getTcSWorkListRef :: TcS (IORef WorkList)
getTcSWorkListRef = TcS (return . tcs_worklist)

getTcSInerts :: TcS InertSet
getTcSInerts = getTcSInertsRef >>= wrapTcS . (TcM.readTcRef)

setTcSInerts :: InertSet -> TcS ()
setTcSInerts ics = do { r <- getTcSInertsRef; wrapTcS (TcM.writeTcRef r ics) }

getWorkListImplics :: TcS (Bag Implication)
getWorkListImplics
  = do { wl_var <- getTcSWorkListRef
       ; wl_curr <- wrapTcS (TcM.readTcRef wl_var)
       ; return (wl_implics wl_curr) }

updWorkListTcS :: (WorkList -> WorkList) -> TcS ()
updWorkListTcS f
  = do { wl_var <- getTcSWorkListRef
       ; wl_curr <- wrapTcS (TcM.readTcRef wl_var)
       ; let new_work = f wl_curr
       ; wrapTcS (TcM.writeTcRef wl_var new_work) }

-- | Should we keep solving even only deriveds are left?
keepSolvingDeriveds :: TcS Bool
keepSolvingDeriveds = TcS (return . tcs_need_deriveds)

emitWorkNC :: [CtEvidence] -> TcS ()
emitWorkNC evs
  | null evs
  = return ()
  | otherwise
  = emitWork (map mkNonCanonical evs)

emitWork :: [Ct] -> TcS ()
emitWork cts
  = do { traceTcS "Emitting fresh work" (vcat (map ppr cts))
       ; updWorkListTcS (extendWorkListCts cts) }

emitInsoluble :: Ct -> TcS ()
-- Emits a non-canonical constraint that will stand for a frozen error in the inerts.
emitInsoluble ct
  = do { traceTcS "Emit insoluble" (ppr ct $$ pprCtLoc (ctLoc ct))
       ; updInertTcS add_insol }
  where
    this_pred = ctPred ct
    add_insol is@(IS { inert_cans = ics@(IC { inert_insols = old_insols }) })
      | already_there = is
      | otherwise     = is { inert_cans = ics { inert_insols = old_insols `snocCts` ct } }
      where
        already_there = not (isWantedCt ct) && anyBag (tcEqType this_pred . ctPred) old_insols
             -- See Note [Do not add duplicate derived insolubles]

newTcRef :: a -> TcS (TcRef a)
newTcRef x = wrapTcS (TcM.newTcRef x)

readTcRef :: TcRef a -> TcS a
readTcRef ref = wrapTcS (TcM.readTcRef ref)

updTcRef :: TcRef a -> (a->a) -> TcS ()
updTcRef ref upd_fn = wrapTcS (TcM.updTcRef ref upd_fn)

getTcEvBinds :: TcS (Maybe EvBindsVar)
getTcEvBinds = TcS (return . tcs_ev_binds)

getTcEvBindsFromVar :: EvBindsVar -> TcS (Bag EvBind)
getTcEvBindsFromVar = wrapTcS . TcM.getTcEvBinds

getTcLevel :: TcS TcLevel
getTcLevel = wrapTcS TcM.getTcLevel

getTcEvBindsMap :: TcS EvBindMap
getTcEvBindsMap
  = do { ev_binds <- getTcEvBinds
       ; case ev_binds of
           Just (EvBindsVar ev_ref _) -> wrapTcS $ TcM.readTcRef ev_ref
           Nothing                    -> return emptyEvBindMap }

unifyTyVar :: TcTyVar -> TcType -> TcS ()
-- Unify a meta-tyvar with a type
-- We keep track of how many unifications have happened in tcs_unified,
--
-- We should never unify the same variable twice!
unifyTyVar tv ty
  = ASSERT2( isMetaTyVar tv, ppr tv )
    TcS $ \ env ->
    do { TcM.traceTc "unifyTyVar" (ppr tv <+> text ":=" <+> ppr ty)
       ; TcM.writeMetaTyVar tv ty
       ; TcM.updTcRef (tcs_unified env) (+1) }

unflattenFmv :: TcTyVar -> TcType -> TcS ()
-- Fill a flatten-meta-var, simply by unifying it.
-- This does NOT count as a unification in tcs_unified.
unflattenFmv tv ty
  = ASSERT2( isMetaTyVar tv, ppr tv )
    TcS $ \ _ ->
    do { TcM.traceTc "unflattenFmv" (ppr tv <+> text ":=" <+> ppr ty)
       ; TcM.writeMetaTyVar tv ty }

reportUnifications :: TcS a -> TcS (Int, a)
reportUnifications (TcS thing_inside)
  = TcS $ \ env ->
    do { inner_unified <- TcM.newTcRef 0
       ; res <- thing_inside (env { tcs_unified = inner_unified })
       ; n_unifs <- TcM.readTcRef inner_unified
       ; TcM.updTcRef (tcs_unified env) (+ n_unifs)
       ; return (n_unifs, res) }

getDefaultInfo ::  TcS ([Type], (Bool, Bool))
getDefaultInfo = wrapTcS TcM.tcGetDefaultTys

-- Just get some environments needed for instance looking up and matching
-- ~~~~~~~~~~~~~~~~~~~~~~~~~~~~~~~~~~~~~~~~~~~~~~~~~~~~~~~~~~~~~~~~~~~~~~

getInstEnvs :: TcS InstEnvs
getInstEnvs = wrapTcS $ TcM.tcGetInstEnvs

getFamInstEnvs :: TcS (FamInstEnv, FamInstEnv)
getFamInstEnvs = wrapTcS $ FamInst.tcGetFamInstEnvs

getTopEnv :: TcS HscEnv
getTopEnv = wrapTcS $ TcM.getTopEnv

getGblEnv :: TcS TcGblEnv
getGblEnv = wrapTcS $ TcM.getGblEnv

getLclEnv :: TcS TcLclEnv
getLclEnv = wrapTcS $ TcM.getLclEnv

tcLookupClass :: Name -> TcS Class
tcLookupClass c = wrapTcS $ TcM.tcLookupClass c

tcLookupId :: Name -> TcS Id
tcLookupId n = wrapTcS $ TcM.tcLookupId n

-- Setting names as used (used in the deriving of Coercible evidence)
-- Too hackish to expose it to TcS? In that case somehow extract the used
-- constructors from the result of solveInteract
addUsedGREs :: [GlobalRdrElt] -> TcS ()
addUsedGREs gres = wrapTcS  $ TcM.addUsedGREs gres

addUsedGRE :: Bool -> GlobalRdrElt -> TcS ()
addUsedGRE warn_if_deprec gre = wrapTcS $ TcM.addUsedGRE warn_if_deprec gre


-- Various smaller utilities [TODO, maybe will be absorbed in the instance matcher]
-- ~~~~~~~~~~~~~~~~~~~~~~~~~~~~~~~~~~~~~~~~~~~~~~~~~~~~~~~~~~~~~~~~~~~~~~~~~~~~~~~~

checkWellStagedDFun :: PredType -> DFunId -> CtLoc -> TcS ()
checkWellStagedDFun pred dfun_id loc
  = wrapTcS $ TcM.setCtLocM loc $
    do { use_stage <- TcM.getStage
       ; TcM.checkWellStaged pp_thing bind_lvl (thLevel use_stage) }
  where
    pp_thing = text "instance for" <+> quotes (ppr pred)
    bind_lvl = TcM.topIdLvl dfun_id

pprEq :: TcType -> TcType -> SDoc
pprEq ty1 ty2 = pprParendType ty1 <+> char '~' <+> pprParendType ty2

isTouchableMetaTyVarTcS :: TcTyVar -> TcS Bool
isTouchableMetaTyVarTcS tv
  = do { tclvl <- getTcLevel
       ; return $ isTouchableMetaTyVar tclvl tv }

isFilledMetaTyVar_maybe :: TcTyVar -> TcS (Maybe Type)
isFilledMetaTyVar_maybe tv
 = case tcTyVarDetails tv of
     MetaTv { mtv_ref = ref }
        -> do { cts <- wrapTcS (TcM.readTcRef ref)
              ; case cts of
                  Indirect ty -> return (Just ty)
                  Flexi       -> return Nothing }
     _ -> return Nothing

isFilledMetaTyVar :: TcTyVar -> TcS Bool
isFilledMetaTyVar tv = wrapTcS (TcM.isFilledMetaTyVar tv)

zonkTyCoVarsAndFV :: TcTyCoVarSet -> TcS TcTyCoVarSet
zonkTyCoVarsAndFV tvs = wrapTcS (TcM.zonkTyCoVarsAndFV tvs)

zonkTyCoVarsAndFVList :: [TcTyCoVar] -> TcS [TcTyCoVar]
zonkTyCoVarsAndFVList tvs = wrapTcS (TcM.zonkTyCoVarsAndFVList tvs)

zonkCo :: Coercion -> TcS Coercion
zonkCo = wrapTcS . TcM.zonkCo

zonkTcType :: TcType -> TcS TcType
zonkTcType ty = wrapTcS (TcM.zonkTcType ty)

zonkTcTypes :: [TcType] -> TcS [TcType]
zonkTcTypes tys = wrapTcS (TcM.zonkTcTypes tys)

zonkTcTyVar :: TcTyVar -> TcS TcType
zonkTcTyVar tv = wrapTcS (TcM.zonkTcTyVar tv)

zonkSimples :: Cts -> TcS Cts
zonkSimples cts = wrapTcS (TcM.zonkSimples cts)

zonkWC :: WantedConstraints -> TcS WantedConstraints
zonkWC wc = wrapTcS (TcM.zonkWC wc)

{-
Note [Do not add duplicate derived insolubles]
~~~~~~~~~~~~~~~~~~~~~~~~~~~~~~~~~~~~~~~~~~~~~~
In general we *must* add an insoluble (Int ~ Bool) even if there is
one such there already, because they may come from distinct call
sites.  Not only do we want an error message for each, but with
-fdefer-type-errors we must generate evidence for each.  But for
*derived* insolubles, we only want to report each one once.  Why?

(a) A constraint (C r s t) where r -> s, say, may generate the same fundep
    equality many times, as the original constraint is successively rewritten.

(b) Ditto the successive iterations of the main solver itself, as it traverses
    the constraint tree. See example below.

Also for *given* insolubles we may get repeated errors, as we
repeatedly traverse the constraint tree.  These are relatively rare
anyway, so removing duplicates seems ok.  (Alternatively we could take
the SrcLoc into account.)

Note that the test does not need to be particularly efficient because
it is only used if the program has a type error anyway.

Example of (b): assume a top-level class and instance declaration:

  class D a b | a -> b
  instance D [a] [a]

Assume we have started with an implication:

  forall c. Eq c => { wc_simple = D [c] c [W] }

which we have simplified to:

  forall c. Eq c => { wc_simple = D [c] c [W]
                    , wc_insols = (c ~ [c]) [D] }

For some reason, e.g. because we floated an equality somewhere else,
we might try to re-solve this implication. If we do not do a
dropDerivedWC, then we will end up trying to solve the following
constraints the second time:

  (D [c] c) [W]
  (c ~ [c]) [D]

which will result in two Deriveds to end up in the insoluble set:

  wc_simple   = D [c] c [W]
  wc_insols = (c ~ [c]) [D], (c ~ [c]) [D]
-}

-- Flatten skolems
-- ~~~~~~~~~~~~~~~~~~~~~~~~~~~~~~~~~~~~~~~~~~~~~~~~~~~~~~~~~~~~~~~~~~~
newFlattenSkolem :: CtFlavour -> CtLoc
                 -> TcType         -- F xis
                 -> TcS (CtEvidence, Coercion, TcTyVar)    -- [W] x:: F xis ~ fsk
newFlattenSkolem Given loc fam_ty
  = do { fsk <- newFsk fam_ty
       ; let co = mkNomReflCo fam_ty
       ; ev  <- newGivenEvVar loc (mkPrimEqPred fam_ty (mkTyVarTy fsk),
                                   EvCoercion co)
       ; return (ev, co, fsk) }

newFlattenSkolem Wanted loc fam_ty
  = do { fmv <- newFmv fam_ty
       ; (ev, hole_co) <- newWantedEq loc Nominal fam_ty (mkTyVarTy fmv)
       ; return (ev, hole_co, fmv) }

newFlattenSkolem Derived loc fam_ty
  = do { fmv <- newFmv fam_ty
       ; ev <- newDerivedNC loc (mkPrimEqPred fam_ty (mkTyVarTy fmv))
       ; return (ev, pprPanic "newFlattenSkolem [D]" (ppr fam_ty), fmv) }

newFsk, newFmv :: TcType -> TcS TcTyVar
newFsk fam_ty = wrapTcS (TcM.newFskTyVar fam_ty)
newFmv fam_ty = wrapTcS (TcM.newFmvTyVar fam_ty)

extendFlatCache :: TyCon -> [Type] -> (TcCoercion, TcType, CtFlavour) -> TcS ()
extendFlatCache tc xi_args stuff
  = do { dflags <- getDynFlags
       ; when (gopt Opt_FlatCache dflags) $
         updInertTcS $ \ is@(IS { inert_flat_cache = fc }) ->
            is { inert_flat_cache = insertExactFunEq fc tc xi_args stuff } }

-- Instantiations
-- ~~~~~~~~~~~~~~~~~~~~~~~~~~~~~~~~~~~~~~~~~~~~~~~~~~~~~~~~~~~~~~~~~~

instDFunType :: DFunId -> [DFunInstType] -> TcS ([TcType], TcThetaType)
instDFunType dfun_id inst_tys
  = wrapTcS $ TcM.instDFunType dfun_id inst_tys

newFlexiTcSTy :: Kind -> TcS TcType
newFlexiTcSTy knd = wrapTcS (TcM.newFlexiTyVarTy knd)

cloneMetaTyVar :: TcTyVar -> TcS TcTyVar
cloneMetaTyVar tv = wrapTcS (TcM.cloneMetaTyVar tv)

demoteUnfilledFmv :: TcTyVar -> TcS ()
-- If a flatten-meta-var is still un-filled,
-- turn it into an ordinary meta-var
demoteUnfilledFmv fmv
  = wrapTcS $ do { is_filled <- TcM.isFilledMetaTyVar fmv
                 ; unless is_filled $
                   do { tv_ty <- TcM.newFlexiTyVarTy (tyVarKind fmv)
                      ; TcM.writeMetaTyVar fmv tv_ty } }

instFlexiTcS :: [TKVar] -> TcS (TCvSubst, [TcType])
instFlexiTcS tvs = wrapTcS (mapAccumLM inst_one emptyTCvSubst tvs)
  where
     inst_one subst tv
         = do { ty' <- instFlexiTcSHelper (tyVarName tv)
                                          (substTyUnchecked subst (tyVarKind tv))
              ; return (extendTvSubst subst tv ty', ty') }

instFlexiTcSHelper :: Name -> Kind -> TcM TcType
instFlexiTcSHelper tvname kind
  = do { uniq <- TcM.newUnique
       ; details <- TcM.newMetaDetails TauTv
       ; let name = setNameUnique tvname uniq
       ; return (mkTyVarTy (mkTcTyVar name kind details)) }



-- Creating and setting evidence variables and CtFlavors
-- ~~~~~~~~~~~~~~~~~~~~~~~~~~~~~~~~~~~~~~~~~~~~~~~~~~~~~

data MaybeNew = Fresh CtEvidence | Cached EvTerm

isFresh :: MaybeNew -> Bool
isFresh (Fresh {})  = True
isFresh (Cached {}) = False

freshGoals :: [MaybeNew] -> [CtEvidence]
freshGoals mns = [ ctev | Fresh ctev <- mns ]

getEvTerm :: MaybeNew -> EvTerm
getEvTerm (Fresh ctev) = ctEvTerm ctev
getEvTerm (Cached evt) = evt

setEvBind :: EvBind -> TcS ()
setEvBind ev_bind
  = do { tc_evbinds <- getTcEvBinds
       ; case tc_evbinds of
           Just evb -> wrapTcS $ TcM.addTcEvBind evb ev_bind
           Nothing  -> pprPanic "setEvBind" (ppr ev_bind) }

-- | Equalities only
setWantedEq :: TcEvDest -> Coercion -> TcS ()
setWantedEq (HoleDest hole) co
  = do { useVars (tyCoVarsOfCo co)
       ; wrapTcS $ TcM.fillCoercionHole hole co }
setWantedEq (EvVarDest ev) _ = pprPanic "setWantedEq" (ppr ev)

-- | Equalities only
setEqIfWanted :: CtEvidence -> Coercion -> TcS ()
setEqIfWanted (CtWanted { ctev_dest = dest }) co = setWantedEq dest co
setEqIfWanted _ _ = return ()

-- | Good for equalities and non-equalities
setWantedEvTerm :: TcEvDest -> EvTerm -> TcS ()
setWantedEvTerm (HoleDest hole) tm
  = do { let co = evTermCoercion tm
       ; useVars (tyCoVarsOfCo co)
       ; wrapTcS $ TcM.fillCoercionHole hole co }
setWantedEvTerm (EvVarDest ev) tm = setWantedEvBind ev tm

setWantedEvBind :: EvVar -> EvTerm -> TcS ()
setWantedEvBind ev_id tm = setEvBind (mkWantedEvBind ev_id tm)

setEvBindIfWanted :: CtEvidence -> EvTerm -> TcS ()
setEvBindIfWanted ev tm
  = case ev of
      CtWanted { ctev_dest = dest }
        -> setWantedEvTerm dest tm
      _ -> return ()

newTcEvBinds :: TcS EvBindsVar
newTcEvBinds = wrapTcS TcM.newTcEvBinds

newEvVar :: TcPredType -> TcS EvVar
newEvVar pred = wrapTcS (TcM.newEvVar pred)

newGivenEvVar :: CtLoc -> (TcPredType, EvTerm) -> TcS CtEvidence
-- Make a new variable of the given PredType,
-- immediately bind it to the given term
-- and return its CtEvidence
-- See Note [Bind new Givens immediately] in TcRnTypes
newGivenEvVar loc (pred, rhs)
  = do { new_ev <- newBoundEvVarId pred rhs
       ; return (CtGiven { ctev_pred = pred, ctev_evar = new_ev, ctev_loc = loc }) }

-- | Make a new 'Id' of the given type, bound (in the monad's EvBinds) to the
-- given term
newBoundEvVarId :: TcPredType -> EvTerm -> TcS EvVar
newBoundEvVarId pred rhs
  = do { new_ev <- newEvVar pred
       ; setEvBind (mkGivenEvBind new_ev rhs)
       ; return new_ev }

newGivenEvVars :: CtLoc -> [(TcPredType, EvTerm)] -> TcS [CtEvidence]
newGivenEvVars loc pts = mapM (newGivenEvVar loc) pts

-- | Make a new equality CtEvidence
newWantedEq :: CtLoc -> Role -> TcType -> TcType -> TcS (CtEvidence, Coercion)
newWantedEq loc role ty1 ty2
  = do { hole <- wrapTcS $ TcM.newCoercionHole
       ; traceTcS "Emitting new coercion hole" (ppr hole <+> dcolon <+> ppr pty)
       ; return ( CtWanted { ctev_pred = pty, ctev_dest = HoleDest hole
                           , ctev_loc = loc}
                , mkHoleCo hole role ty1 ty2 ) }
  where
    pty = mkPrimEqPredRole role ty1 ty2

-- no equalities here. Use newWantedEqNC instead
newWantedEvVarNC :: CtLoc -> TcPredType -> TcS CtEvidence
-- Don't look up in the solved/inerts; we know it's not there
newWantedEvVarNC loc pty
  = do { -- checkReductionDepth loc pty
       ; new_ev <- newEvVar pty
       ; traceTcS "Emitting new wanted" (ppr new_ev <+> dcolon <+> ppr pty $$
                                         pprCtLoc loc)
       ; return (CtWanted { ctev_pred = pty, ctev_dest = EvVarDest new_ev
                          , ctev_loc = loc })}

newWantedEvVar :: CtLoc -> TcPredType -> TcS MaybeNew
-- For anything except ClassPred, this is the same as newWantedEvVarNC
newWantedEvVar loc pty
  = do { mb_ct <- lookupInInerts pty
       ; case mb_ct of
            Just ctev
              | not (isDerived ctev)
              -> do { traceTcS "newWantedEvVar/cache hit" $ ppr ctev
                    ; return $ Cached (ctEvTerm ctev) }
            _ -> do { ctev <- newWantedEvVarNC loc pty
                    ; return (Fresh ctev) } }

-- deals with both equalities and non equalities. Tries to look
-- up non-equalities in the cache
newWanted :: CtLoc -> PredType -> TcS MaybeNew
newWanted loc pty
  | Just (role, ty1, ty2) <- getEqPredTys_maybe pty
  = Fresh . fst <$> newWantedEq loc role ty1 ty2
  | otherwise
  = newWantedEvVar loc pty

emitNewDerived :: CtLoc -> TcPredType -> TcS ()
emitNewDerived loc pred
  = do { ev <- newDerivedNC loc pred
       ; traceTcS "Emitting new derived" (ppr ev)
       ; updWorkListTcS (extendWorkListDerived loc ev) }

emitNewDeriveds :: CtLoc -> [TcPredType] -> TcS ()
emitNewDeriveds loc preds
  | null preds
  = return ()
  | otherwise
  = do { evs <- mapM (newDerivedNC loc) preds
       ; traceTcS "Emitting new deriveds" (ppr evs)
       ; updWorkListTcS (extendWorkListDeriveds loc evs) }

emitNewDerivedEq :: CtLoc -> Role -> TcType -> TcType -> TcS ()
-- Create new equality Derived and put it in the work list
-- There's no caching, no lookupInInerts
emitNewDerivedEq loc role ty1 ty2
  = do { ev <- newDerivedNC loc (mkPrimEqPredRole role ty1 ty2)
       ; traceTcS "Emitting new derived equality" (ppr ev $$ pprCtLoc loc)
       ; updWorkListTcS (extendWorkListDerived loc ev) }

newDerivedNC :: CtLoc -> TcPredType -> TcS CtEvidence
newDerivedNC loc pred
  = do { -- checkReductionDepth loc pred
       ; return (CtDerived { ctev_pred = pred, ctev_loc = loc }) }

-- --------- Check done in TcInteract.selectNewWorkItem???? ---------
-- | Checks if the depth of the given location is too much. Fails if
-- it's too big, with an appropriate error message.
checkReductionDepth :: CtLoc -> TcType   -- ^ type being reduced
                    -> TcS ()
checkReductionDepth loc ty
  = do { dflags <- getDynFlags
       ; when (subGoalDepthExceeded dflags (ctLocDepth loc)) $
         wrapErrTcS $
         solverDepthErrorTcS loc ty }

matchFam :: TyCon -> [Type] -> TcS (Maybe (Coercion, TcType))
matchFam tycon args = wrapTcS $ matchFamTcM tycon args

matchFamTcM :: TyCon -> [Type] -> TcM (Maybe (Coercion, TcType))
-- Given (F tys) return (ty, co), where co :: F tys ~ ty
matchFamTcM tycon args
  = do { fam_envs@(_,lcl) <- FamInst.tcGetFamInstEnvs
       ; let match_fam_result
              = reduceTyFamApp_maybe fam_envs Nominal tycon args
       ; TcM.traceTc "matchFamTcM" $
         vcat [ text "Matching:" <+> ppr (mkTyConApp tycon args)
              , ppr_res match_fam_result
              , text "Lcl fam env:" <+> ppr lcl ]
       ; return match_fam_result }
  where
    ppr_res Nothing        = text "Match failed"
    ppr_res (Just (co,ty)) = hang (text "Match succeeded:")
                                2 (vcat [ text "Rewrites to:" <+> ppr ty
                                        , text "Coercion:" <+> ppr co ])

{-
Note [Residual implications]
~~~~~~~~~~~~~~~~~~~~~~~~~~~~
The wl_implics in the WorkList are the residual implication
constraints that are generated while solving or canonicalising the
current worklist.  Specifically, when canonicalising
   (forall a. t1 ~ forall a. t2)
from which we get the implication
   (forall a. t1 ~ t2)
See TcSMonad.deferTcSForAllEq
-}

-- Deferring forall equalities as implications
-- ~~~~~~~~~~~~~~~~~~~~~~~~~~~~~~~~~~~~~~~~~~~

deferTcSForAllEq :: Role -- Nominal or Representational
                 -> CtLoc  -- Original wanted equality flavor
                 -> [Coercion]        -- among the kinds of the binders
                 -> ([TyVarBinder],TcType)   -- ForAll tvs1 body1
                 -> ([TyVarBinder],TcType)   -- ForAll tvs2 body2
                 -> TcS Coercion
deferTcSForAllEq role loc kind_cos (bndrs1,body1) (bndrs2,body2)
 = do { let tvs1'  = zipWithEqual "deferTcSForAllEq"
                       mkCastTy (mkTyVarTys tvs1) kind_cos
            body2' = substTyWithUnchecked tvs2 tvs1' body2
      ; (subst, skol_tvs) <- wrapTcS $ TcM.tcInstSkolTyVars tvs1
      ; let phi1  = Type.substTyUnchecked subst body1
            phi2  = Type.substTyUnchecked subst body2'
            skol_info = UnifyForAllSkol phi1

      ; (ctev, hole_co) <- newWantedEq loc role phi1 phi2
      ; env <- getLclEnv
      ; let new_tclvl = pushTcLevel (tcl_tclvl env)
            wc        = WC { wc_simple = singleCt (mkNonCanonical ctev)
                           , wc_impl   = emptyBag
                           , wc_insol  = emptyCts }
            imp       = Implic { ic_tclvl  = new_tclvl
                               , ic_skols  = skol_tvs
                               , ic_no_eqs = True
                               , ic_given  = []
                               , ic_wanted = wc
                               , ic_status = IC_Unsolved
                               , ic_binds  = Nothing -- no place to put binds
                               , ic_env    = env
                               , ic_info   = skol_info }
      ; updWorkListTcS (extendWorkListImplic imp)
      ; let cobndrs    = zip skol_tvs kind_cos
      ; return $ mkForAllCos cobndrs hole_co }
   where
     tvs1 = binderVars bndrs1
     tvs2 = binderVars bndrs2<|MERGE_RESOLUTION|>--- conflicted
+++ resolved
@@ -18,11 +18,7 @@
     runTcSEqualities,
     nestTcS, nestImplicTcS, setEvBindsTcS,
 
-<<<<<<< HEAD
-    runTcPluginTcS, addUsedDataCons, addUsedGRE, deferTcSForAllEq,
-=======
-    runTcPluginTcS, addUsedGREs, deferTcSForAllEq,
->>>>>>> 46b78e60
+    runTcPluginTcS, addUsedGRE, addUsedGREs, deferTcSForAllEq,
 
     -- Tracing etc
     panicTcS, traceTcS,

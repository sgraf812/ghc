--- conflicted
+++ resolved
@@ -1,12 +1,8 @@
 module DataCon where
 import Var( TyVar )
 import Name( Name, NamedThing )
-<<<<<<< HEAD
 import {-# SOURCE #-} TyCon( TyCon )
 import FieldLabel ( FieldLabel )
-=======
-import {-# SOURCE #-} TyCon( TyCon, FieldLabel )
->>>>>>> a52db231
 import Unique ( Uniquable )
 import Outputable ( Outputable, OutputableBndr )
 import BasicTypes (Arity)
@@ -17,14 +13,10 @@
 dataConName      :: DataCon -> Name
 dataConTyCon     :: DataCon -> TyCon
 dataConExTyVars  :: DataCon -> [TyVar]
-<<<<<<< HEAD
-dataConFieldLabels :: DataCon -> [FieldLabel]
-=======
 dataConSourceArity  :: DataCon -> Arity
 dataConFieldLabels :: DataCon -> [FieldLabel]
 dataConInstOrigArgTys  :: DataCon -> [Type] -> [Type]
 dataConStupidTheta :: DataCon -> ThetaType
->>>>>>> a52db231
 
 instance Eq DataCon
 instance Ord DataCon

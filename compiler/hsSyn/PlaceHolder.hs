--- conflicted
+++ resolved
@@ -107,8 +107,9 @@
   , Data (PostRn id id)
   , Data (PostTc id Type)
   , Data (PostTc id Coercion)
-<<<<<<< HEAD
   , Data (PostTc id id)
+  , Data (PostTc id [Type])
+  , Data (PostTc id [DataCon])
   )
 
 
@@ -120,9 +121,4 @@
 
 fromUpdField :: UpdField Id -> Id
 fromUpdField (Unambiguous id) = id
-fromUpdField (Ambiguous   id) = id
-=======
-  , Data (PostTc id [Type])
-  , Data (PostTc id [DataCon])
-  )
->>>>>>> a52db231
+fromUpdField (Ambiguous   id) = id
--- conflicted
+++ resolved
@@ -123,43 +123,10 @@
       retry = rtsTrue;
     }
 
-    if (n_capabilities == 1) { return NULL; } // makes no sense...
-
-    debugTrace(DEBUG_sched,
-               "cap %d: Trying to steal work from other capabilities",
-               cap->no);
-
-    /* visit cap.s 0..n-1 in sequence until a theft succeeds. We could
-       start at a random place instead of 0 as well.  */
-    for ( i=0 ; i < n_capabilities ; i++ ) {
-      robbed = &capabilities[i];
-      if (cap == robbed)  // ourselves...
-        continue;
-
-      if (emptySparkPoolCap(robbed)) // nothing to steal here
-        continue;
-
-      spark = tryStealSpark(robbed->sparks);
-      while (spark != NULL && fizzledSpark(spark)) {
-        cap->spark_stats.fizzled++;
-        traceEventSparkFizzle(cap);
-        spark = tryStealSpark(robbed->sparks);
-      }
-      if (spark == NULL && !emptySparkPoolCap(robbed)) {
-        // we conflicted with another thread while trying to steal;
-        // try again later.
-        retry = rtsTrue;
-      }
-
-<<<<<<< HEAD
-      if (spark != NULL) {
-        cap->spark_stats.converted++;
-        traceEventSparkSteal(cap, robbed->no);
-=======
       if (n_capabilities == 1) { return NULL; } // makes no sense...
 
       debugTrace(DEBUG_sched,
-                 "cap %d: Trying to steal work from other capabilities", 
+                 "cap %d: Trying to steal work from other capabilities",
                  cap->no);
 
       /* visit cap.s 0..n-1 in sequence until a theft succeeds. We could
@@ -183,10 +150,11 @@
               // try again later.
               retry = rtsTrue;
           }
->>>>>>> 94ab5d29
-
-        return spark;
-      }
+          if (spark != NULL) {
+              cap->spark_stats.converted++;
+              traceEventSparkSteal(cap, robbed->no);
+              return spark;
+          }
       // otherwise: no success, try next one
     }
   } while (retry);
@@ -204,18 +172,11 @@
 {
   nat i;
 
-<<<<<<< HEAD
-  for (i=0; i < n_capabilities; i++) {
-    if (!emptySparkPoolCap(&capabilities[i])) {
-      return rtsTrue;
-=======
     for (i=0; i < n_capabilities; i++) {
         if (!emptySparkPoolCap(capabilities[i])) {
             return rtsTrue;
         }
->>>>>>> 94ab5d29
-    }
-  }
+    }
   return rtsFalse;
 }
 #endif
@@ -370,54 +331,25 @@
 
 #else /* !THREADED_RTS */
 
-<<<<<<< HEAD
-  n_capabilities = 1;
-  capabilities = &MainCapability;
-  initCapability(&MainCapability, 0);
-=======
     n_capabilities = 1;
     capabilities = stgMallocBytes(sizeof(Capability*), "initCapabilities");
     capabilities[0] = &MainCapability;
     initCapability(&MainCapability, 0);
->>>>>>> 94ab5d29
 
 #endif
 
   enabled_capabilities = n_capabilities;
 
-<<<<<<< HEAD
-  // There are no free capabilities to begin with.  We will start
-  // a worker Task to each Capability, which will quickly put the
-  // Capability on the free list when it finds nothing to do.
-  last_free_capability = &capabilities[0];
-=======
     // There are no free capabilities to begin with.  We will start
     // a worker Task to each Capability, which will quickly put the
     // Capability on the free list when it finds nothing to do.
     last_free_capability = capabilities[0];
->>>>>>> 94ab5d29
 }
 
 void
 moreCapabilities (nat from USED_IF_THREADS, nat to USED_IF_THREADS)
 {
 #if defined(THREADED_RTS)
-<<<<<<< HEAD
-  nat i;
-  Capability *old_capabilities = capabilities;
-
-  if (to == 1) {
-    // THREADED_RTS must work on builds that don't have a mutable
-    // BaseReg (eg. unregisterised), so in this case
-    // capabilities[0] must coincide with &MainCapability.
-    capabilities = &MainCapability;
-  } else {
-    capabilities = stgMallocBytes(to * sizeof(Capability),
-                                  "moreCapabilities");
-
-    if (from > 0) {
-      memcpy(capabilities, old_capabilities, from * sizeof(Capability));
-=======
     nat i;
     Capability **old_capabilities = capabilities;
 
@@ -438,34 +370,13 @@
                                              "moreCapabilities");
             initCapability(capabilities[i], i);
         }
->>>>>>> 94ab5d29
-    }
-  }
-
-<<<<<<< HEAD
-  for (i = from; i < to; i++) {
-    initCapability(&capabilities[i], i);
-  }
-
-  last_free_capability = &capabilities[0];
-
-  debugTrace(DEBUG_sched, "allocated %d more capabilities", to - from);
-
-  // Return the old array to free later.
-  if (from > 1) {
-    return old_capabilities;
-  } else {
-    return NULL;
-  }
-#else
-  return NULL;
-=======
+    }
+
     debugTrace(DEBUG_sched, "allocated %d more capabilities", to - from);
 
     if (old_capabilities != NULL) {
         stgFree(old_capabilities);
     }
->>>>>>> 94ab5d29
 #endif
 }
 
@@ -487,7 +398,7 @@
   nat i;
   Capability* cap;
   for (i=0; i < n_capabilities; i++) {
-    cap = &capabilities[i];
+    cap = capabilities[i];
     initUpcallThreadOnCapability (cap);
   }
 }
@@ -499,32 +410,18 @@
 
 void contextSwitchAllCapabilities(void)
 {
-<<<<<<< HEAD
-  nat i;
-  for (i=0; i < n_capabilities; i++) {
-    contextSwitchCapability(&capabilities[i]);
-  }
-=======
     nat i;
     for (i=0; i < n_capabilities; i++) {
         contextSwitchCapability(capabilities[i]);
     }
->>>>>>> 94ab5d29
 }
 
 void interruptAllCapabilities(void)
 {
-<<<<<<< HEAD
-  nat i;
-  for (i=0; i < n_capabilities; i++) {
-    interruptCapability(&capabilities[i]);
-  }
-=======
     nat i;
     for (i=0; i < n_capabilities; i++) {
         interruptCapability(capabilities[i]);
     }
->>>>>>> 94ab5d29
 }
 
 /* ----------------------------------------------------------------------------
@@ -726,27 +623,6 @@
   *pCap = &MainCapability;
 
 #else
-<<<<<<< HEAD
-  Capability *cap = *pCap;
-
-  if (cap == NULL) {
-    // Try last_free_capability first
-    cap = last_free_capability;
-    if (cap->running_task) {
-      nat i;
-      // otherwise, search for a free capability
-      cap = NULL;
-      for (i = 0; i < n_capabilities; i++) {
-        if (!capabilities[i].running_task) {
-          cap = &capabilities[i];
-          break;
-        }
-      }
-      if (cap == NULL) {
-        // Can't find a free one, use last_free_capability.
-        cap = last_free_capability;
-      }
-=======
     Capability *cap = *pCap;
 
     if (cap == NULL) {
@@ -773,15 +649,7 @@
 
     } else {
 	ASSERT(task->cap == cap);
->>>>>>> 94ab5d29
-    }
-
-    // record the Capability as the one this Task is now assocated with.
-    task->cap = cap;
-
-  } else {
-    ASSERT(task->cap == cap);
-  }
+    }
 
   ACQUIRE_LOCK(&cap->lock);
 
@@ -1113,19 +981,11 @@
 void
 shutdownCapabilities(Task *task, rtsBool safe)
 {
-<<<<<<< HEAD
-  nat i;
-  for (i=0; i < n_capabilities; i++) {
-    ASSERT(task->incall->tso == NULL);
-    shutdownCapability(&capabilities[i], task, safe);
-  }
-=======
     nat i;
     for (i=0; i < n_capabilities; i++) {
         ASSERT(task->incall->tso == NULL);
         shutdownCapability(capabilities[i], task, safe);
     }
->>>>>>> 94ab5d29
 #if defined(THREADED_RTS)
   ASSERT(checkSparkCountInvariant());
 #endif
@@ -1148,29 +1008,17 @@
 freeCapabilities (void)
 {
 #if defined(THREADED_RTS)
-<<<<<<< HEAD
-  nat i;
-  for (i=0; i < n_capabilities; i++) {
-    freeCapability(&capabilities[i]);
-  }
-=======
     nat i;
     for (i=0; i < n_capabilities; i++) {
         freeCapability(capabilities[i]);
         stgFree(capabilities[i]);
     }
->>>>>>> 94ab5d29
 #else
   freeCapability(&MainCapability);
 #endif
-<<<<<<< HEAD
-  traceCapsetDelete(CAPSET_OSPROCESS_DEFAULT);
-  traceCapsetDelete(CAPSET_CLOCKDOMAIN_DEFAULT);
-=======
     stgFree(capabilities);
     traceCapsetDelete(CAPSET_OSPROCESS_DEFAULT);
     traceCapsetDelete(CAPSET_CLOCKDOMAIN_DEFAULT);
->>>>>>> 94ab5d29
 }
 
 /* ---------------------------------------------------------------------------
@@ -1216,48 +1064,15 @@
 void
 markCapabilities (evac_fn evac, void *user)
 {
-<<<<<<< HEAD
-  nat n;
-  for (n = 0; n < n_capabilities; n++) {
-    markCapability(evac, user, &capabilities[n], rtsFalse);
-  }
-=======
     nat n;
     for (n = 0; n < n_capabilities; n++) {
         markCapability(evac, user, capabilities[n], rtsFalse);
     }
->>>>>>> 94ab5d29
 }
 
 #if defined(THREADED_RTS)
 rtsBool checkSparkCountInvariant (void)
 {
-<<<<<<< HEAD
-  SparkCounters sparks = { 0, 0, 0, 0, 0, 0 };
-  StgWord64 remaining = 0;
-  nat i;
-
-  for (i = 0; i < n_capabilities; i++) {
-    sparks.created   += capabilities[i].spark_stats.created;
-    sparks.dud       += capabilities[i].spark_stats.dud;
-    sparks.overflowed+= capabilities[i].spark_stats.overflowed;
-    sparks.converted += capabilities[i].spark_stats.converted;
-    sparks.gcd       += capabilities[i].spark_stats.gcd;
-    sparks.fizzled   += capabilities[i].spark_stats.fizzled;
-    remaining        += sparkPoolSize(capabilities[i].sparks);
-  }
-
-  /* The invariant is
-   *   created = converted + remaining + gcd + fizzled
-   */
-  debugTrace(DEBUG_sparks,"spark invariant: %ld == %ld + %ld + %ld + %ld "
-             "(created == converted + remaining + gcd + fizzled)",
-             sparks.created, sparks.converted, remaining,
-             sparks.gcd, sparks.fizzled);
-
-  return (sparks.created ==
-          sparks.converted + remaining + sparks.gcd + sparks.fizzled);
-=======
     SparkCounters sparks = { 0, 0, 0, 0, 0, 0 };
     StgWord64 remaining = 0;
     nat i;
@@ -1271,7 +1086,7 @@
         sparks.fizzled   += capabilities[i]->spark_stats.fizzled;
         remaining        += sparkPoolSize(capabilities[i]->sparks);
     }
-    
+
     /* The invariant is
      *   created = converted + remaining + gcd + fizzled
      */
@@ -1282,7 +1097,5 @@
 
     return (sparks.created ==
               sparks.converted + remaining + sparks.gcd + sparks.fizzled);
->>>>>>> 94ab5d29
-
 }
 #endif
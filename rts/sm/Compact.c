--- conflicted
+++ resolved
@@ -441,14 +441,9 @@
     thread_(&tso->global_link);
 
     if (   tso->why_blocked == BlockedOnMVar
-<<<<<<< HEAD
-      	|| tso->why_blocked == BlockedOnBlackHole
-      	|| tso->why_blocked == BlockedOnMsgThrowTo
-=======
         || tso->why_blocked == BlockedOnMVarRead
-	|| tso->why_blocked == BlockedOnBlackHole
-	|| tso->why_blocked == BlockedOnMsgThrowTo
->>>>>>> 94ab5d29
+        || tso->why_blocked == BlockedOnBlackHole
+        || tso->why_blocked == BlockedOnMsgThrowTo
         || tso->why_blocked == NotBlocked
         || tso->why_blocked == Yielded
         || tso->why_blocked == BlockedInHaskell
@@ -939,11 +934,7 @@
         bdescr *bd;
         StgPtr p;
         for (n = 0; n < n_capabilities; n++) {
-<<<<<<< HEAD
-            for (bd = capabilities[n].mut_lists[g];
-=======
             for (bd = capabilities[n]->mut_lists[g];
->>>>>>> 94ab5d29
                  bd != NULL; bd = bd->link) {
                 for (p = bd->start; p < bd->free; p++) {
                     thread((StgClosure **)p);

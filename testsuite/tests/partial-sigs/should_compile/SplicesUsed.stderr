--- conflicted
+++ resolved
@@ -2,76 +2,70 @@
 [2 of 2] Compiling SplicesUsed      ( SplicesUsed.hs, SplicesUsed.o )
 
 SplicesUsed.hs:7:16: warning:
-    Found type wildcard ‘_’ standing for ‘Maybe Bool’
-    Relevant bindings include
-      maybeBool :: Maybe Bool (bound at SplicesUsed.hs:8:1)
-    In the type signature:
-      maybeBool :: _
+    • Found type wildcard ‘_’ standing for ‘Maybe Bool’
+    • In the type signature:
+        maybeBool :: _
+    • Relevant bindings include
+        maybeBool :: Maybe Bool (bound at SplicesUsed.hs:8:1)
 
 SplicesUsed.hs:8:15: warning:
-<<<<<<< HEAD
-    Found type wildcard ‘_a’ standing for ‘t’
-    Where: ‘t’ is a rigid type variable bound by
-             the inferred type of <expression> :: t -> t at SplicesUsed.hs:8:15
-    Relevant bindings include
-      maybeBool :: Maybe Bool (bound at SplicesUsed.hs:8:1)
-=======
-    Found type wildcard ‘_a’ standing for ‘Maybe Bool’
->>>>>>> 5e04c384
-    In an expression type signature: _a -> _a
-    In the expression: id :: _a -> _a
-    In the expression: (id :: _a -> _a) (Just True :: Maybe _)
-    Relevant bindings include
-      maybeBool :: Maybe Bool (bound at SplicesUsed.hs:8:1)
+    • Found type wildcard ‘_a’ standing for ‘t’
+      Where: ‘t’ is a rigid type variable bound by
+               the inferred type of <expression> :: t -> t at SplicesUsed.hs:8:15
+    • In an expression type signature: _a -> _a
+      In the expression: id :: _a -> _a
+      In the expression: (id :: _a -> _a) (Just True :: Maybe _)
+    • Relevant bindings include
+        maybeBool :: Maybe Bool (bound at SplicesUsed.hs:8:1)
 
 SplicesUsed.hs:8:27: warning:
-    Found type wildcard ‘_’ standing for ‘Bool’
-    In an expression type signature: Maybe _
-    In the first argument of ‘id :: _a -> _a’, namely
-      ‘(Just True :: Maybe _)’
-    In the expression: (id :: _a -> _a) (Just True :: Maybe _)
-    Relevant bindings include
-      maybeBool :: Maybe Bool (bound at SplicesUsed.hs:8:1)
+    • Found type wildcard ‘_’ standing for ‘Bool’
+    • In an expression type signature: Maybe _
+      In the first argument of ‘id :: _a -> _a’, namely
+        ‘(Just True :: Maybe _)’
+      In the expression: (id :: _a -> _a) (Just True :: Maybe _)
+    • Relevant bindings include
+        maybeBool :: Maybe Bool (bound at SplicesUsed.hs:8:1)
 
 SplicesUsed.hs:10:17: warning:
-    Found type wildcard ‘_’ standing for ‘(Char, a)’
-    Where: ‘a’ is a rigid type variable bound by
-             the inferred type of charA :: a -> (Char, a)
-             at SplicesUsed.hs:10:10
-    Relevant bindings include
-      charA :: a -> (Char, a) (bound at SplicesUsed.hs:11:1)
-    In the type signature:
-      charA :: a -> (_)
+    • Found type wildcard ‘_’ standing for ‘(Char, a)’
+      Where: ‘a’ is a rigid type variable bound by
+               the inferred type of charA :: a -> (Char, a)
+               at SplicesUsed.hs:10:10
+    • In the type signature:
+        charA :: a -> (_)
+    • Relevant bindings include
+        charA :: a -> (Char, a) (bound at SplicesUsed.hs:11:1)
 
 SplicesUsed.hs:13:14: warning:
-    Found type wildcard ‘_’ standing for ‘a -> Bool’
-    Where: ‘a’ is a rigid type variable bound by
-             the inferred type of filter' :: (a -> Bool) -> [a] -> [a]
-             at SplicesUsed.hs:14:1
-    Relevant bindings include
-      filter' :: (a -> Bool) -> [a] -> [a] (bound at SplicesUsed.hs:14:1)
-    In the type signature:
-      filter' :: _ -> _ -> _
+    • Found type wildcard ‘_’ standing for ‘a -> Bool’
+      Where: ‘a’ is a rigid type variable bound by
+               the inferred type of filter' :: (a -> Bool) -> [a] -> [a]
+               at SplicesUsed.hs:14:1
+    • In the type signature:
+        filter' :: _ -> _ -> _
+    • Relevant bindings include
+        filter' :: (a -> Bool) -> [a] -> [a] (bound at SplicesUsed.hs:14:1)
 
 SplicesUsed.hs:13:14: warning:
-    Found type wildcard ‘_’ standing for ‘[a]’
-    Where: ‘a’ is a rigid type variable bound by
-             the inferred type of filter' :: (a -> Bool) -> [a] -> [a]
-             at SplicesUsed.hs:14:1
-    Relevant bindings include
-      filter' :: (a -> Bool) -> [a] -> [a] (bound at SplicesUsed.hs:14:1)
-    In the type signature:
-      filter' :: _ -> _ -> _
+    • Found type wildcard ‘_’ standing for ‘[a]’
+      Where: ‘a’ is a rigid type variable bound by
+               the inferred type of filter' :: (a -> Bool) -> [a] -> [a]
+               at SplicesUsed.hs:14:1
+    • In the type signature:
+        filter' :: _ -> _ -> _
+    • Relevant bindings include
+        filter' :: (a -> Bool) -> [a] -> [a] (bound at SplicesUsed.hs:14:1)
 
 SplicesUsed.hs:13:14: warning:
-    Found type wildcard ‘_’ standing for ‘[a]’
-    Where: ‘a’ is a rigid type variable bound by
-             the inferred type of filter' :: (a -> Bool) -> [a] -> [a]
-             at SplicesUsed.hs:14:1
-    Relevant bindings include
-      filter' :: (a -> Bool) -> [a] -> [a] (bound at SplicesUsed.hs:14:1)
-    In the type signature:
-      filter' :: _ -> _ -> _
+    • Found type wildcard ‘_’ standing for ‘[a]’
+      Where: ‘a’ is a rigid type variable bound by
+               the inferred type of filter' :: (a -> Bool) -> [a] -> [a]
+               at SplicesUsed.hs:14:1
+    • In the type signature:
+        filter' :: _ -> _ -> _
+    • Relevant bindings include
+        filter' :: (a -> Bool) -> [a] -> [a] (bound at SplicesUsed.hs:14:1)
 
 SplicesUsed.hs:16:3: warning:
     Found constraint wildcard ‘_’ standing for ‘Eq a’
@@ -79,28 +73,28 @@
       foo :: _ => _
 
 SplicesUsed.hs:16:3: warning:
-    Found type wildcard ‘_’ standing for ‘a -> a -> Bool’
-    Where: ‘a’ is a rigid type variable bound by
-             the inferred type of foo :: Eq a => a -> a -> Bool
-             at SplicesUsed.hs:16:3
-    Relevant bindings include
-      foo :: a -> a -> Bool (bound at SplicesUsed.hs:16:3)
-    In the type signature:
-      foo :: _ => _
+    • Found type wildcard ‘_’ standing for ‘a -> a -> Bool’
+      Where: ‘a’ is a rigid type variable bound by
+               the inferred type of foo :: Eq a => a -> a -> Bool
+               at SplicesUsed.hs:16:3
+    • In the type signature:
+        foo :: _ => _
+    • Relevant bindings include
+        foo :: a -> a -> Bool (bound at SplicesUsed.hs:16:3)
 
 SplicesUsed.hs:18:3: warning:
-    Found type wildcard ‘_a’ standing for ‘Bool’
-    Relevant bindings include
-      bar :: Bool -> t -> (Bool, t) (bound at SplicesUsed.hs:18:3)
-    In the type signature:
-      bar :: _a -> _b -> (_a, _b)
+    • Found type wildcard ‘_a’ standing for ‘Bool’
+    • In the type signature:
+        bar :: _a -> _b -> (_a, _b)
+    • Relevant bindings include
+        bar :: Bool -> t -> (Bool, t) (bound at SplicesUsed.hs:18:3)
 
 SplicesUsed.hs:18:3: warning:
-    Found type wildcard ‘_b’ standing for ‘t’
-    Where: ‘t’ is a rigid type variable bound by
-             the inferred type of bar :: Bool -> t -> (Bool, t)
-             at SplicesUsed.hs:18:3
-    Relevant bindings include
-      bar :: Bool -> t -> (Bool, t) (bound at SplicesUsed.hs:18:3)
-    In the type signature:
-      bar :: _a -> _b -> (_a, _b)
+    • Found type wildcard ‘_b’ standing for ‘t’
+      Where: ‘t’ is a rigid type variable bound by
+               the inferred type of bar :: Bool -> t -> (Bool, t)
+               at SplicesUsed.hs:18:3
+    • In the type signature:
+        bar :: _a -> _b -> (_a, _b)
+    • Relevant bindings include
+        bar :: Bool -> t -> (Bool, t) (bound at SplicesUsed.hs:18:3)
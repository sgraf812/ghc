--- conflicted
+++ resolved
@@ -1,7 +1,3 @@
-<<<<<<< HEAD
-pattern Single :: t0 -> [t0] 	-- Defined at <interactive>:4:1
-=======
 pattern Single :: t -> [t] 	-- Defined at <interactive>:3:1
->>>>>>> 64dba511
 foo :: [Bool] -> [Bool]
 [False]
--- conflicted
+++ resolved
@@ -1,10 +1,6 @@
 
 T7010.hs:53:27:
-<<<<<<< HEAD
-    Couldn't match type ‘Serial (ValueTuple Float)’ with ‘IO Float’
-=======
     Couldn't match type ‘IO Float’ with ‘Serial (ValueTuple Float)’
->>>>>>> c4eb0176
     Expected type: (Float, ValueTuple Vector)
       Actual type: (Float, ValueTuple Float)
     In the first argument of ‘withArgs’, namely ‘plug’

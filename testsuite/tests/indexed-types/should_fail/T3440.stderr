--- conflicted
+++ resolved
@@ -1,48 +1,23 @@
-<<<<<<< HEAD
 
 T3440.hs:11:22: error:
-    Could not deduce: a1 ~ a
-    from the context: Fam a ~ Fam a1
-      bound by a pattern with constructor:
-                 GADT :: forall a. a -> Fam a -> GADT (Fam a),
-               in an equation for ‘unwrap’
-      at T3440.hs:11:9-16
-    ‘a1’ is a rigid type variable bound by
-      a pattern with constructor:
-        GADT :: forall a. a -> Fam a -> GADT (Fam a),
-      in an equation for ‘unwrap’
-      at T3440.hs:11:9
-    ‘a’ is a rigid type variable bound by
-      the type signature for:
-        unwrap :: forall a. GADT (Fam a) -> (a, Fam a)
-      at T3440.hs:10:11
-    Relevant bindings include
-      y :: Fam a1 (bound at T3440.hs:11:16)
-      x :: a1 (bound at T3440.hs:11:14)
-      unwrap :: GADT (Fam a) -> (a, Fam a) (bound at T3440.hs:11:1)
-    In the expression: x
-    In the expression: (x, y)
-=======
-
-T3440.hs:11:22:
-    Could not deduce: a1 ~ a
-    from the context: Fam a ~ Fam a1
-      bound by a pattern with constructor:
-                 GADT :: forall a. a -> Fam a -> GADT (Fam a),
-               in an equation for ‘unwrap’
-      at T3440.hs:11:9-16
+    • Could not deduce: a1 ~ a
+      from the context: Fam a ~ Fam a1
+        bound by a pattern with constructor:
+                   GADT :: forall a. a -> Fam a -> GADT (Fam a),
+                 in an equation for ‘unwrap’
+        at T3440.hs:11:9-16
       ‘a1’ is a rigid type variable bound by
-           a pattern with constructor:
-             GADT :: forall a. a -> Fam a -> GADT (Fam a),
-           in an equation for ‘unwrap’
-           at T3440.hs:11:9
+        a pattern with constructor:
+          GADT :: forall a. a -> Fam a -> GADT (Fam a),
+        in an equation for ‘unwrap’
+        at T3440.hs:11:9
       ‘a’ is a rigid type variable bound by
-          the type signature for: unwrap :: GADT (Fam a) -> (a, Fam a)
-          at T3440.hs:10:11
-    In the expression: x
-    In the expression: (x, y)
-    Relevant bindings include
-      y :: Fam a1 (bound at T3440.hs:11:16)
-      x :: a1 (bound at T3440.hs:11:14)
-      unwrap :: GADT (Fam a) -> (a, Fam a) (bound at T3440.hs:11:1)
->>>>>>> 5e04c384
+        the type signature for:
+          unwrap :: forall a. GADT (Fam a) -> (a, Fam a)
+        at T3440.hs:10:11
+    • In the expression: x
+      In the expression: (x, y)
+    • Relevant bindings include
+        y :: Fam a1 (bound at T3440.hs:11:16)
+        x :: a1 (bound at T3440.hs:11:14)
+        unwrap :: GADT (Fam a) -> (a, Fam a) (bound at T3440.hs:11:1)